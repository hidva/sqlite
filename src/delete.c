--- conflicted
+++ resolved
@@ -730,16 +730,10 @@
     u8 p5 = 0;
     sqlite3GenerateRowIndexDelete(pParse, pTab, iDataCur, iIdxCur,0,iIdxNoSeek);
     sqlite3VdbeAddOp2(v, OP_Delete, iDataCur, (count?OPFLAG_NCHANGE:0));
-<<<<<<< HEAD
     sqlite3VdbeChangeP4(v, -1, (char*)pTab, P4_TABLE);
-=======
-    if( count ){
-      sqlite3VdbeChangeP4(v, -1, pTab->zName, P4_TRANSIENT);
-    }
     if( eMode!=ONEPASS_OFF ){
       sqlite3VdbeChangeP5(v, OPFLAG_AUXDELETE);
     }
->>>>>>> 07847c0e
     if( iIdxNoSeek>=0 ){
       sqlite3VdbeAddOp1(v, OP_Delete, iIdxNoSeek);
     }
