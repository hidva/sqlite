/*
** 2007 May 7
**
** The author disclaims copyright to this source code.  In place of
** a legal notice, here is a blessing:
**
**    May you do good and not evil.
**    May you find forgiveness for yourself and forgive others.
**    May you share freely, never taking more than you give.
**
*************************************************************************
** 
** This file contains code used for testing the SQLite system.
** None of the code in this file goes into a deliverable build.
** 
** The focus of this file is providing the TCL testing layer
** access to compile-time constants.
*/

#include "sqliteLimit.h"

#include "sqliteInt.h"
#include "tcl.h"
#include <stdlib.h>
#include <string.h>

/*
** Macro to stringify the results of the evaluation a pre-processor
** macro. i.e. so that STRINGVALUE(SQLITE_NOMEM) -> "7".
*/
#define STRINGVALUE2(x) #x
#define STRINGVALUE(x) STRINGVALUE2(x)

/*
** This routine sets entries in the global ::sqlite_options() array variable
** according to the compile-time configuration of the database.  Test
** procedures use this to determine when tests should be omitted.
*/
static void set_options(Tcl_Interp *interp){
#ifdef SQLITE_32BIT_ROWID
  Tcl_SetVar2(interp, "sqlite_options", "rowid32", "1", TCL_GLOBAL_ONLY);
#else
  Tcl_SetVar2(interp, "sqlite_options", "rowid32", "0", TCL_GLOBAL_ONLY);
#endif

#ifdef SQLITE_CASE_SENSITIVE_LIKE
  Tcl_SetVar2(interp, "sqlite_options","casesensitivelike","1",TCL_GLOBAL_ONLY);
#else
  Tcl_SetVar2(interp, "sqlite_options","casesensitivelike","0",TCL_GLOBAL_ONLY);
#endif

#ifdef SQLITE_DEBUG
  Tcl_SetVar2(interp, "sqlite_options", "debug", "1", TCL_GLOBAL_ONLY);
#else
  Tcl_SetVar2(interp, "sqlite_options", "debug", "0", TCL_GLOBAL_ONLY);
#endif

#ifdef SQLITE_DIRECT_OVERFLOW_READ
  Tcl_SetVar2(interp, "sqlite_options", "direct_read", "1", TCL_GLOBAL_ONLY);
#else
  Tcl_SetVar2(interp, "sqlite_options", "direct_read", "0", TCL_GLOBAL_ONLY);
#endif

#ifdef SQLITE_DISABLE_DIRSYNC
  Tcl_SetVar2(interp, "sqlite_options", "dirsync", "0", TCL_GLOBAL_ONLY);
#else
  Tcl_SetVar2(interp, "sqlite_options", "dirsync", "1", TCL_GLOBAL_ONLY);
#endif

#ifdef SQLITE_DISABLE_LFS
  Tcl_SetVar2(interp, "sqlite_options", "lfs", "0", TCL_GLOBAL_ONLY);
#else
  Tcl_SetVar2(interp, "sqlite_options", "lfs", "1", TCL_GLOBAL_ONLY);
#endif

#if 1 /* def SQLITE_MEMDEBUG */
  Tcl_SetVar2(interp, "sqlite_options", "memdebug", "1", TCL_GLOBAL_ONLY);
#else
  Tcl_SetVar2(interp, "sqlite_options", "memdebug", "0", TCL_GLOBAL_ONLY);
#endif

#ifdef SQLITE_ENABLE_8_3_NAMES
  Tcl_SetVar2(interp, "sqlite_options", "8_3_names", "1", TCL_GLOBAL_ONLY);
#else
  Tcl_SetVar2(interp, "sqlite_options", "8_3_names", "0", TCL_GLOBAL_ONLY);
#endif

#ifdef SQLITE_ENABLE_MEMSYS3
  Tcl_SetVar2(interp, "sqlite_options", "mem3", "1", TCL_GLOBAL_ONLY);
#else
  Tcl_SetVar2(interp, "sqlite_options", "mem3", "0", TCL_GLOBAL_ONLY);
#endif

#ifdef SQLITE_ENABLE_MEMSYS5
  Tcl_SetVar2(interp, "sqlite_options", "mem5", "1", TCL_GLOBAL_ONLY);
#else
  Tcl_SetVar2(interp, "sqlite_options", "mem5", "0", TCL_GLOBAL_ONLY);
#endif

#ifdef SQLITE_MUTEX_OMIT
  Tcl_SetVar2(interp, "sqlite_options", "mutex", "0", TCL_GLOBAL_ONLY);
#else
  Tcl_SetVar2(interp, "sqlite_options", "mutex", "1", TCL_GLOBAL_ONLY);
#endif

#ifdef SQLITE_MUTEX_NOOP
  Tcl_SetVar2(interp, "sqlite_options", "mutex_noop", "1", TCL_GLOBAL_ONLY);
#else
  Tcl_SetVar2(interp, "sqlite_options", "mutex_noop", "0", TCL_GLOBAL_ONLY);
#endif

#ifdef SQLITE_OMIT_ALTERTABLE
  Tcl_SetVar2(interp, "sqlite_options", "altertable", "0", TCL_GLOBAL_ONLY);
#else
  Tcl_SetVar2(interp, "sqlite_options", "altertable", "1", TCL_GLOBAL_ONLY);
#endif

#ifdef SQLITE_OMIT_ANALYZE
  Tcl_SetVar2(interp, "sqlite_options", "analyze", "0", TCL_GLOBAL_ONLY);
#else
  Tcl_SetVar2(interp, "sqlite_options", "analyze", "1", TCL_GLOBAL_ONLY);
#endif

#ifdef SQLITE_ENABLE_ATOMIC_WRITE
  Tcl_SetVar2(interp, "sqlite_options", "atomicwrite", "1", TCL_GLOBAL_ONLY);
#else
  Tcl_SetVar2(interp, "sqlite_options", "atomicwrite", "0", TCL_GLOBAL_ONLY);
#endif

#ifdef SQLITE_OMIT_ATTACH
  Tcl_SetVar2(interp, "sqlite_options", "attach", "0", TCL_GLOBAL_ONLY);
#else
  Tcl_SetVar2(interp, "sqlite_options", "attach", "1", TCL_GLOBAL_ONLY);
#endif

#ifdef SQLITE_OMIT_AUTHORIZATION
  Tcl_SetVar2(interp, "sqlite_options", "auth", "0", TCL_GLOBAL_ONLY);
#else
  Tcl_SetVar2(interp, "sqlite_options", "auth", "1", TCL_GLOBAL_ONLY);
#endif

#ifdef SQLITE_OMIT_AUTOINCREMENT
  Tcl_SetVar2(interp, "sqlite_options", "autoinc", "0", TCL_GLOBAL_ONLY);
#else
  Tcl_SetVar2(interp, "sqlite_options", "autoinc", "1", TCL_GLOBAL_ONLY);
#endif

#ifdef SQLITE_OMIT_AUTOMATIC_INDEX
  Tcl_SetVar2(interp, "sqlite_options", "autoindex", "0", TCL_GLOBAL_ONLY);
#else
  Tcl_SetVar2(interp, "sqlite_options", "autoindex", "1", TCL_GLOBAL_ONLY);
#endif

#ifdef SQLITE_OMIT_AUTORESET
  Tcl_SetVar2(interp, "sqlite_options", "autoreset", "0", TCL_GLOBAL_ONLY);
#else
  Tcl_SetVar2(interp, "sqlite_options", "autoreset", "1", TCL_GLOBAL_ONLY);
#endif

#ifdef SQLITE_OMIT_AUTOVACUUM
  Tcl_SetVar2(interp, "sqlite_options", "autovacuum", "0", TCL_GLOBAL_ONLY);
#else
  Tcl_SetVar2(interp, "sqlite_options", "autovacuum", "1", TCL_GLOBAL_ONLY);
#endif /* SQLITE_OMIT_AUTOVACUUM */
#if !defined(SQLITE_DEFAULT_AUTOVACUUM)
  Tcl_SetVar2(interp,"sqlite_options","default_autovacuum","0",TCL_GLOBAL_ONLY);
#else
  Tcl_SetVar2(interp, "sqlite_options", "default_autovacuum", 
      STRINGVALUE(SQLITE_DEFAULT_AUTOVACUUM), TCL_GLOBAL_ONLY);
#endif

#ifdef SQLITE_OMIT_BETWEEN_OPTIMIZATION
  Tcl_SetVar2(interp, "sqlite_options", "between_opt", "0", TCL_GLOBAL_ONLY);
#else
  Tcl_SetVar2(interp, "sqlite_options", "between_opt", "1", TCL_GLOBAL_ONLY);
#endif

#ifdef SQLITE_OMIT_BUILTIN_TEST
  Tcl_SetVar2(interp, "sqlite_options", "builtin_test", "0", TCL_GLOBAL_ONLY);
#else
  Tcl_SetVar2(interp, "sqlite_options", "builtin_test", "1", TCL_GLOBAL_ONLY);
#endif

#ifdef SQLITE_OMIT_BLOB_LITERAL
  Tcl_SetVar2(interp, "sqlite_options", "bloblit", "0", TCL_GLOBAL_ONLY);
#else
  Tcl_SetVar2(interp, "sqlite_options", "bloblit", "1", TCL_GLOBAL_ONLY);
#endif

#ifdef SQLITE_OMIT_CAST
  Tcl_SetVar2(interp, "sqlite_options", "cast", "0", TCL_GLOBAL_ONLY);
#else
  Tcl_SetVar2(interp, "sqlite_options", "cast", "1", TCL_GLOBAL_ONLY);
#endif

#ifdef SQLITE_OMIT_CHECK
  Tcl_SetVar2(interp, "sqlite_options", "check", "0", TCL_GLOBAL_ONLY);
#else
  Tcl_SetVar2(interp, "sqlite_options", "check", "1", TCL_GLOBAL_ONLY);
#endif

#ifdef SQLITE_ENABLE_COLUMN_METADATA
  Tcl_SetVar2(interp, "sqlite_options", "columnmetadata", "1", TCL_GLOBAL_ONLY);
#else
  Tcl_SetVar2(interp, "sqlite_options", "columnmetadata", "0", TCL_GLOBAL_ONLY);
#endif

#ifdef SQLITE_ENABLE_OVERSIZE_CELL_CHECK
  Tcl_SetVar2(interp, "sqlite_options", "oversize_cell_check", "1",
              TCL_GLOBAL_ONLY);
#else
  Tcl_SetVar2(interp, "sqlite_options", "oversize_cell_check", "0",
              TCL_GLOBAL_ONLY);
#endif

#ifdef SQLITE_OMIT_COMPILEOPTION_DIAGS
  Tcl_SetVar2(interp, "sqlite_options", "compileoption_diags", "0", TCL_GLOBAL_ONLY);
#else
  Tcl_SetVar2(interp, "sqlite_options", "compileoption_diags", "1", TCL_GLOBAL_ONLY);
#endif

#ifdef SQLITE_OMIT_COMPLETE
  Tcl_SetVar2(interp, "sqlite_options", "complete", "0", TCL_GLOBAL_ONLY);
#else
  Tcl_SetVar2(interp, "sqlite_options", "complete", "1", TCL_GLOBAL_ONLY);
#endif

#ifdef SQLITE_OMIT_COMPOUND_SELECT
  Tcl_SetVar2(interp, "sqlite_options", "compound", "0", TCL_GLOBAL_ONLY);
#else
  Tcl_SetVar2(interp, "sqlite_options", "compound", "1", TCL_GLOBAL_ONLY);
#endif

  Tcl_SetVar2(interp, "sqlite_options", "conflict", "1", TCL_GLOBAL_ONLY);

#if SQLITE_OS_UNIX
  Tcl_SetVar2(interp, "sqlite_options", "crashtest", "1", TCL_GLOBAL_ONLY);
#else
  Tcl_SetVar2(interp, "sqlite_options", "crashtest", "0", TCL_GLOBAL_ONLY);
#endif

#ifdef SQLITE_OMIT_DATETIME_FUNCS
  Tcl_SetVar2(interp, "sqlite_options", "datetime", "0", TCL_GLOBAL_ONLY);
#else
  Tcl_SetVar2(interp, "sqlite_options", "datetime", "1", TCL_GLOBAL_ONLY);
#endif

#ifdef SQLITE_OMIT_DECLTYPE
  Tcl_SetVar2(interp, "sqlite_options", "decltype", "0", TCL_GLOBAL_ONLY);
#else
  Tcl_SetVar2(interp, "sqlite_options", "decltype", "1", TCL_GLOBAL_ONLY);
#endif

#ifdef SQLITE_OMIT_DEPRECATED
  Tcl_SetVar2(interp, "sqlite_options", "deprecated", "0", TCL_GLOBAL_ONLY);
#else
  Tcl_SetVar2(interp, "sqlite_options", "deprecated", "1", TCL_GLOBAL_ONLY);
#endif

#ifdef SQLITE_OMIT_DISKIO
  Tcl_SetVar2(interp, "sqlite_options", "diskio", "0", TCL_GLOBAL_ONLY);
#else
  Tcl_SetVar2(interp, "sqlite_options", "diskio", "1", TCL_GLOBAL_ONLY);
#endif

#ifdef SQLITE_OMIT_EXPLAIN
  Tcl_SetVar2(interp, "sqlite_options", "explain", "0", TCL_GLOBAL_ONLY);
#else
  Tcl_SetVar2(interp, "sqlite_options", "explain", "1", TCL_GLOBAL_ONLY);
#endif

#ifdef SQLITE_OMIT_FLOATING_POINT
  Tcl_SetVar2(interp, "sqlite_options", "floatingpoint", "0", TCL_GLOBAL_ONLY);
#else
  Tcl_SetVar2(interp, "sqlite_options", "floatingpoint", "1", TCL_GLOBAL_ONLY);
#endif

#ifdef SQLITE_OMIT_FOREIGN_KEY
  Tcl_SetVar2(interp, "sqlite_options", "foreignkey", "0", TCL_GLOBAL_ONLY);
#else
  Tcl_SetVar2(interp, "sqlite_options", "foreignkey", "1", TCL_GLOBAL_ONLY);
#endif

#ifdef SQLITE_ENABLE_FTS1
  Tcl_SetVar2(interp, "sqlite_options", "fts1", "1", TCL_GLOBAL_ONLY);
#else
  Tcl_SetVar2(interp, "sqlite_options", "fts1", "0", TCL_GLOBAL_ONLY);
#endif

#ifdef SQLITE_ENABLE_FTS2
  Tcl_SetVar2(interp, "sqlite_options", "fts2", "1", TCL_GLOBAL_ONLY);
#else
  Tcl_SetVar2(interp, "sqlite_options", "fts2", "0", TCL_GLOBAL_ONLY);
#endif

#ifdef SQLITE_ENABLE_FTS3
  Tcl_SetVar2(interp, "sqlite_options", "fts3", "1", TCL_GLOBAL_ONLY);
#else
  Tcl_SetVar2(interp, "sqlite_options", "fts3", "0", TCL_GLOBAL_ONLY);
#endif

#ifdef SQLITE_OMIT_GET_TABLE
  Tcl_SetVar2(interp, "sqlite_options", "gettable", "0", TCL_GLOBAL_ONLY);
#else
  Tcl_SetVar2(interp, "sqlite_options", "gettable", "1", TCL_GLOBAL_ONLY);
#endif

#ifdef SQLITE_ENABLE_ICU
  Tcl_SetVar2(interp, "sqlite_options", "icu", "1", TCL_GLOBAL_ONLY);
#else
  Tcl_SetVar2(interp, "sqlite_options", "icu", "0", TCL_GLOBAL_ONLY);
#endif

#ifdef SQLITE_OMIT_INCRBLOB
  Tcl_SetVar2(interp, "sqlite_options", "incrblob", "0", TCL_GLOBAL_ONLY);
#else
  Tcl_SetVar2(interp, "sqlite_options", "incrblob", "1", TCL_GLOBAL_ONLY);
#endif /* SQLITE_OMIT_AUTOVACUUM */

#ifdef SQLITE_OMIT_INTEGRITY_CHECK
  Tcl_SetVar2(interp, "sqlite_options", "integrityck", "0", TCL_GLOBAL_ONLY);
#else
  Tcl_SetVar2(interp, "sqlite_options", "integrityck", "1", TCL_GLOBAL_ONLY);
#endif

#if defined(SQLITE_DEFAULT_FILE_FORMAT) && SQLITE_DEFAULT_FILE_FORMAT==1
  Tcl_SetVar2(interp, "sqlite_options", "legacyformat", "1", TCL_GLOBAL_ONLY);
#else
  Tcl_SetVar2(interp, "sqlite_options", "legacyformat", "0", TCL_GLOBAL_ONLY);
#endif

#ifdef SQLITE_OMIT_LIKE_OPTIMIZATION
  Tcl_SetVar2(interp, "sqlite_options", "like_opt", "0", TCL_GLOBAL_ONLY);
#else
  Tcl_SetVar2(interp, "sqlite_options", "like_opt", "1", TCL_GLOBAL_ONLY);
#endif

#ifdef SQLITE_OMIT_LOAD_EXTENSION
  Tcl_SetVar2(interp, "sqlite_options", "load_ext", "0", TCL_GLOBAL_ONLY);
#else
  Tcl_SetVar2(interp, "sqlite_options", "load_ext", "1", TCL_GLOBAL_ONLY);
#endif

#ifdef SQLITE_OMIT_LOCALTIME
  Tcl_SetVar2(interp, "sqlite_options", "localtime", "0", TCL_GLOBAL_ONLY);
#else
  Tcl_SetVar2(interp, "sqlite_options", "localtime", "1", TCL_GLOBAL_ONLY);
#endif

#ifdef SQLITE_OMIT_LOOKASIDE
  Tcl_SetVar2(interp, "sqlite_options", "lookaside", "0", TCL_GLOBAL_ONLY);
#else
  Tcl_SetVar2(interp, "sqlite_options", "lookaside", "1", TCL_GLOBAL_ONLY);
#endif

Tcl_SetVar2(interp, "sqlite_options", "long_double",
              sizeof(LONGDOUBLE_TYPE)>sizeof(double) ? "1" : "0",
              TCL_GLOBAL_ONLY);

#ifdef SQLITE_OMIT_MEMORYDB
  Tcl_SetVar2(interp, "sqlite_options", "memorydb", "0", TCL_GLOBAL_ONLY);
#else
  Tcl_SetVar2(interp, "sqlite_options", "memorydb", "1", TCL_GLOBAL_ONLY);
#endif

#ifdef SQLITE_ENABLE_MEMORY_MANAGEMENT
  Tcl_SetVar2(interp, "sqlite_options", "memorymanage", "1", TCL_GLOBAL_ONLY);
#else
  Tcl_SetVar2(interp, "sqlite_options", "memorymanage", "0", TCL_GLOBAL_ONLY);
#endif

#ifdef SQLITE_OMIT_MERGE_SORT
  Tcl_SetVar2(interp, "sqlite_options", "mergesort", "0", TCL_GLOBAL_ONLY);
#else
  Tcl_SetVar2(interp, "sqlite_options", "mergesort", "1", TCL_GLOBAL_ONLY);
#endif

#ifdef SQLITE_OMIT_OR_OPTIMIZATION
  Tcl_SetVar2(interp, "sqlite_options", "or_opt", "0", TCL_GLOBAL_ONLY);
#else
  Tcl_SetVar2(interp, "sqlite_options", "or_opt", "1", TCL_GLOBAL_ONLY);
#endif

#ifdef SQLITE_OMIT_PAGER_PRAGMAS
  Tcl_SetVar2(interp, "sqlite_options", "pager_pragmas", "0", TCL_GLOBAL_ONLY);
#else
  Tcl_SetVar2(interp, "sqlite_options", "pager_pragmas", "1", TCL_GLOBAL_ONLY);
#endif

#if defined(SQLITE_OMIT_PRAGMA) || defined(SQLITE_OMIT_FLAG_PRAGMAS)
  Tcl_SetVar2(interp, "sqlite_options", "pragma", "0", TCL_GLOBAL_ONLY);
  Tcl_SetVar2(interp, "sqlite_options", "integrityck", "0", TCL_GLOBAL_ONLY);
#else
  Tcl_SetVar2(interp, "sqlite_options", "pragma", "1", TCL_GLOBAL_ONLY);
#endif

#ifdef SQLITE_OMIT_PROGRESS_CALLBACK
  Tcl_SetVar2(interp, "sqlite_options", "progress", "0", TCL_GLOBAL_ONLY);
#else
  Tcl_SetVar2(interp, "sqlite_options", "progress", "1", TCL_GLOBAL_ONLY);
#endif

#ifdef SQLITE_OMIT_REINDEX
  Tcl_SetVar2(interp, "sqlite_options", "reindex", "0", TCL_GLOBAL_ONLY);
#else
  Tcl_SetVar2(interp, "sqlite_options", "reindex", "1", TCL_GLOBAL_ONLY);
#endif

#ifdef SQLITE_ENABLE_RTREE
  Tcl_SetVar2(interp, "sqlite_options", "rtree", "1", TCL_GLOBAL_ONLY);
#else
  Tcl_SetVar2(interp, "sqlite_options", "rtree", "0", TCL_GLOBAL_ONLY);
#endif

#ifdef SQLITE_OMIT_SCHEMA_PRAGMAS
  Tcl_SetVar2(interp, "sqlite_options", "schema_pragmas", "0", TCL_GLOBAL_ONLY);
#else
  Tcl_SetVar2(interp, "sqlite_options", "schema_pragmas", "1", TCL_GLOBAL_ONLY);
#endif

#ifdef SQLITE_OMIT_SCHEMA_VERSION_PRAGMAS
  Tcl_SetVar2(interp, "sqlite_options", "schema_version", "0", TCL_GLOBAL_ONLY);
#else
  Tcl_SetVar2(interp, "sqlite_options", "schema_version", "1", TCL_GLOBAL_ONLY);
#endif

#ifdef SQLITE_ENABLE_STAT2
  Tcl_SetVar2(interp, "sqlite_options", "stat2", "1", TCL_GLOBAL_ONLY);
#else
  Tcl_SetVar2(interp, "sqlite_options", "stat2", "0", TCL_GLOBAL_ONLY);
#endif

#ifdef SQLITE_ENABLE_STAT3
  Tcl_SetVar2(interp, "sqlite_options", "stat3", "1", TCL_GLOBAL_ONLY);
#else
  Tcl_SetVar2(interp, "sqlite_options", "stat3", "0", TCL_GLOBAL_ONLY);
#endif

#if !defined(SQLITE_ENABLE_LOCKING_STYLE)
#  if defined(__APPLE__)
#    define SQLITE_ENABLE_LOCKING_STYLE 1
#  else
#    define SQLITE_ENABLE_LOCKING_STYLE 0
#  endif
#endif
#if SQLITE_ENABLE_LOCKING_STYLE && defined(__APPLE__)
  Tcl_SetVar2(interp,"sqlite_options","lock_proxy_pragmas","1",TCL_GLOBAL_ONLY);
#else
  Tcl_SetVar2(interp,"sqlite_options","lock_proxy_pragmas","0",TCL_GLOBAL_ONLY);
#endif
#if defined(SQLITE_PREFER_PROXY_LOCKING) && defined(__APPLE__)
  Tcl_SetVar2(interp,"sqlite_options","prefer_proxy_locking","1",TCL_GLOBAL_ONLY);
#else
  Tcl_SetVar2(interp,"sqlite_options","prefer_proxy_locking","0",TCL_GLOBAL_ONLY);
#endif
#if SQLITE_DEFAULT_CKPTFULLFSYNC
  Tcl_SetVar2(interp,"sqlite_options","default_ckptfullfsync","1",TCL_GLOBAL_ONLY);
#else
  Tcl_SetVar2(interp,"sqlite_options","default_ckptfullfsync","0",TCL_GLOBAL_ONLY);
#endif
#if SQLITE_DEFAULT_WAL_SAFETYLEVEL
  Tcl_SetVar2(interp,"sqlite_options","default_wal_safetylevel",
              STRINGVALUE(SQLITE_DEFAULT_WAL_SAFETYLEVEL),TCL_GLOBAL_ONLY);
#else
  Tcl_SetVar2(interp,"sqlite_options","default_wal_safetylevel","0",TCL_GLOBAL_ONLY);
#endif
    
#ifdef SQLITE_OMIT_SHARED_CACHE
  Tcl_SetVar2(interp, "sqlite_options", "shared_cache", "0", TCL_GLOBAL_ONLY);
#else
  Tcl_SetVar2(interp, "sqlite_options", "shared_cache", "1", TCL_GLOBAL_ONLY);
#endif

#ifdef SQLITE_OMIT_SUBQUERY
  Tcl_SetVar2(interp, "sqlite_options", "subquery", "0", TCL_GLOBAL_ONLY);
#else
  Tcl_SetVar2(interp, "sqlite_options", "subquery", "1", TCL_GLOBAL_ONLY);
#endif

#ifdef SQLITE_OMIT_TCL_VARIABLE
  Tcl_SetVar2(interp, "sqlite_options", "tclvar", "0", TCL_GLOBAL_ONLY);
#else
  Tcl_SetVar2(interp, "sqlite_options", "tclvar", "1", TCL_GLOBAL_ONLY);
#endif

  Tcl_SetVar2(interp, "sqlite_options", "threadsafe", 
      STRINGVALUE(SQLITE_THREADSAFE), TCL_GLOBAL_ONLY);
  assert( sqlite3_threadsafe()==SQLITE_THREADSAFE );

#ifdef SQLITE_OMIT_TEMPDB
  Tcl_SetVar2(interp, "sqlite_options", "tempdb", "0", TCL_GLOBAL_ONLY);
#else
  Tcl_SetVar2(interp, "sqlite_options", "tempdb", "1", TCL_GLOBAL_ONLY);
#endif

#ifdef SQLITE_OMIT_TRACE
  Tcl_SetVar2(interp, "sqlite_options", "trace", "0", TCL_GLOBAL_ONLY);
#else
  Tcl_SetVar2(interp, "sqlite_options", "trace", "1", TCL_GLOBAL_ONLY);
#endif

#ifdef SQLITE_OMIT_TRIGGER
  Tcl_SetVar2(interp, "sqlite_options", "trigger", "0", TCL_GLOBAL_ONLY);
#else
  Tcl_SetVar2(interp, "sqlite_options", "trigger", "1", TCL_GLOBAL_ONLY);
#endif

#ifdef SQLITE_OMIT_TRUNCATE_OPTIMIZATION
  Tcl_SetVar2(interp, "sqlite_options", "truncate_opt", "0", TCL_GLOBAL_ONLY);
#else
  Tcl_SetVar2(interp, "sqlite_options", "truncate_opt", "1", TCL_GLOBAL_ONLY);
#endif

#ifdef SQLITE_OMIT_UTF16
  Tcl_SetVar2(interp, "sqlite_options", "utf16", "0", TCL_GLOBAL_ONLY);
#else
  Tcl_SetVar2(interp, "sqlite_options", "utf16", "1", TCL_GLOBAL_ONLY);
#endif

#if defined(SQLITE_OMIT_VACUUM) || defined(SQLITE_OMIT_ATTACH)
  Tcl_SetVar2(interp, "sqlite_options", "vacuum", "0", TCL_GLOBAL_ONLY);
#else
  Tcl_SetVar2(interp, "sqlite_options", "vacuum", "1", TCL_GLOBAL_ONLY);
#endif

#ifdef SQLITE_OMIT_VIEW
  Tcl_SetVar2(interp, "sqlite_options", "view", "0", TCL_GLOBAL_ONLY);
#else
  Tcl_SetVar2(interp, "sqlite_options", "view", "1", TCL_GLOBAL_ONLY);
#endif

#ifdef SQLITE_OMIT_VIRTUALTABLE
  Tcl_SetVar2(interp, "sqlite_options", "vtab", "0", TCL_GLOBAL_ONLY);
#else
  Tcl_SetVar2(interp, "sqlite_options", "vtab", "1", TCL_GLOBAL_ONLY);
#endif

#ifdef SQLITE_OMIT_WAL
  Tcl_SetVar2(interp, "sqlite_options", "wal", "0", TCL_GLOBAL_ONLY);
#else
  Tcl_SetVar2(interp, "sqlite_options", "wal", "1", TCL_GLOBAL_ONLY);
#endif

#ifdef SQLITE_OMIT_WSD
  Tcl_SetVar2(interp, "sqlite_options", "wsd", "0", TCL_GLOBAL_ONLY);
#else
  Tcl_SetVar2(interp, "sqlite_options", "wsd", "1", TCL_GLOBAL_ONLY);
#endif

#if defined(SQLITE_ENABLE_UPDATE_DELETE_LIMIT) && !defined(SQLITE_OMIT_SUBQUERY)
  Tcl_SetVar2(interp, "sqlite_options", "update_delete_limit", "1", TCL_GLOBAL_ONLY);
#else
  Tcl_SetVar2(interp, "sqlite_options", "update_delete_limit", "0", TCL_GLOBAL_ONLY);
#endif

#if defined(SQLITE_ENABLE_UNLOCK_NOTIFY)
  Tcl_SetVar2(interp, "sqlite_options", "unlock_notify", "1", TCL_GLOBAL_ONLY);
#else
  Tcl_SetVar2(interp, "sqlite_options", "unlock_notify", "0", TCL_GLOBAL_ONLY);
#endif

#ifdef SQLITE_SECURE_DELETE
  Tcl_SetVar2(interp, "sqlite_options", "secure_delete", "1", TCL_GLOBAL_ONLY);
#else
  Tcl_SetVar2(interp, "sqlite_options", "secure_delete", "0", TCL_GLOBAL_ONLY);
#endif

#ifdef SQLITE_MULTIPLEX_EXT_OVWR
  Tcl_SetVar2(interp, "sqlite_options", "multiplex_ext_overwrite", "1", TCL_GLOBAL_ONLY);
#else
  Tcl_SetVar2(interp, "sqlite_options", "multiplex_ext_overwrite", "0", TCL_GLOBAL_ONLY);
#endif

#ifdef YYTRACKMAXSTACKDEPTH
  Tcl_SetVar2(interp, "sqlite_options", "yytrackmaxstackdepth", "1", TCL_GLOBAL_ONLY);
#else
  Tcl_SetVar2(interp, "sqlite_options", "yytrackmaxstackdepth", "0", TCL_GLOBAL_ONLY);
#endif

<<<<<<< HEAD
#ifdef SQLITE_PAGECACHE_BLOCKALLOC
  Tcl_SetVar2(interp, "sqlite_options", "blockalloc", "1", TCL_GLOBAL_ONLY);
#else
  Tcl_SetVar2(interp, "sqlite_options", "blockalloc", "0", TCL_GLOBAL_ONLY);
#endif
  
#ifdef __APPLE__
# if  defined(__ppc__)
  Tcl_SetVar2(interp, "os_options", "arch", "ppc", TCL_GLOBAL_ONLY);
# elif defined(__i386__)
  Tcl_SetVar2(interp, "os_options", "arch", "i386", TCL_GLOBAL_ONLY);
# elif defined(__x86_64__)
  Tcl_SetVar2(interp, "os_options", "arch", "x86_64", TCL_GLOBAL_ONLY);
# elif defined(__arm__)
  Tcl_SetVar2(interp, "os_options", "arch", "arm", TCL_GLOBAL_ONLY);
# else
#  error Unrecognized architecture for exec_options
# endif
#else
  Tcl_SetVar2(interp, "os_options", "arch", "unknown", TCL_GLOBAL_ONLY);
#endif

=======
>>>>>>> 086a96fa
#define LINKVAR(x) { \
    static const int cv_ ## x = SQLITE_ ## x; \
    Tcl_LinkVar(interp, "SQLITE_" #x, (char *)&(cv_ ## x), \
                TCL_LINK_INT | TCL_LINK_READ_ONLY); }

  LINKVAR( MAX_LENGTH );
  LINKVAR( MAX_COLUMN );
  LINKVAR( MAX_SQL_LENGTH );
  LINKVAR( MAX_EXPR_DEPTH );
  LINKVAR( MAX_COMPOUND_SELECT );
  LINKVAR( MAX_VDBE_OP );
  LINKVAR( MAX_FUNCTION_ARG );
  LINKVAR( MAX_VARIABLE_NUMBER );
  LINKVAR( MAX_PAGE_SIZE );
  LINKVAR( MAX_PAGE_COUNT );
  LINKVAR( MAX_LIKE_PATTERN_LENGTH );
  LINKVAR( MAX_TRIGGER_DEPTH );
  LINKVAR( DEFAULT_TEMP_CACHE_SIZE );
  LINKVAR( DEFAULT_CACHE_SIZE );
  LINKVAR( DEFAULT_PAGE_SIZE );
  LINKVAR( DEFAULT_FILE_FORMAT );
  LINKVAR( MAX_ATTACHED );
  LINKVAR( MAX_DEFAULT_PAGE_SIZE );

  {
    static const int cv_TEMP_STORE = SQLITE_TEMP_STORE;
    Tcl_LinkVar(interp, "TEMP_STORE", (char *)&(cv_TEMP_STORE),
                TCL_LINK_INT | TCL_LINK_READ_ONLY);
  }
}


/*
** Register commands with the TCL interpreter.
*/
int Sqliteconfig_Init(Tcl_Interp *interp){
  set_options(interp);
  return TCL_OK;
}<|MERGE_RESOLUTION|>--- conflicted
+++ resolved
@@ -576,13 +576,6 @@
 #else
   Tcl_SetVar2(interp, "sqlite_options", "yytrackmaxstackdepth", "0", TCL_GLOBAL_ONLY);
 #endif
-
-<<<<<<< HEAD
-#ifdef SQLITE_PAGECACHE_BLOCKALLOC
-  Tcl_SetVar2(interp, "sqlite_options", "blockalloc", "1", TCL_GLOBAL_ONLY);
-#else
-  Tcl_SetVar2(interp, "sqlite_options", "blockalloc", "0", TCL_GLOBAL_ONLY);
-#endif
   
 #ifdef __APPLE__
 # if  defined(__ppc__)
@@ -600,8 +593,6 @@
   Tcl_SetVar2(interp, "os_options", "arch", "unknown", TCL_GLOBAL_ONLY);
 #endif
 
-=======
->>>>>>> 086a96fa
 #define LINKVAR(x) { \
     static const int cv_ ## x = SQLITE_ ## x; \
     Tcl_LinkVar(interp, "SQLITE_" #x, (char *)&(cv_ ## x), \
