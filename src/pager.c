--- conflicted
+++ resolved
@@ -4565,15 +4565,9 @@
   pPager->readOnly = (u8)readOnly;
   assert( useJournal || pPager->tempFile );
   pPager->noSync = pPager->tempFile;
-<<<<<<< HEAD
   pPager->fullSync = pPager->noSync ?0:1;
   pPager->syncFlags = pPager->noSync ? 0 : SQLITE_SYNC_NORMAL;
-#if SQLITE_DEFAULT_CKPTFULLFSYNC
-  pPager->ckptSyncFlags = pPager->noSync ? 0 : SQLITE_SYNC_FULL;
-#else
   pPager->ckptSyncFlags = pPager->syncFlags;
-#endif
-=======
   if( pPager->noSync ){
     assert( pPager->fullSync==0 );
     assert( pPager->syncFlags==0 );
@@ -4585,7 +4579,6 @@
     pPager->walSyncFlags = SQLITE_SYNC_NORMAL | WAL_SYNC_TRANSACTIONS;
     pPager->ckptSyncFlags = SQLITE_SYNC_NORMAL;
   }
->>>>>>> 65df9287
   /* pPager->pFirst = 0; */
   /* pPager->pFirstSynced = 0; */
   /* pPager->pLast = 0; */
