--- conflicted
+++ resolved
@@ -3001,7 +3001,20 @@
   return 0;
 }
 
-<<<<<<< HEAD
+/*
+** Return the filename of the database associated with a database
+** connection.
+*/
+const char *sqlite3_db_filename(sqlite3 *db, const char *zDbName){
+  int i;
+  for(i=0; i<db->nDb; i++){
+    if( db->aDb[i].pBt && sqlite3StrICmp(zDbName, db->aDb[i].zName)==0 ){
+      return sqlite3BtreeGetFilename(db->aDb[i].pBt);
+    }
+  }
+  return 0;
+}
+
 #if (SQLITE_ENABLE_APPLE_SPI>0) && defined(__APPLE__)
 
 #include "sqlite3_private.h"
@@ -3024,19 +3037,4 @@
   return SQLITE_LOCKSTATE_ERROR;
 }
 
-#endif /* SQLITE_ENABLE_APPLE_SPI */
-=======
-/*
-** Return the filename of the database associated with a database
-** connection.
-*/
-const char *sqlite3_db_filename(sqlite3 *db, const char *zDbName){
-  int i;
-  for(i=0; i<db->nDb; i++){
-    if( db->aDb[i].pBt && sqlite3StrICmp(zDbName, db->aDb[i].zName)==0 ){
-      return sqlite3BtreeGetFilename(db->aDb[i].pBt);
-    }
-  }
-  return 0;
-}
->>>>>>> 44e62f81
+#endif /* SQLITE_ENABLE_APPLE_SPI */