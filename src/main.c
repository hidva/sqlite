/*
** 2001 September 15
**
** The author disclaims copyright to this source code.  In place of
** a legal notice, here is a blessing:
**
**    May you do good and not evil.
**    May you find forgiveness for yourself and forgive others.
**    May you share freely, never taking more than you give.
**
*************************************************************************
** Main file for the SQLite library.  The routines in this file
** implement the programmer interface to the library.  Routines in
** other files are for internal use by SQLite and should not be
** accessed by users of the library.
*/
#include "sqliteInt.h"

#ifdef SQLITE_ENABLE_SQLRR
# include "sqlrr.h"
#endif 
#ifdef SQLITE_ENABLE_FTS3
# include "fts3.h"
#endif
#ifdef SQLITE_ENABLE_RTREE
# include "rtree.h"
#endif
#if defined(SQLITE_ENABLE_ICU) || defined(SQLITE_ENABLE_ICU_COLLATIONS)
# include "sqliteicu.h"
#endif
#ifdef SQLITE_ENABLE_JSON1
int sqlite3Json1Init(sqlite3*);
#endif
#ifdef SQLITE_ENABLE_STMTVTAB
int sqlite3StmtVtabInit(sqlite3*);
#endif
#ifdef SQLITE_ENABLE_FTS5
int sqlite3Fts5Init(sqlite3*);
#endif

#ifndef SQLITE_AMALGAMATION
/* IMPLEMENTATION-OF: R-46656-45156 The sqlite3_version[] string constant
** contains the text of SQLITE_VERSION macro. 
*/
const char sqlite3_version[] = SQLITE_VERSION;
#endif

/* IMPLEMENTATION-OF: R-53536-42575 The sqlite3_libversion() function returns
** a pointer to the to the sqlite3_version[] string constant. 
*/
const char *sqlite3_libversion(void){ return sqlite3_version; }

/* IMPLEMENTATION-OF: R-25063-23286 The sqlite3_sourceid() function returns a
** pointer to a string constant whose value is the same as the
** SQLITE_SOURCE_ID C preprocessor macro. Except if SQLite is built using
** an edited copy of the amalgamation, then the last four characters of
** the hash might be different from SQLITE_SOURCE_ID.
*/
const char *sqlite3_sourceid(void){ return SQLITE_SOURCE_ID; }

/* IMPLEMENTATION-OF: R-35210-63508 The sqlite3_libversion_number() function
** returns an integer equal to SQLITE_VERSION_NUMBER.
*/
int sqlite3_libversion_number(void){ return SQLITE_VERSION_NUMBER; }

/* IMPLEMENTATION-OF: R-20790-14025 The sqlite3_threadsafe() function returns
** zero if and only if SQLite was compiled with mutexing code omitted due to
** the SQLITE_THREADSAFE compile-time option being set to 0.
*/
int sqlite3_threadsafe(void){ return SQLITE_THREADSAFE; }

/*
** When compiling the test fixture or with debugging enabled (on Win32),
** this variable being set to non-zero will cause OSTRACE macros to emit
** extra diagnostic information.
*/
#ifdef SQLITE_HAVE_OS_TRACE
# ifndef SQLITE_DEBUG_OS_TRACE
#   define SQLITE_DEBUG_OS_TRACE 0
# endif
  int sqlite3OSTrace = SQLITE_DEBUG_OS_TRACE;
#endif

#if !defined(SQLITE_OMIT_TRACE) && defined(SQLITE_ENABLE_IOTRACE)
/*
** If the following function pointer is not NULL and if
** SQLITE_ENABLE_IOTRACE is enabled, then messages describing
** I/O active are written using this function.  These messages
** are intended for debugging activity only.
*/
SQLITE_API void (SQLITE_CDECL *sqlite3IoTrace)(const char*, ...) = 0;
#endif

/*
** If the following global variable points to a string which is the
** name of a directory, then that directory will be used to store
** temporary files.
**
** See also the "PRAGMA temp_store_directory" SQL command.
*/
char *sqlite3_temp_directory = 0;

/*
** If the following global variable points to a string which is the
** name of a directory, then that directory will be used to store
** all database files specified with a relative pathname.
**
** See also the "PRAGMA data_store_directory" SQL command.
*/
char *sqlite3_data_directory = 0;

/*
** Initialize SQLite.  
**
** This routine must be called to initialize the memory allocation,
** VFS, and mutex subsystems prior to doing any serious work with
** SQLite.  But as long as you do not compile with SQLITE_OMIT_AUTOINIT
** this routine will be called automatically by key routines such as
** sqlite3_open().  
**
** This routine is a no-op except on its very first call for the process,
** or for the first call after a call to sqlite3_shutdown.
**
** The first thread to call this routine runs the initialization to
** completion.  If subsequent threads call this routine before the first
** thread has finished the initialization process, then the subsequent
** threads must block until the first thread finishes with the initialization.
**
** The first thread might call this routine recursively.  Recursive
** calls to this routine should not block, of course.  Otherwise the
** initialization process would never complete.
**
** Let X be the first thread to enter this routine.  Let Y be some other
** thread.  Then while the initial invocation of this routine by X is
** incomplete, it is required that:
**
**    *  Calls to this routine from Y must block until the outer-most
**       call by X completes.
**
**    *  Recursive calls to this routine from thread X return immediately
**       without blocking.
*/
int sqlite3_initialize(void){
  MUTEX_LOGIC( sqlite3_mutex *pMaster; )       /* The main static mutex */
  int rc;                                      /* Result code */
#ifdef SQLITE_EXTRA_INIT
  int bRunExtraInit = 0;                       /* Extra initialization needed */
#endif

#ifdef SQLITE_OMIT_WSD
  rc = sqlite3_wsd_init(4096, 24);
  if( rc!=SQLITE_OK ){
    return rc;
  }
#endif

  /* If the following assert() fails on some obscure processor/compiler
  ** combination, the work-around is to set the correct pointer
  ** size at compile-time using -DSQLITE_PTRSIZE=n compile-time option */
  assert( SQLITE_PTRSIZE==sizeof(char*) );

  /* If SQLite is already completely initialized, then this call
  ** to sqlite3_initialize() should be a no-op.  But the initialization
  ** must be complete.  So isInit must not be set until the very end
  ** of this routine.
  */
  if( sqlite3GlobalConfig.isInit ) return SQLITE_OK;

  /* Make sure the mutex subsystem is initialized.  If unable to 
  ** initialize the mutex subsystem, return early with the error.
  ** If the system is so sick that we are unable to allocate a mutex,
  ** there is not much SQLite is going to be able to do.
  **
  ** The mutex subsystem must take care of serializing its own
  ** initialization.
  */
  rc = sqlite3MutexInit();
  if( rc ) return rc;

  /* Initialize the malloc() system and the recursive pInitMutex mutex.
  ** This operation is protected by the STATIC_MASTER mutex.  Note that
  ** MutexAlloc() is called for a static mutex prior to initializing the
  ** malloc subsystem - this implies that the allocation of a static
  ** mutex must not require support from the malloc subsystem.
  */
  MUTEX_LOGIC( pMaster = sqlite3MutexAlloc(SQLITE_MUTEX_STATIC_MASTER); )
  sqlite3_mutex_enter(pMaster);
  sqlite3GlobalConfig.isMutexInit = 1;
  if( !sqlite3GlobalConfig.isMallocInit ){
    rc = sqlite3MallocInit();
  }
  if( rc==SQLITE_OK ){
    sqlite3GlobalConfig.isMallocInit = 1;
    if( !sqlite3GlobalConfig.pInitMutex ){
      sqlite3GlobalConfig.pInitMutex =
           sqlite3MutexAlloc(SQLITE_MUTEX_RECURSIVE);
      if( sqlite3GlobalConfig.bCoreMutex && !sqlite3GlobalConfig.pInitMutex ){
        rc = SQLITE_NOMEM_BKPT;
      }
    }
  }
  if( rc==SQLITE_OK ){
    sqlite3GlobalConfig.nRefInitMutex++;
  }
  sqlite3_mutex_leave(pMaster);

  /* If rc is not SQLITE_OK at this point, then either the malloc
  ** subsystem could not be initialized or the system failed to allocate
  ** the pInitMutex mutex. Return an error in either case.  */
  if( rc!=SQLITE_OK ){
    return rc;
  }

  /* Do the rest of the initialization under the recursive mutex so
  ** that we will be able to handle recursive calls into
  ** sqlite3_initialize().  The recursive calls normally come through
  ** sqlite3_os_init() when it invokes sqlite3_vfs_register(), but other
  ** recursive calls might also be possible.
  **
  ** IMPLEMENTATION-OF: R-00140-37445 SQLite automatically serializes calls
  ** to the xInit method, so the xInit method need not be threadsafe.
  **
  ** The following mutex is what serializes access to the appdef pcache xInit
  ** methods.  The sqlite3_pcache_methods.xInit() all is embedded in the
  ** call to sqlite3PcacheInitialize().
  */
  sqlite3_mutex_enter(sqlite3GlobalConfig.pInitMutex);
  if( sqlite3GlobalConfig.isInit==0 && sqlite3GlobalConfig.inProgress==0 ){
    sqlite3GlobalConfig.inProgress = 1;
#ifdef SQLITE_ENABLE_SQLLOG
    {
      extern void sqlite3_init_sqllog(void);
      sqlite3_init_sqllog();
    }
#endif
    memset(&sqlite3BuiltinFunctions, 0, sizeof(sqlite3BuiltinFunctions));
    sqlite3RegisterBuiltinFunctions();
    if( sqlite3GlobalConfig.isPCacheInit==0 ){
      rc = sqlite3PcacheInitialize();
    }
    if( rc==SQLITE_OK ){
      sqlite3GlobalConfig.isPCacheInit = 1;
      rc = sqlite3OsInit();
    }
#ifdef SQLITE_ENABLE_DESERIALIZE
    if( rc==SQLITE_OK ){
      rc = sqlite3MemdbInit();
    }
#endif
    if( rc==SQLITE_OK ){
      sqlite3PCacheBufferSetup( sqlite3GlobalConfig.pPage, 
          sqlite3GlobalConfig.szPage, sqlite3GlobalConfig.nPage);
      sqlite3GlobalConfig.isInit = 1;
#ifdef SQLITE_EXTRA_INIT
      bRunExtraInit = 1;
#endif
    }
    sqlite3GlobalConfig.inProgress = 0;
  }
  sqlite3_mutex_leave(sqlite3GlobalConfig.pInitMutex);

  /* Go back under the static mutex and clean up the recursive
  ** mutex to prevent a resource leak.
  */
  sqlite3_mutex_enter(pMaster);
  sqlite3GlobalConfig.nRefInitMutex--;
  if( sqlite3GlobalConfig.nRefInitMutex<=0 ){
    assert( sqlite3GlobalConfig.nRefInitMutex==0 );
    sqlite3_mutex_free(sqlite3GlobalConfig.pInitMutex);
    sqlite3GlobalConfig.pInitMutex = 0;
  }
  sqlite3_mutex_leave(pMaster);

  /* The following is just a sanity check to make sure SQLite has
  ** been compiled correctly.  It is important to run this code, but
  ** we don't want to run it too often and soak up CPU cycles for no
  ** reason.  So we run it once during initialization.
  */
#ifndef NDEBUG
#ifndef SQLITE_OMIT_FLOATING_POINT
  /* This section of code's only "output" is via assert() statements. */
  if( rc==SQLITE_OK ){
    u64 x = (((u64)1)<<63)-1;
    double y;
    assert(sizeof(x)==8);
    assert(sizeof(x)==sizeof(y));
    memcpy(&y, &x, 8);
    assert( sqlite3IsNaN(y) );
  }
#endif
#endif

  /* Do extra initialization steps requested by the SQLITE_EXTRA_INIT
  ** compile-time option.
  */
#ifdef SQLITE_EXTRA_INIT
  if( bRunExtraInit ){
    int SQLITE_EXTRA_INIT(const char*);
    rc = SQLITE_EXTRA_INIT(0);
  }
#endif

  return rc;
}

/*
** Undo the effects of sqlite3_initialize().  Must not be called while
** there are outstanding database connections or memory allocations or
** while any part of SQLite is otherwise in use in any thread.  This
** routine is not threadsafe.  But it is safe to invoke this routine
** on when SQLite is already shut down.  If SQLite is already shut down
** when this routine is invoked, then this routine is a harmless no-op.
*/
int sqlite3_shutdown(void){
#ifdef SQLITE_OMIT_WSD
  int rc = sqlite3_wsd_init(4096, 24);
  if( rc!=SQLITE_OK ){
    return rc;
  }
#endif

  if( sqlite3GlobalConfig.isInit ){
#ifdef SQLITE_EXTRA_SHUTDOWN
    void SQLITE_EXTRA_SHUTDOWN(void);
    SQLITE_EXTRA_SHUTDOWN();
#endif
    sqlite3_os_end();
    sqlite3_reset_auto_extension();
    sqlite3GlobalConfig.isInit = 0;
  }
  if( sqlite3GlobalConfig.isPCacheInit ){
    sqlite3PcacheShutdown();
    sqlite3GlobalConfig.isPCacheInit = 0;
  }
  if( sqlite3GlobalConfig.isMallocInit ){
    sqlite3MallocEnd();
    sqlite3GlobalConfig.isMallocInit = 0;

#ifndef SQLITE_OMIT_SHUTDOWN_DIRECTORIES
    /* The heap subsystem has now been shutdown and these values are supposed
    ** to be NULL or point to memory that was obtained from sqlite3_malloc(),
    ** which would rely on that heap subsystem; therefore, make sure these
    ** values cannot refer to heap memory that was just invalidated when the
    ** heap subsystem was shutdown.  This is only done if the current call to
    ** this function resulted in the heap subsystem actually being shutdown.
    */
    sqlite3_data_directory = 0;
    sqlite3_temp_directory = 0;
#endif
  }
  if( sqlite3GlobalConfig.isMutexInit ){
    sqlite3MutexEnd();
    sqlite3GlobalConfig.isMutexInit = 0;
  }

  return SQLITE_OK;
}

/*
** This API allows applications to modify the global configuration of
** the SQLite library at run-time.
**
** This routine should only be called when there are no outstanding
** database connections or memory allocations.  This routine is not
** threadsafe.  Failure to heed these warnings can lead to unpredictable
** behavior.
*/
int sqlite3_config(int op, ...){
  va_list ap;
  int rc = SQLITE_OK;

  /* sqlite3_config() shall return SQLITE_MISUSE if it is invoked while
  ** the SQLite library is in use. */
  if( sqlite3GlobalConfig.isInit ) return SQLITE_MISUSE_BKPT;

  va_start(ap, op);
  switch( op ){

    /* Mutex configuration options are only available in a threadsafe
    ** compile.
    */
#if defined(SQLITE_THREADSAFE) && SQLITE_THREADSAFE>0  /* IMP: R-54466-46756 */
    case SQLITE_CONFIG_SINGLETHREAD: {
      /* EVIDENCE-OF: R-02748-19096 This option sets the threading mode to
      ** Single-thread. */
      sqlite3GlobalConfig.bCoreMutex = 0;  /* Disable mutex on core */
      sqlite3GlobalConfig.bFullMutex = 0;  /* Disable mutex on connections */
      break;
    }
#endif
#if defined(SQLITE_THREADSAFE) && SQLITE_THREADSAFE>0 /* IMP: R-20520-54086 */
    case SQLITE_CONFIG_MULTITHREAD: {
      /* EVIDENCE-OF: R-14374-42468 This option sets the threading mode to
      ** Multi-thread. */
      sqlite3GlobalConfig.bCoreMutex = 1;  /* Enable mutex on core */
      sqlite3GlobalConfig.bFullMutex = 0;  /* Disable mutex on connections */
      break;
    }
#endif
#if defined(SQLITE_THREADSAFE) && SQLITE_THREADSAFE>0 /* IMP: R-59593-21810 */
    case SQLITE_CONFIG_SERIALIZED: {
      /* EVIDENCE-OF: R-41220-51800 This option sets the threading mode to
      ** Serialized. */
      sqlite3GlobalConfig.bCoreMutex = 1;  /* Enable mutex on core */
      sqlite3GlobalConfig.bFullMutex = 1;  /* Enable mutex on connections */
      break;
    }
#endif
#if defined(SQLITE_THREADSAFE) && SQLITE_THREADSAFE>0 /* IMP: R-63666-48755 */
    case SQLITE_CONFIG_MUTEX: {
      /* Specify an alternative mutex implementation */
      sqlite3GlobalConfig.mutex = *va_arg(ap, sqlite3_mutex_methods*);
      break;
    }
#endif
#if defined(SQLITE_THREADSAFE) && SQLITE_THREADSAFE>0 /* IMP: R-14450-37597 */
    case SQLITE_CONFIG_GETMUTEX: {
      /* Retrieve the current mutex implementation */
      *va_arg(ap, sqlite3_mutex_methods*) = sqlite3GlobalConfig.mutex;
      break;
    }
#endif

    case SQLITE_CONFIG_MALLOC: {
      /* EVIDENCE-OF: R-55594-21030 The SQLITE_CONFIG_MALLOC option takes a
      ** single argument which is a pointer to an instance of the
      ** sqlite3_mem_methods structure. The argument specifies alternative
      ** low-level memory allocation routines to be used in place of the memory
      ** allocation routines built into SQLite. */
      sqlite3GlobalConfig.m = *va_arg(ap, sqlite3_mem_methods*);
      break;
    }
    case SQLITE_CONFIG_GETMALLOC: {
      /* EVIDENCE-OF: R-51213-46414 The SQLITE_CONFIG_GETMALLOC option takes a
      ** single argument which is a pointer to an instance of the
      ** sqlite3_mem_methods structure. The sqlite3_mem_methods structure is
      ** filled with the currently defined memory allocation routines. */
      if( sqlite3GlobalConfig.m.xMalloc==0 ) sqlite3MemSetDefault();
      *va_arg(ap, sqlite3_mem_methods*) = sqlite3GlobalConfig.m;
      break;
    }
    case SQLITE_CONFIG_MEMSTATUS: {
      /* EVIDENCE-OF: R-61275-35157 The SQLITE_CONFIG_MEMSTATUS option takes
      ** single argument of type int, interpreted as a boolean, which enables
      ** or disables the collection of memory allocation statistics. */
      sqlite3GlobalConfig.bMemstat = va_arg(ap, int);
      break;
    }
    case SQLITE_CONFIG_SMALL_MALLOC: {
      sqlite3GlobalConfig.bSmallMalloc = va_arg(ap, int);
      break;
    }
    case SQLITE_CONFIG_PAGECACHE: {
      /* EVIDENCE-OF: R-18761-36601 There are three arguments to
      ** SQLITE_CONFIG_PAGECACHE: A pointer to 8-byte aligned memory (pMem),
      ** the size of each page cache line (sz), and the number of cache lines
      ** (N). */
      sqlite3GlobalConfig.pPage = va_arg(ap, void*);
      sqlite3GlobalConfig.szPage = va_arg(ap, int);
      sqlite3GlobalConfig.nPage = va_arg(ap, int);
      break;
    }
    case SQLITE_CONFIG_PCACHE_HDRSZ: {
      /* EVIDENCE-OF: R-39100-27317 The SQLITE_CONFIG_PCACHE_HDRSZ option takes
      ** a single parameter which is a pointer to an integer and writes into
      ** that integer the number of extra bytes per page required for each page
      ** in SQLITE_CONFIG_PAGECACHE. */
      *va_arg(ap, int*) = 
          sqlite3HeaderSizeBtree() +
          sqlite3HeaderSizePcache() +
          sqlite3HeaderSizePcache1();
      break;
    }

    case SQLITE_CONFIG_PCACHE: {
      /* no-op */
      break;
    }
    case SQLITE_CONFIG_GETPCACHE: {
      /* now an error */
      rc = SQLITE_ERROR;
      break;
    }

    case SQLITE_CONFIG_PCACHE2: {
      /* EVIDENCE-OF: R-63325-48378 The SQLITE_CONFIG_PCACHE2 option takes a
      ** single argument which is a pointer to an sqlite3_pcache_methods2
      ** object. This object specifies the interface to a custom page cache
      ** implementation. */
      sqlite3GlobalConfig.pcache2 = *va_arg(ap, sqlite3_pcache_methods2*);
      break;
    }
    case SQLITE_CONFIG_GETPCACHE2: {
      /* EVIDENCE-OF: R-22035-46182 The SQLITE_CONFIG_GETPCACHE2 option takes a
      ** single argument which is a pointer to an sqlite3_pcache_methods2
      ** object. SQLite copies of the current page cache implementation into
      ** that object. */
      if( sqlite3GlobalConfig.pcache2.xInit==0 ){
        sqlite3PCacheSetDefault();
      }
      *va_arg(ap, sqlite3_pcache_methods2*) = sqlite3GlobalConfig.pcache2;
      break;
    }

/* EVIDENCE-OF: R-06626-12911 The SQLITE_CONFIG_HEAP option is only
** available if SQLite is compiled with either SQLITE_ENABLE_MEMSYS3 or
** SQLITE_ENABLE_MEMSYS5 and returns SQLITE_ERROR if invoked otherwise. */
#if defined(SQLITE_ENABLE_MEMSYS3) || defined(SQLITE_ENABLE_MEMSYS5)
    case SQLITE_CONFIG_HEAP: {
      /* EVIDENCE-OF: R-19854-42126 There are three arguments to
      ** SQLITE_CONFIG_HEAP: An 8-byte aligned pointer to the memory, the
      ** number of bytes in the memory buffer, and the minimum allocation size.
      */
      sqlite3GlobalConfig.pHeap = va_arg(ap, void*);
      sqlite3GlobalConfig.nHeap = va_arg(ap, int);
      sqlite3GlobalConfig.mnReq = va_arg(ap, int);

      if( sqlite3GlobalConfig.mnReq<1 ){
        sqlite3GlobalConfig.mnReq = 1;
      }else if( sqlite3GlobalConfig.mnReq>(1<<12) ){
        /* cap min request size at 2^12 */
        sqlite3GlobalConfig.mnReq = (1<<12);
      }

      if( sqlite3GlobalConfig.pHeap==0 ){
        /* EVIDENCE-OF: R-49920-60189 If the first pointer (the memory pointer)
        ** is NULL, then SQLite reverts to using its default memory allocator
        ** (the system malloc() implementation), undoing any prior invocation of
        ** SQLITE_CONFIG_MALLOC.
        **
        ** Setting sqlite3GlobalConfig.m to all zeros will cause malloc to
        ** revert to its default implementation when sqlite3_initialize() is run
        */
        memset(&sqlite3GlobalConfig.m, 0, sizeof(sqlite3GlobalConfig.m));
      }else{
        /* EVIDENCE-OF: R-61006-08918 If the memory pointer is not NULL then the
        ** alternative memory allocator is engaged to handle all of SQLites
        ** memory allocation needs. */
#ifdef SQLITE_ENABLE_MEMSYS3
        sqlite3GlobalConfig.m = *sqlite3MemGetMemsys3();
#endif
#ifdef SQLITE_ENABLE_MEMSYS5
        sqlite3GlobalConfig.m = *sqlite3MemGetMemsys5();
#endif
      }
      break;
    }
#endif

    case SQLITE_CONFIG_LOOKASIDE: {
      sqlite3GlobalConfig.szLookaside = va_arg(ap, int);
      sqlite3GlobalConfig.nLookaside = va_arg(ap, int);
      break;
    }
    
    /* Record a pointer to the logger function and its first argument.
    ** The default is NULL.  Logging is disabled if the function pointer is
    ** NULL.
    */
    case SQLITE_CONFIG_LOG: {
      /* MSVC is picky about pulling func ptrs from va lists.
      ** http://support.microsoft.com/kb/47961
      ** sqlite3GlobalConfig.xLog = va_arg(ap, void(*)(void*,int,const char*));
      */
      typedef void(*LOGFUNC_t)(void*,int,const char*);
      sqlite3GlobalConfig.xLog = va_arg(ap, LOGFUNC_t);
      sqlite3GlobalConfig.pLogArg = va_arg(ap, void*);
      break;
    }

    /* EVIDENCE-OF: R-55548-33817 The compile-time setting for URI filenames
    ** can be changed at start-time using the
    ** sqlite3_config(SQLITE_CONFIG_URI,1) or
    ** sqlite3_config(SQLITE_CONFIG_URI,0) configuration calls.
    */
    case SQLITE_CONFIG_URI: {
      /* EVIDENCE-OF: R-25451-61125 The SQLITE_CONFIG_URI option takes a single
      ** argument of type int. If non-zero, then URI handling is globally
      ** enabled. If the parameter is zero, then URI handling is globally
      ** disabled. */
      sqlite3GlobalConfig.bOpenUri = va_arg(ap, int);
      break;
    }

    case SQLITE_CONFIG_COVERING_INDEX_SCAN: {
      /* EVIDENCE-OF: R-36592-02772 The SQLITE_CONFIG_COVERING_INDEX_SCAN
      ** option takes a single integer argument which is interpreted as a
      ** boolean in order to enable or disable the use of covering indices for
      ** full table scans in the query optimizer. */
      sqlite3GlobalConfig.bUseCis = va_arg(ap, int);
      break;
    }

#ifdef SQLITE_ENABLE_SQLLOG
    case SQLITE_CONFIG_SQLLOG: {
      typedef void(*SQLLOGFUNC_t)(void*, sqlite3*, const char*, int);
      sqlite3GlobalConfig.xSqllog = va_arg(ap, SQLLOGFUNC_t);
      sqlite3GlobalConfig.pSqllogArg = va_arg(ap, void *);
      break;
    }
#endif

    case SQLITE_CONFIG_MMAP_SIZE: {
      /* EVIDENCE-OF: R-58063-38258 SQLITE_CONFIG_MMAP_SIZE takes two 64-bit
      ** integer (sqlite3_int64) values that are the default mmap size limit
      ** (the default setting for PRAGMA mmap_size) and the maximum allowed
      ** mmap size limit. */
      sqlite3_int64 szMmap = va_arg(ap, sqlite3_int64);
      sqlite3_int64 mxMmap = va_arg(ap, sqlite3_int64);
      /* EVIDENCE-OF: R-53367-43190 If either argument to this option is
      ** negative, then that argument is changed to its compile-time default.
      **
      ** EVIDENCE-OF: R-34993-45031 The maximum allowed mmap size will be
      ** silently truncated if necessary so that it does not exceed the
      ** compile-time maximum mmap size set by the SQLITE_MAX_MMAP_SIZE
      ** compile-time option.
      */
      if( mxMmap<0 || mxMmap>SQLITE_MAX_MMAP_SIZE ){
        mxMmap = SQLITE_MAX_MMAP_SIZE;
      }
      if( szMmap<0 ) szMmap = SQLITE_DEFAULT_MMAP_SIZE;
      if( szMmap>mxMmap) szMmap = mxMmap;
      sqlite3GlobalConfig.mxMmap = mxMmap;
      sqlite3GlobalConfig.szMmap = szMmap;
      break;
    }

#if SQLITE_OS_WIN && defined(SQLITE_WIN32_MALLOC) /* IMP: R-04780-55815 */
    case SQLITE_CONFIG_WIN32_HEAPSIZE: {
      /* EVIDENCE-OF: R-34926-03360 SQLITE_CONFIG_WIN32_HEAPSIZE takes a 32-bit
      ** unsigned integer value that specifies the maximum size of the created
      ** heap. */
      sqlite3GlobalConfig.nHeap = va_arg(ap, int);
      break;
    }
#endif

    case SQLITE_CONFIG_PMASZ: {
      sqlite3GlobalConfig.szPma = va_arg(ap, unsigned int);
      break;
    }

    case SQLITE_CONFIG_STMTJRNL_SPILL: {
      sqlite3GlobalConfig.nStmtSpill = va_arg(ap, int);
      break;
    }

#ifdef SQLITE_ENABLE_SORTER_REFERENCES
    case SQLITE_CONFIG_SORTERREF_SIZE: {
      int iVal = va_arg(ap, int);
      if( iVal<0 ){
        iVal = SQLITE_DEFAULT_SORTERREF_SIZE;
      }
      sqlite3GlobalConfig.szSorterRef = (u32)iVal;
      break;
    }
#endif /* SQLITE_ENABLE_SORTER_REFERENCES */

    default: {
      rc = SQLITE_ERROR;
      break;
    }
  }
  va_end(ap);
  return rc;
}

/*
** Set up the lookaside buffers for a database connection.
** Return SQLITE_OK on success.  
** If lookaside is already active, return SQLITE_BUSY.
**
** The sz parameter is the number of bytes in each lookaside slot.
** The cnt parameter is the number of slots.  If pStart is NULL the
** space for the lookaside memory is obtained from sqlite3_malloc().
** If pStart is not NULL then it is sz*cnt bytes of memory to use for
** the lookaside memory.
*/
static int setupLookaside(sqlite3 *db, void *pBuf, int sz, int cnt){
#ifndef SQLITE_OMIT_LOOKASIDE
  void *pStart;
  
  if( sqlite3LookasideUsed(db,0)>0 ){
    return SQLITE_BUSY;
  }
  /* Free any existing lookaside buffer for this handle before
  ** allocating a new one so we don't have to have space for 
  ** both at the same time.
  */
  if( db->lookaside.bMalloced ){
    sqlite3_free(db->lookaside.pStart);
  }
  /* The size of a lookaside slot after ROUNDDOWN8 needs to be larger
  ** than a pointer to be useful.
  */
  sz = ROUNDDOWN8(sz);  /* IMP: R-33038-09382 */
  if( sz<=(int)sizeof(LookasideSlot*) ) sz = 0;
  if( cnt<0 ) cnt = 0;
  if( sz==0 || cnt==0 ){
    sz = 0;
    pStart = 0;
  }else if( pBuf==0 ){
    sqlite3BeginBenignMalloc();
    pStart = sqlite3Malloc( sz*cnt );  /* IMP: R-61949-35727 */
    sqlite3EndBenignMalloc();
    if( pStart ) cnt = sqlite3MallocSize(pStart)/sz;
  }else{
    pStart = pBuf;
  }
  db->lookaside.pStart = pStart;
  db->lookaside.pInit = 0;
  db->lookaside.pFree = 0;
  db->lookaside.sz = (u16)sz;
  if( pStart ){
    int i;
    LookasideSlot *p;
    assert( sz > (int)sizeof(LookasideSlot*) );
    db->lookaside.nSlot = cnt;
    p = (LookasideSlot*)pStart;
    for(i=cnt-1; i>=0; i--){
      p->pNext = db->lookaside.pInit;
      db->lookaside.pInit = p;
      p = (LookasideSlot*)&((u8*)p)[sz];
    }
    db->lookaside.pEnd = p;
    db->lookaside.bDisable = 0;
    db->lookaside.bMalloced = pBuf==0 ?1:0;
  }else{
    db->lookaside.pStart = db;
    db->lookaside.pEnd = db;
    db->lookaside.bDisable = 1;
    db->lookaside.bMalloced = 0;
    db->lookaside.nSlot = 0;
  }
#endif /* SQLITE_OMIT_LOOKASIDE */
  return SQLITE_OK;
}

/*
** Return the mutex associated with a database connection.
*/
sqlite3_mutex *sqlite3_db_mutex(sqlite3 *db){
#ifdef SQLITE_ENABLE_API_ARMOR
  if( !sqlite3SafetyCheckOk(db) ){
    (void)SQLITE_MISUSE_BKPT;
    return 0;
  }
#endif
  return db->mutex;
}

/*
** Free up as much memory as we can from the given database
** connection.
*/
int sqlite3_db_release_memory(sqlite3 *db){
  int i;

#ifdef SQLITE_ENABLE_API_ARMOR
  if( !sqlite3SafetyCheckOk(db) ) return SQLITE_MISUSE_BKPT;
#endif
  sqlite3_mutex_enter(db->mutex);
  sqlite3BtreeEnterAll(db);
  for(i=0; i<db->nDb; i++){
    Btree *pBt = db->aDb[i].pBt;
    if( pBt ){
      Pager *pPager = sqlite3BtreePager(pBt);
      sqlite3PagerShrink(pPager);
    }
  }
  sqlite3BtreeLeaveAll(db);
  sqlite3_mutex_leave(db->mutex);
  return SQLITE_OK;
}

/*
** Flush any dirty pages in the pager-cache for any attached database
** to disk.
*/
int sqlite3_db_cacheflush(sqlite3 *db){
  int i;
  int rc = SQLITE_OK;
  int bSeenBusy = 0;

#ifdef SQLITE_ENABLE_API_ARMOR
  if( !sqlite3SafetyCheckOk(db) ) return SQLITE_MISUSE_BKPT;
#endif
  sqlite3_mutex_enter(db->mutex);
  sqlite3BtreeEnterAll(db);
  for(i=0; rc==SQLITE_OK && i<db->nDb; i++){
    Btree *pBt = db->aDb[i].pBt;
    if( pBt && sqlite3BtreeIsInTrans(pBt) ){
      Pager *pPager = sqlite3BtreePager(pBt);
      rc = sqlite3PagerFlush(pPager);
      if( rc==SQLITE_BUSY ){
        bSeenBusy = 1;
        rc = SQLITE_OK;
      }
    }
  }
  sqlite3BtreeLeaveAll(db);
  sqlite3_mutex_leave(db->mutex);
  return ((rc==SQLITE_OK && bSeenBusy) ? SQLITE_BUSY : rc);
}

/*
** Configuration settings for an individual database connection
*/
int sqlite3_db_config(sqlite3 *db, int op, ...){
  va_list ap;
  int rc;
  va_start(ap, op);
  switch( op ){
    case SQLITE_DBCONFIG_MAINDBNAME: {
      /* IMP: R-06824-28531 */
      /* IMP: R-36257-52125 */
      db->aDb[0].zDbSName = va_arg(ap,char*);
      rc = SQLITE_OK;
      break;
    }
    case SQLITE_DBCONFIG_LOOKASIDE: {
      void *pBuf = va_arg(ap, void*); /* IMP: R-26835-10964 */
      int sz = va_arg(ap, int);       /* IMP: R-47871-25994 */
      int cnt = va_arg(ap, int);      /* IMP: R-04460-53386 */
      rc = setupLookaside(db, pBuf, sz, cnt);
      break;
    }
    default: {
      static const struct {
        int op;      /* The opcode */
        u32 mask;    /* Mask of the bit in sqlite3.flags to set/clear */
      } aFlagOp[] = {
        { SQLITE_DBCONFIG_ENABLE_FKEY,           SQLITE_ForeignKeys    },
        { SQLITE_DBCONFIG_ENABLE_TRIGGER,        SQLITE_EnableTrigger  },
        { SQLITE_DBCONFIG_ENABLE_FTS3_TOKENIZER, SQLITE_Fts3Tokenizer  },
        { SQLITE_DBCONFIG_ENABLE_LOAD_EXTENSION, SQLITE_LoadExtension  },
        { SQLITE_DBCONFIG_NO_CKPT_ON_CLOSE,      SQLITE_NoCkptOnClose  },
        { SQLITE_DBCONFIG_ENABLE_QPSG,           SQLITE_EnableQPSG     },
        { SQLITE_DBCONFIG_TRIGGER_EQP,           SQLITE_TriggerEQP     },
        { SQLITE_DBCONFIG_RESET_DATABASE,        SQLITE_ResetDatabase  },
      };
      unsigned int i;
      rc = SQLITE_ERROR; /* IMP: R-42790-23372 */
      for(i=0; i<ArraySize(aFlagOp); i++){
        if( aFlagOp[i].op==op ){
          int onoff = va_arg(ap, int);
          int *pRes = va_arg(ap, int*);
          u32 oldFlags = db->flags;
          if( onoff>0 ){
            db->flags |= aFlagOp[i].mask;
          }else if( onoff==0 ){
            db->flags &= ~aFlagOp[i].mask;
          }
          if( oldFlags!=db->flags ){
            sqlite3ExpirePreparedStatements(db, 0);
          }
          if( pRes ){
            *pRes = (db->flags & aFlagOp[i].mask)!=0;
          }
          rc = SQLITE_OK;
          break;
        }
      }
      break;
    }
  }
  va_end(ap);
  return rc;
}


/*
** Return true if the buffer z[0..n-1] contains all spaces.
*/
static int allSpaces(const char *z, int n){
  while( n>0 && z[n-1]==' ' ){ n--; }
  return n==0;
}

/*
** This is the default collating function named "BINARY" which is always
** available.
**
** If the padFlag argument is not NULL then space padding at the end
** of strings is ignored.  This implements the RTRIM collation.
*/
static int binCollFunc(
  void *padFlag,
  int nKey1, const void *pKey1,
  int nKey2, const void *pKey2
){
  int rc, n;
  n = nKey1<nKey2 ? nKey1 : nKey2;
  /* EVIDENCE-OF: R-65033-28449 The built-in BINARY collation compares
  ** strings byte by byte using the memcmp() function from the standard C
  ** library. */
  assert( pKey1 && pKey2 );
  rc = memcmp(pKey1, pKey2, n);
  if( rc==0 ){
    if( padFlag
     && allSpaces(((char*)pKey1)+n, nKey1-n)
     && allSpaces(((char*)pKey2)+n, nKey2-n)
    ){
      /* EVIDENCE-OF: R-31624-24737 RTRIM is like BINARY except that extra
      ** spaces at the end of either string do not change the result. In other
      ** words, strings will compare equal to one another as long as they
      ** differ only in the number of spaces at the end.
      */
    }else{
      rc = nKey1 - nKey2;
    }
  }
  return rc;
}

/*
** Return true if CollSeq is the default built-in BINARY.
*/
int sqlite3IsBinary(const CollSeq *p){
  assert( p==0 || p->xCmp!=binCollFunc || p->pUser!=0
            || strcmp(p->zName,"BINARY")==0 );
  return p==0 || (p->xCmp==binCollFunc && p->pUser==0);
}

/*
** Another built-in collating sequence: NOCASE. 
**
** This collating sequence is intended to be used for "case independent
** comparison". SQLite's knowledge of upper and lower case equivalents
** extends only to the 26 characters used in the English language.
**
** At the moment there is only a UTF-8 implementation.
*/
static int nocaseCollatingFunc(
  void *NotUsed,
  int nKey1, const void *pKey1,
  int nKey2, const void *pKey2
){
  int r = sqlite3StrNICmp(
      (const char *)pKey1, (const char *)pKey2, (nKey1<nKey2)?nKey1:nKey2);
  UNUSED_PARAMETER(NotUsed);
  if( 0==r ){
    r = nKey1-nKey2;
  }
  return r;
}

/*
** Return the ROWID of the most recent insert
*/
sqlite_int64 sqlite3_last_insert_rowid(sqlite3 *db){
#ifdef SQLITE_ENABLE_API_ARMOR
  if( !sqlite3SafetyCheckOk(db) ){
    (void)SQLITE_MISUSE_BKPT;
    return 0;
  }
#endif
  return db->lastRowid;
}

/*
** Set the value returned by the sqlite3_last_insert_rowid() API function.
*/
void sqlite3_set_last_insert_rowid(sqlite3 *db, sqlite3_int64 iRowid){
#ifdef SQLITE_ENABLE_API_ARMOR
  if( !sqlite3SafetyCheckOk(db) ){
    (void)SQLITE_MISUSE_BKPT;
    return;
  }
#endif
  sqlite3_mutex_enter(db->mutex);
  db->lastRowid = iRowid;
  sqlite3_mutex_leave(db->mutex);
}

/*
** Return the number of changes in the most recent call to sqlite3_exec().
*/
int sqlite3_changes(sqlite3 *db){
#ifdef SQLITE_ENABLE_API_ARMOR
  if( !sqlite3SafetyCheckOk(db) ){
    (void)SQLITE_MISUSE_BKPT;
    return 0;
  }
#endif
  return db->nChange;
}

/*
** Return the number of changes since the database handle was opened.
*/
int sqlite3_total_changes(sqlite3 *db){
#ifdef SQLITE_ENABLE_API_ARMOR
  if( !sqlite3SafetyCheckOk(db) ){
    (void)SQLITE_MISUSE_BKPT;
    return 0;
  }
#endif
  return db->nTotalChange;
}

/*
** Close all open savepoints. This function only manipulates fields of the
** database handle object, it does not close any savepoints that may be open
** at the b-tree/pager level.
*/
void sqlite3CloseSavepoints(sqlite3 *db){
  while( db->pSavepoint ){
    Savepoint *pTmp = db->pSavepoint;
    db->pSavepoint = pTmp->pNext;
    sqlite3DbFree(db, pTmp);
  }
  db->nSavepoint = 0;
  db->nStatement = 0;
  db->isTransactionSavepoint = 0;
}

/*
** Invoke the destructor function associated with FuncDef p, if any. Except,
** if this is not the last copy of the function, do not invoke it. Multiple
** copies of a single function are created when create_function() is called
** with SQLITE_ANY as the encoding.
*/
static void functionDestroy(sqlite3 *db, FuncDef *p){
  FuncDestructor *pDestructor = p->u.pDestructor;
  if( pDestructor ){
    pDestructor->nRef--;
    if( pDestructor->nRef==0 ){
      pDestructor->xDestroy(pDestructor->pUserData);
      sqlite3DbFree(db, pDestructor);
    }
  }
}

/*
** Disconnect all sqlite3_vtab objects that belong to database connection
** db. This is called when db is being closed.
*/
static void disconnectAllVtab(sqlite3 *db){
#ifndef SQLITE_OMIT_VIRTUALTABLE
  int i;
  HashElem *p;
  sqlite3BtreeEnterAll(db);
  for(i=0; i<db->nDb; i++){
    Schema *pSchema = db->aDb[i].pSchema;
    if( pSchema ){
      for(p=sqliteHashFirst(&pSchema->tblHash); p; p=sqliteHashNext(p)){
        Table *pTab = (Table *)sqliteHashData(p);
        if( IsVirtual(pTab) ) sqlite3VtabDisconnect(db, pTab);
      }
    }
  }
  for(p=sqliteHashFirst(&db->aModule); p; p=sqliteHashNext(p)){
    Module *pMod = (Module *)sqliteHashData(p);
    if( pMod->pEpoTab ){
      sqlite3VtabDisconnect(db, pMod->pEpoTab);
    }
  }
  sqlite3VtabUnlockList(db);
  sqlite3BtreeLeaveAll(db);
#else
  UNUSED_PARAMETER(db);
#endif
}

/*
** Return TRUE if database connection db has unfinalized prepared
** statements or unfinished sqlite3_backup objects.  
*/
static int connectionIsBusy(sqlite3 *db){
  int j;
  assert( sqlite3_mutex_held(db->mutex) );
  if( db->pVdbe ) return 1;
  for(j=0; j<db->nDb; j++){
    Btree *pBt = db->aDb[j].pBt;
    if( pBt && sqlite3BtreeIsInBackup(pBt) ) return 1;
  }
  return 0;
}

/*
** Close an existing SQLite database
*/
static int sqlite3Close(sqlite3 *db, int forceZombie){
  if( !db ){
    /* EVIDENCE-OF: R-63257-11740 Calling sqlite3_close() or
    ** sqlite3_close_v2() with a NULL pointer argument is a harmless no-op. */
    return SQLITE_OK;
  }
  if( !sqlite3SafetyCheckSickOrOk(db) ){
    return SQLITE_MISUSE_BKPT;
  }
  sqlite3_mutex_enter(db->mutex);
  if( db->mTrace & SQLITE_TRACE_CLOSE ){
    db->xTrace(SQLITE_TRACE_CLOSE, db->pTraceArg, db, 0);
  }

  /* Force xDisconnect calls on all virtual tables */
  disconnectAllVtab(db);

  /* If a transaction is open, the disconnectAllVtab() call above
  ** will not have called the xDisconnect() method on any virtual
  ** tables in the db->aVTrans[] array. The following sqlite3VtabRollback()
  ** call will do so. We need to do this before the check for active
  ** SQL statements below, as the v-table implementation may be storing
  ** some prepared statements internally.
  */
  sqlite3VtabRollback(db);

  /* Legacy behavior (sqlite3_close() behavior) is to return
  ** SQLITE_BUSY if the connection can not be closed immediately.
  */
  if( !forceZombie && connectionIsBusy(db) ){
    sqlite3ErrorWithMsg(db, SQLITE_BUSY, "unable to close due to unfinalized "
       "statements or unfinished backups");
    sqlite3_mutex_leave(db->mutex);
    return SQLITE_BUSY;
  }

#ifdef SQLITE_ENABLE_SQLLOG
  if( sqlite3GlobalConfig.xSqllog ){
    /* Closing the handle. Fourth parameter is passed the value 2. */
    sqlite3GlobalConfig.xSqllog(sqlite3GlobalConfig.pSqllogArg, db, 0, 2);
  }
#endif

  /* Convert the connection into a zombie and then close it.
  */
  db->magic = SQLITE_MAGIC_ZOMBIE;
  sqlite3LeaveMutexAndCloseZombie(db);
  return SQLITE_OK;
}

/*
** Two variations on the public interface for closing a database
** connection. The sqlite3_close() version returns SQLITE_BUSY and
** leaves the connection option if there are unfinalized prepared
** statements or unfinished sqlite3_backups.  The sqlite3_close_v2()
** version forces the connection to become a zombie if there are
** unclosed resources, and arranges for deallocation when the last
** prepare statement or sqlite3_backup closes.
*/
int sqlite3_close(sqlite3 *db){ return sqlite3Close(db,0); }
int sqlite3_close_v2(sqlite3 *db){ return sqlite3Close(db,1); }


/*
** Close the mutex on database connection db.
**
** Furthermore, if database connection db is a zombie (meaning that there
** has been a prior call to sqlite3_close(db) or sqlite3_close_v2(db)) and
** every sqlite3_stmt has now been finalized and every sqlite3_backup has
** finished, then free all resources.
*/
void sqlite3LeaveMutexAndCloseZombie(sqlite3 *db){
  HashElem *i;                    /* Hash table iterator */
  int j;

  /* If there are outstanding sqlite3_stmt or sqlite3_backup objects
  ** or if the connection has not yet been closed by sqlite3_close_v2(),
  ** then just leave the mutex and return.
  */
  if( db->magic!=SQLITE_MAGIC_ZOMBIE || connectionIsBusy(db) ){
    sqlite3_mutex_leave(db->mutex);
    return;
  }

  /* If we reach this point, it means that the database connection has
  ** closed all sqlite3_stmt and sqlite3_backup objects and has been
  ** passed to sqlite3_close (meaning that it is a zombie).  Therefore,
  ** go ahead and free all resources.
  */

  /* If a transaction is open, roll it back. This also ensures that if
  ** any database schemas have been modified by an uncommitted transaction
  ** they are reset. And that the required b-tree mutex is held to make
  ** the pager rollback and schema reset an atomic operation. */
  sqlite3RollbackAll(db, SQLITE_OK);

  /* Free any outstanding Savepoint structures. */
  sqlite3CloseSavepoints(db);

  /* Close all database connections */
  for(j=0; j<db->nDb; j++){
    struct Db *pDb = &db->aDb[j];
    if( pDb->pBt ){
      sqlite3BtreeClose(pDb->pBt);
      pDb->pBt = 0;
      if( j!=1 ){
        pDb->pSchema = 0;
      }
    }
  }
  /* Clear the TEMP schema separately and last */
  if( db->aDb[1].pSchema ){
    sqlite3SchemaClear(db->aDb[1].pSchema);
  }
  sqlite3VtabUnlockList(db);

  /* Free up the array of auxiliary databases */
  sqlite3CollapseDatabaseArray(db);
  assert( db->nDb<=2 );
  assert( db->aDb==db->aDbStatic );

  /* Tell the code in notify.c that the connection no longer holds any
  ** locks and does not require any further unlock-notify callbacks.
  */
  sqlite3ConnectionClosed(db);

  for(i=sqliteHashFirst(&db->aFunc); i; i=sqliteHashNext(i)){
    FuncDef *pNext, *p;
    p = sqliteHashData(i);
    do{
      functionDestroy(db, p);
      pNext = p->pNext;
      sqlite3DbFree(db, p);
      p = pNext;
    }while( p );
  }
  sqlite3HashClear(&db->aFunc);
  for(i=sqliteHashFirst(&db->aCollSeq); i; i=sqliteHashNext(i)){
    CollSeq *pColl = (CollSeq *)sqliteHashData(i);
    /* Invoke any destructors registered for collation sequence user data. */
    for(j=0; j<3; j++){
      if( pColl[j].xDel ){
        pColl[j].xDel(pColl[j].pUser);
      }
    }
    sqlite3DbFree(db, pColl);
  }
  sqlite3HashClear(&db->aCollSeq);
#ifndef SQLITE_OMIT_VIRTUALTABLE
  for(i=sqliteHashFirst(&db->aModule); i; i=sqliteHashNext(i)){
    Module *pMod = (Module *)sqliteHashData(i);
    if( pMod->xDestroy ){
      pMod->xDestroy(pMod->pAux);
    }
    sqlite3VtabEponymousTableClear(db, pMod);
    sqlite3DbFree(db, pMod);
  }
  sqlite3HashClear(&db->aModule);
#endif

  sqlite3Error(db, SQLITE_OK); /* Deallocates any cached error strings. */
  sqlite3ValueFree(db->pErr);
  sqlite3CloseExtensions(db);
#if SQLITE_USER_AUTHENTICATION
  sqlite3_free(db->auth.zAuthUser);
  sqlite3_free(db->auth.zAuthPW);
#endif

  db->magic = SQLITE_MAGIC_ERROR;

  /* The temp-database schema is allocated differently from the other schema
  ** objects (using sqliteMalloc() directly, instead of sqlite3BtreeSchema()).
  ** So it needs to be freed here. Todo: Why not roll the temp schema into
  ** the same sqliteMalloc() as the one that allocates the database 
  ** structure?
  */
  sqlite3DbFree(db, db->aDb[1].pSchema);
  sqlite3_mutex_leave(db->mutex);
  db->magic = SQLITE_MAGIC_CLOSED;
  sqlite3_mutex_free(db->mutex);
  assert( sqlite3LookasideUsed(db,0)==0 );
  if( db->lookaside.bMalloced ){
    sqlite3_free(db->lookaside.pStart);
  }
#ifdef SQLITE_ENABLE_SQLRR
  SRRecClose(db);
#endif
  
  sqlite3_free(db);
}

/*
** Rollback all database files.  If tripCode is not SQLITE_OK, then
** any write cursors are invalidated ("tripped" - as in "tripping a circuit
** breaker") and made to return tripCode if there are any further
** attempts to use that cursor.  Read cursors remain open and valid
** but are "saved" in case the table pages are moved around.
*/
void sqlite3RollbackAll(sqlite3 *db, int tripCode){
  int i;
  int inTrans = 0;
  int schemaChange;
  assert( sqlite3_mutex_held(db->mutex) );
  sqlite3BeginBenignMalloc();

  /* Obtain all b-tree mutexes before making any calls to BtreeRollback(). 
  ** This is important in case the transaction being rolled back has
  ** modified the database schema. If the b-tree mutexes are not taken
  ** here, then another shared-cache connection might sneak in between
  ** the database rollback and schema reset, which can cause false
  ** corruption reports in some cases.  */
  sqlite3BtreeEnterAll(db);
  schemaChange = (db->mDbFlags & DBFLAG_SchemaChange)!=0 && db->init.busy==0;

  for(i=0; i<db->nDb; i++){
    Btree *p = db->aDb[i].pBt;
    if( p ){
      if( sqlite3BtreeIsInTrans(p) ){
        inTrans = 1;
      }
      sqlite3BtreeRollback(p, tripCode, !schemaChange);
    }
  }
  sqlite3VtabRollback(db);
  sqlite3EndBenignMalloc();

  if( schemaChange ){
    sqlite3ExpirePreparedStatements(db, 0);
    sqlite3ResetAllSchemasOfConnection(db);
  }
  sqlite3BtreeLeaveAll(db);

  /* Any deferred constraint violations have now been resolved. */
  db->nDeferredCons = 0;
  db->nDeferredImmCons = 0;
  db->flags &= ~SQLITE_DeferFKs;

  /* If one has been configured, invoke the rollback-hook callback */
  if( db->xRollbackCallback && (inTrans || !db->autoCommit) ){
    db->xRollbackCallback(db->pRollbackArg);
  }
}

/*
** Return a static string containing the name corresponding to the error code
** specified in the argument.
*/
#if defined(SQLITE_NEED_ERR_NAME)
const char *sqlite3ErrName(int rc){
  const char *zName = 0;
  int i, origRc = rc;
  for(i=0; i<2 && zName==0; i++, rc &= 0xff){
    switch( rc ){
      case SQLITE_OK:                 zName = "SQLITE_OK";                break;
      case SQLITE_ERROR:              zName = "SQLITE_ERROR";             break;
      case SQLITE_ERROR_SNAPSHOT:     zName = "SQLITE_ERROR_SNAPSHOT";    break;
      case SQLITE_INTERNAL:           zName = "SQLITE_INTERNAL";          break;
      case SQLITE_PERM:               zName = "SQLITE_PERM";              break;
      case SQLITE_ABORT:              zName = "SQLITE_ABORT";             break;
      case SQLITE_ABORT_ROLLBACK:     zName = "SQLITE_ABORT_ROLLBACK";    break;
      case SQLITE_BUSY:               zName = "SQLITE_BUSY";              break;
      case SQLITE_BUSY_RECOVERY:      zName = "SQLITE_BUSY_RECOVERY";     break;
      case SQLITE_BUSY_SNAPSHOT:      zName = "SQLITE_BUSY_SNAPSHOT";     break;
      case SQLITE_LOCKED:             zName = "SQLITE_LOCKED";            break;
      case SQLITE_LOCKED_SHAREDCACHE: zName = "SQLITE_LOCKED_SHAREDCACHE";break;
      case SQLITE_NOMEM:              zName = "SQLITE_NOMEM";             break;
      case SQLITE_READONLY:           zName = "SQLITE_READONLY";          break;
      case SQLITE_READONLY_RECOVERY:  zName = "SQLITE_READONLY_RECOVERY"; break;
      case SQLITE_READONLY_CANTINIT:  zName = "SQLITE_READONLY_CANTINIT"; break;
      case SQLITE_READONLY_ROLLBACK:  zName = "SQLITE_READONLY_ROLLBACK"; break;
      case SQLITE_READONLY_DBMOVED:   zName = "SQLITE_READONLY_DBMOVED";  break;
      case SQLITE_READONLY_DIRECTORY: zName = "SQLITE_READONLY_DIRECTORY";break;
      case SQLITE_INTERRUPT:          zName = "SQLITE_INTERRUPT";         break;
      case SQLITE_IOERR:              zName = "SQLITE_IOERR";             break;
      case SQLITE_IOERR_READ:         zName = "SQLITE_IOERR_READ";        break;
      case SQLITE_IOERR_SHORT_READ:   zName = "SQLITE_IOERR_SHORT_READ";  break;
      case SQLITE_IOERR_WRITE:        zName = "SQLITE_IOERR_WRITE";       break;
      case SQLITE_IOERR_FSYNC:        zName = "SQLITE_IOERR_FSYNC";       break;
      case SQLITE_IOERR_DIR_FSYNC:    zName = "SQLITE_IOERR_DIR_FSYNC";   break;
      case SQLITE_IOERR_TRUNCATE:     zName = "SQLITE_IOERR_TRUNCATE";    break;
      case SQLITE_IOERR_FSTAT:        zName = "SQLITE_IOERR_FSTAT";       break;
      case SQLITE_IOERR_UNLOCK:       zName = "SQLITE_IOERR_UNLOCK";      break;
      case SQLITE_IOERR_RDLOCK:       zName = "SQLITE_IOERR_RDLOCK";      break;
      case SQLITE_IOERR_DELETE:       zName = "SQLITE_IOERR_DELETE";      break;
      case SQLITE_IOERR_NOMEM:        zName = "SQLITE_IOERR_NOMEM";       break;
      case SQLITE_IOERR_ACCESS:       zName = "SQLITE_IOERR_ACCESS";      break;
      case SQLITE_IOERR_CHECKRESERVEDLOCK:
                                zName = "SQLITE_IOERR_CHECKRESERVEDLOCK"; break;
      case SQLITE_IOERR_LOCK:         zName = "SQLITE_IOERR_LOCK";        break;
      case SQLITE_IOERR_CLOSE:        zName = "SQLITE_IOERR_CLOSE";       break;
      case SQLITE_IOERR_DIR_CLOSE:    zName = "SQLITE_IOERR_DIR_CLOSE";   break;
      case SQLITE_IOERR_SHMOPEN:      zName = "SQLITE_IOERR_SHMOPEN";     break;
      case SQLITE_IOERR_SHMSIZE:      zName = "SQLITE_IOERR_SHMSIZE";     break;
      case SQLITE_IOERR_SHMLOCK:      zName = "SQLITE_IOERR_SHMLOCK";     break;
      case SQLITE_IOERR_SHMMAP:       zName = "SQLITE_IOERR_SHMMAP";      break;
      case SQLITE_IOERR_SEEK:         zName = "SQLITE_IOERR_SEEK";        break;
      case SQLITE_IOERR_DELETE_NOENT: zName = "SQLITE_IOERR_DELETE_NOENT";break;
      case SQLITE_IOERR_MMAP:         zName = "SQLITE_IOERR_MMAP";        break;
      case SQLITE_IOERR_GETTEMPPATH:  zName = "SQLITE_IOERR_GETTEMPPATH"; break;
      case SQLITE_IOERR_CONVPATH:     zName = "SQLITE_IOERR_CONVPATH";    break;
      case SQLITE_IOERR_VNODE:        zName = "SQLITE_IOERR_VNODE";       break;
      case SQLITE_CORRUPT:            zName = "SQLITE_CORRUPT";           break;
      case SQLITE_CORRUPT_VTAB:       zName = "SQLITE_CORRUPT_VTAB";      break;
      case SQLITE_NOTFOUND:           zName = "SQLITE_NOTFOUND";          break;
      case SQLITE_FULL:               zName = "SQLITE_FULL";              break;
      case SQLITE_CANTOPEN:           zName = "SQLITE_CANTOPEN";          break;
      case SQLITE_CANTOPEN_NOTEMPDIR: zName = "SQLITE_CANTOPEN_NOTEMPDIR";break;
      case SQLITE_CANTOPEN_ISDIR:     zName = "SQLITE_CANTOPEN_ISDIR";    break;
      case SQLITE_CANTOPEN_FULLPATH:  zName = "SQLITE_CANTOPEN_FULLPATH"; break;
      case SQLITE_CANTOPEN_CONVPATH:  zName = "SQLITE_CANTOPEN_CONVPATH"; break;
      case SQLITE_PROTOCOL:           zName = "SQLITE_PROTOCOL";          break;
      case SQLITE_EMPTY:              zName = "SQLITE_EMPTY";             break;
      case SQLITE_SCHEMA:             zName = "SQLITE_SCHEMA";            break;
      case SQLITE_TOOBIG:             zName = "SQLITE_TOOBIG";            break;
      case SQLITE_CONSTRAINT:         zName = "SQLITE_CONSTRAINT";        break;
      case SQLITE_CONSTRAINT_UNIQUE:  zName = "SQLITE_CONSTRAINT_UNIQUE"; break;
      case SQLITE_CONSTRAINT_TRIGGER: zName = "SQLITE_CONSTRAINT_TRIGGER";break;
      case SQLITE_CONSTRAINT_FOREIGNKEY:
                                zName = "SQLITE_CONSTRAINT_FOREIGNKEY";   break;
      case SQLITE_CONSTRAINT_CHECK:   zName = "SQLITE_CONSTRAINT_CHECK";  break;
      case SQLITE_CONSTRAINT_PRIMARYKEY:
                                zName = "SQLITE_CONSTRAINT_PRIMARYKEY";   break;
      case SQLITE_CONSTRAINT_NOTNULL: zName = "SQLITE_CONSTRAINT_NOTNULL";break;
      case SQLITE_CONSTRAINT_COMMITHOOK:
                                zName = "SQLITE_CONSTRAINT_COMMITHOOK";   break;
      case SQLITE_CONSTRAINT_VTAB:    zName = "SQLITE_CONSTRAINT_VTAB";   break;
      case SQLITE_CONSTRAINT_FUNCTION:
                                zName = "SQLITE_CONSTRAINT_FUNCTION";     break;
      case SQLITE_CONSTRAINT_ROWID:   zName = "SQLITE_CONSTRAINT_ROWID";  break;
      case SQLITE_MISMATCH:           zName = "SQLITE_MISMATCH";          break;
      case SQLITE_MISUSE:             zName = "SQLITE_MISUSE";            break;
      case SQLITE_NOLFS:              zName = "SQLITE_NOLFS";             break;
      case SQLITE_AUTH:               zName = "SQLITE_AUTH";              break;
      case SQLITE_FORMAT:             zName = "SQLITE_FORMAT";            break;
      case SQLITE_RANGE:              zName = "SQLITE_RANGE";             break;
      case SQLITE_NOTADB:             zName = "SQLITE_NOTADB";            break;
      case SQLITE_ROW:                zName = "SQLITE_ROW";               break;
      case SQLITE_NOTICE:             zName = "SQLITE_NOTICE";            break;
      case SQLITE_NOTICE_RECOVER_WAL: zName = "SQLITE_NOTICE_RECOVER_WAL";break;
      case SQLITE_NOTICE_RECOVER_ROLLBACK:
                                zName = "SQLITE_NOTICE_RECOVER_ROLLBACK"; break;
      case SQLITE_WARNING:            zName = "SQLITE_WARNING";           break;
      case SQLITE_WARNING_AUTOINDEX:  zName = "SQLITE_WARNING_AUTOINDEX"; break;
      case SQLITE_DONE:               zName = "SQLITE_DONE";              break;
    }
  }
  if( zName==0 ){
    static char zBuf[50];
    sqlite3_snprintf(sizeof(zBuf), zBuf, "SQLITE_UNKNOWN(%d)", origRc);
    zName = zBuf;
  }
  return zName;
}
#endif

/*
** Return a static string that describes the kind of error specified in the
** argument.
*/
const char *sqlite3ErrStr(int rc){
  static const char* const aMsg[] = {
    /* SQLITE_OK          */ "not an error",
    /* SQLITE_ERROR       */ "SQL logic error",
    /* SQLITE_INTERNAL    */ 0,
    /* SQLITE_PERM        */ "access permission denied",
    /* SQLITE_ABORT       */ "query aborted",
    /* SQLITE_BUSY        */ "database is locked",
    /* SQLITE_LOCKED      */ "database table is locked",
    /* SQLITE_NOMEM       */ "out of memory",
    /* SQLITE_READONLY    */ "attempt to write a readonly database",
    /* SQLITE_INTERRUPT   */ "interrupted",
    /* SQLITE_IOERR       */ "disk I/O error",
    /* SQLITE_CORRUPT     */ "database disk image is malformed",
    /* SQLITE_NOTFOUND    */ "unknown operation",
    /* SQLITE_FULL        */ "database or disk is full",
    /* SQLITE_CANTOPEN    */ "unable to open database file",
    /* SQLITE_PROTOCOL    */ "locking protocol",
    /* SQLITE_EMPTY       */ 0,
    /* SQLITE_SCHEMA      */ "database schema has changed",
    /* SQLITE_TOOBIG      */ "string or blob too big",
    /* SQLITE_CONSTRAINT  */ "constraint failed",
    /* SQLITE_MISMATCH    */ "datatype mismatch",
    /* SQLITE_MISUSE      */ "bad parameter or other API misuse",
#ifdef SQLITE_DISABLE_LFS
    /* SQLITE_NOLFS       */ "large file support is disabled",
#else
    /* SQLITE_NOLFS       */ 0,
#endif
    /* SQLITE_AUTH        */ "authorization denied",
    /* SQLITE_FORMAT      */ 0,
    /* SQLITE_RANGE       */ "column index out of range",
    /* SQLITE_NOTADB      */ "file is not a database",
    /* SQLITE_NOTICE      */ "notification message",
    /* SQLITE_WARNING     */ "warning message",
  };
  const char *zErr = "unknown error";
  switch( rc ){
    case SQLITE_ABORT_ROLLBACK: {
      zErr = "abort due to ROLLBACK";
      break;
    }
    case SQLITE_ROW: {
      zErr = "another row available";
      break;
    }
    case SQLITE_DONE: {
      zErr = "no more rows available";
      break;
    }
    default: {
      rc &= 0xff;
      if( ALWAYS(rc>=0) && rc<ArraySize(aMsg) && aMsg[rc]!=0 ){
        zErr = aMsg[rc];
      }
      break;
    }
  }
  return zErr;
}

/*
** This routine implements a busy callback that sleeps and tries
** again until a timeout value is reached.  The timeout value is
** an integer number of milliseconds passed in as the first
** argument.
**
** Return non-zero to retry the lock.  Return zero to stop trying
** and cause SQLite to return SQLITE_BUSY.
*/
static int sqliteDefaultBusyCallback(
  void *ptr,               /* Database connection */
  int count,               /* Number of times table has been busy */
  sqlite3_file *pFile      /* The file on which the lock occurred */
){
#if SQLITE_OS_WIN || HAVE_USLEEP
  /* This case is for systems that have support for sleeping for fractions of
  ** a second.  Examples:  All windows systems, unix systems with usleep() */
  static const u8 delays[] =
     { 1, 2, 5, 10, 15, 20, 25, 25,  25,  50,  50, 100 };
  static const u8 totals[] =
     { 0, 1, 3,  8, 18, 33, 53, 78, 103, 128, 178, 228 };
# define NDELAY ArraySize(delays)
  sqlite3 *db = (sqlite3 *)ptr;
  int tmout = db->busyTimeout;
  int delay, prior;

#ifdef SQLITE_ENABLE_SETLK_TIMEOUT
  if( sqlite3OsFileControl(pFile,SQLITE_FCNTL_LOCK_TIMEOUT,&tmout)==SQLITE_OK ){
    if( count ){
      tmout = 0;
      sqlite3OsFileControl(pFile, SQLITE_FCNTL_LOCK_TIMEOUT, &tmout);
      return 0;
    }else{
      return 1;
    }
  }
#else
  UNUSED_PARAMETER(pFile);
#endif
  assert( count>=0 );
  if( count < NDELAY ){
    delay = delays[count];
    prior = totals[count];
  }else{
    delay = delays[NDELAY-1];
    prior = totals[NDELAY-1] + delay*(count-(NDELAY-1));
  }
  if( prior + delay > tmout ){
    delay = tmout - prior;
    if( delay<=0 ) return 0;
  }
  sqlite3OsSleep(db->pVfs, delay*1000);
  return 1;
#else
  /* This case for unix systems that lack usleep() support.  Sleeping
  ** must be done in increments of whole seconds */
  sqlite3 *db = (sqlite3 *)ptr;
  int tmout = ((sqlite3 *)ptr)->busyTimeout;
  UNUSED_PARAMETER(pFile);
  if( (count+1)*1000 > tmout ){
    return 0;
  }
  sqlite3OsSleep(db->pVfs, 1000000);
  return 1;
#endif
}

/*
** Invoke the given busy handler.
**
** This routine is called when an operation failed to acquire a
** lock on VFS file pFile.
**
** If this routine returns non-zero, the lock is retried.  If it
** returns 0, the operation aborts with an SQLITE_BUSY error.
*/
int sqlite3InvokeBusyHandler(BusyHandler *p, sqlite3_file *pFile){
  int rc;
  if( p->xBusyHandler==0 || p->nBusy<0 ) return 0;
  if( p->bExtraFileArg ){
    /* Add an extra parameter with the pFile pointer to the end of the
    ** callback argument list */
    int (*xTra)(void*,int,sqlite3_file*);
    xTra = (int(*)(void*,int,sqlite3_file*))p->xBusyHandler;
    rc = xTra(p->pBusyArg, p->nBusy, pFile);
  }else{
    /* Legacy style busy handler callback */
    rc = p->xBusyHandler(p->pBusyArg, p->nBusy);
  }
  if( rc==0 ){
    p->nBusy = -1;
  }else{
    p->nBusy++;
  }
  return rc; 
}

/*
** This routine sets the busy callback for an Sqlite database to the
** given callback function with the given argument.
*/
int sqlite3_busy_handler(
  sqlite3 *db,
  int (*xBusy)(void*,int),
  void *pArg
){
#ifdef SQLITE_ENABLE_API_ARMOR
  if( !sqlite3SafetyCheckOk(db) ) return SQLITE_MISUSE_BKPT;
#endif
  sqlite3_mutex_enter(db->mutex);
  db->busyHandler.xBusyHandler = xBusy;
  db->busyHandler.pBusyArg = pArg;
  db->busyHandler.nBusy = 0;
  db->busyHandler.bExtraFileArg = 0;
  db->busyTimeout = 0;
  sqlite3_mutex_leave(db->mutex);
  return SQLITE_OK;
}

#ifndef SQLITE_OMIT_PROGRESS_CALLBACK
/*
** This routine sets the progress callback for an Sqlite database to the
** given callback function with the given argument. The progress callback will
** be invoked every nOps opcodes.
*/
void sqlite3_progress_handler(
  sqlite3 *db, 
  int nOps,
  int (*xProgress)(void*), 
  void *pArg
){
#ifdef SQLITE_ENABLE_API_ARMOR
  if( !sqlite3SafetyCheckOk(db) ){
    (void)SQLITE_MISUSE_BKPT;
    return;
  }
#endif
  sqlite3_mutex_enter(db->mutex);
  if( nOps>0 ){
    db->xProgress = xProgress;
    db->nProgressOps = (unsigned)nOps;
    db->pProgressArg = pArg;
  }else{
    db->xProgress = 0;
    db->nProgressOps = 0;
    db->pProgressArg = 0;
  }
  sqlite3_mutex_leave(db->mutex);
}
#endif


/*
** This routine installs a default busy handler that waits for the
** specified number of milliseconds before returning 0.
*/
int sqlite3_busy_timeout(sqlite3 *db, int ms){
#ifdef SQLITE_ENABLE_API_ARMOR
  if( !sqlite3SafetyCheckOk(db) ) return SQLITE_MISUSE_BKPT;
#endif
  if( ms>0 ){
    sqlite3_busy_handler(db, (int(*)(void*,int))sqliteDefaultBusyCallback,
                             (void*)db);
    db->busyTimeout = ms;
    db->busyHandler.bExtraFileArg = 1;
  }else{
    sqlite3_busy_handler(db, 0, 0);
  }
  return SQLITE_OK;
}

/*
** Cause any pending operation to stop at its earliest opportunity.
*/
void sqlite3_interrupt(sqlite3 *db){
#ifdef SQLITE_ENABLE_API_ARMOR
  if( !sqlite3SafetyCheckOk(db) && (db==0 || db->magic!=SQLITE_MAGIC_ZOMBIE) ){
    (void)SQLITE_MISUSE_BKPT;
    return;
  }
#endif
  db->u1.isInterrupted = 1;
}


/*
** This function is exactly the same as sqlite3_create_function(), except
** that it is designed to be called by internal code. The difference is
** that if a malloc() fails in sqlite3_create_function(), an error code
** is returned and the mallocFailed flag cleared. 
*/
int sqlite3CreateFunc(
  sqlite3 *db,
  const char *zFunctionName,
  int nArg,
  int enc,
  void *pUserData,
  void (*xSFunc)(sqlite3_context*,int,sqlite3_value **),
  void (*xStep)(sqlite3_context*,int,sqlite3_value **),
  void (*xFinal)(sqlite3_context*),
  void (*xValue)(sqlite3_context*),
  void (*xInverse)(sqlite3_context*,int,sqlite3_value **),
  FuncDestructor *pDestructor
){
  FuncDef *p;
  int nName;
  int extraFlags;

  assert( sqlite3_mutex_held(db->mutex) );
  assert( xValue==0 || xSFunc==0 );
  if( zFunctionName==0                /* Must have a valid name */
   || (xSFunc!=0 && xFinal!=0)        /* Not both xSFunc and xFinal */
   || ((xFinal==0)!=(xStep==0))       /* Both or neither of xFinal and xStep */
   || ((xValue==0)!=(xInverse==0))    /* Both or neither of xValue, xInverse */
   || (nArg<-1 || nArg>SQLITE_MAX_FUNCTION_ARG)
   || (255<(nName = sqlite3Strlen30( zFunctionName)))
  ){
    return SQLITE_MISUSE_BKPT;
  }

  assert( SQLITE_FUNC_CONSTANT==SQLITE_DETERMINISTIC );
  extraFlags = enc &  SQLITE_DETERMINISTIC;
  enc &= (SQLITE_FUNC_ENCMASK|SQLITE_ANY);
  
#ifndef SQLITE_OMIT_UTF16
  /* If SQLITE_UTF16 is specified as the encoding type, transform this
  ** to one of SQLITE_UTF16LE or SQLITE_UTF16BE using the
  ** SQLITE_UTF16NATIVE macro. SQLITE_UTF16 is not used internally.
  **
  ** If SQLITE_ANY is specified, add three versions of the function
  ** to the hash table.
  */
  if( enc==SQLITE_UTF16 ){
    enc = SQLITE_UTF16NATIVE;
  }else if( enc==SQLITE_ANY ){
    int rc;
    rc = sqlite3CreateFunc(db, zFunctionName, nArg, SQLITE_UTF8|extraFlags,
         pUserData, xSFunc, xStep, xFinal, xValue, xInverse, pDestructor);
    if( rc==SQLITE_OK ){
      rc = sqlite3CreateFunc(db, zFunctionName, nArg, SQLITE_UTF16LE|extraFlags,
          pUserData, xSFunc, xStep, xFinal, xValue, xInverse, pDestructor);
    }
    if( rc!=SQLITE_OK ){
      return rc;
    }
    enc = SQLITE_UTF16BE;
  }
#else
  enc = SQLITE_UTF8;
#endif
  
  /* Check if an existing function is being overridden or deleted. If so,
  ** and there are active VMs, then return SQLITE_BUSY. If a function
  ** is being overridden/deleted but there are no active VMs, allow the
  ** operation to continue but invalidate all precompiled statements.
  */
  p = sqlite3FindFunction(db, zFunctionName, nArg, (u8)enc, 0);
  if( p && (p->funcFlags & SQLITE_FUNC_ENCMASK)==(u32)enc && p->nArg==nArg ){
    if( db->nVdbeActive ){
      sqlite3ErrorWithMsg(db, SQLITE_BUSY, 
        "unable to delete/modify user-function due to active statements");
      assert( !db->mallocFailed );
      return SQLITE_BUSY;
    }else{
      sqlite3ExpirePreparedStatements(db, 0);
    }
  }

  p = sqlite3FindFunction(db, zFunctionName, nArg, (u8)enc, 1);
  assert(p || db->mallocFailed);
  if( !p ){
    return SQLITE_NOMEM_BKPT;
  }

  /* If an older version of the function with a configured destructor is
  ** being replaced invoke the destructor function here. */
  functionDestroy(db, p);

  if( pDestructor ){
    pDestructor->nRef++;
  }
  p->u.pDestructor = pDestructor;
  p->funcFlags = (p->funcFlags & SQLITE_FUNC_ENCMASK) | extraFlags;
  testcase( p->funcFlags & SQLITE_DETERMINISTIC );
  p->xSFunc = xSFunc ? xSFunc : xStep;
  p->xFinalize = xFinal;
  p->xValue = xValue;
  p->xInverse = xInverse;
  p->pUserData = pUserData;
  p->nArg = (u16)nArg;
  return SQLITE_OK;
}

/*
** Worker function used by utf-8 APIs that create new functions:
**
**    sqlite3_create_function()
**    sqlite3_create_function_v2()
**    sqlite3_create_window_function()
*/
static int createFunctionApi(
  sqlite3 *db,
  const char *zFunc,
  int nArg,
  int enc,
  void *p,
  void (*xSFunc)(sqlite3_context*,int,sqlite3_value**),
  void (*xStep)(sqlite3_context*,int,sqlite3_value**),
  void (*xFinal)(sqlite3_context*),
  void (*xValue)(sqlite3_context*),
  void (*xInverse)(sqlite3_context*,int,sqlite3_value**),
  void(*xDestroy)(void*)
){
  int rc = SQLITE_ERROR;
  FuncDestructor *pArg = 0;

#ifdef SQLITE_ENABLE_API_ARMOR
  if( !sqlite3SafetyCheckOk(db) ){
    return SQLITE_MISUSE_BKPT;
  }
#endif
  sqlite3_mutex_enter(db->mutex);
  if( xDestroy ){
    pArg = (FuncDestructor *)sqlite3Malloc(sizeof(FuncDestructor));
    if( !pArg ){
      sqlite3OomFault(db);
      xDestroy(p);
      goto out;
    }
    pArg->nRef = 0;
    pArg->xDestroy = xDestroy;
    pArg->pUserData = p;
  }
  rc = sqlite3CreateFunc(db, zFunc, nArg, enc, p, 
      xSFunc, xStep, xFinal, xValue, xInverse, pArg
  );
  if( pArg && pArg->nRef==0 ){
    assert( rc!=SQLITE_OK );
    xDestroy(p);
    sqlite3_free(pArg);
  }

 out:
  rc = sqlite3ApiExit(db, rc);
  sqlite3_mutex_leave(db->mutex);
  return rc;
}

/*
** Create new user functions.
*/
int sqlite3_create_function(
  sqlite3 *db,
  const char *zFunc,
  int nArg,
  int enc,
  void *p,
  void (*xSFunc)(sqlite3_context*,int,sqlite3_value **),
  void (*xStep)(sqlite3_context*,int,sqlite3_value **),
  void (*xFinal)(sqlite3_context*)
){
  return createFunctionApi(db, zFunc, nArg, enc, p, xSFunc, xStep,
                                    xFinal, 0, 0, 0);
}
int sqlite3_create_function_v2(
  sqlite3 *db,
  const char *zFunc,
  int nArg,
  int enc,
  void *p,
  void (*xSFunc)(sqlite3_context*,int,sqlite3_value **),
  void (*xStep)(sqlite3_context*,int,sqlite3_value **),
  void (*xFinal)(sqlite3_context*),
  void (*xDestroy)(void *)
){
  return createFunctionApi(db, zFunc, nArg, enc, p, xSFunc, xStep,
                                    xFinal, 0, 0, xDestroy);
}
int sqlite3_create_window_function(
  sqlite3 *db,
  const char *zFunc,
  int nArg,
  int enc,
  void *p,
  void (*xStep)(sqlite3_context*,int,sqlite3_value **),
  void (*xFinal)(sqlite3_context*),
  void (*xValue)(sqlite3_context*),
  void (*xInverse)(sqlite3_context*,int,sqlite3_value **),
  void (*xDestroy)(void *)
){
  return createFunctionApi(db, zFunc, nArg, enc, p, 0, xStep,
                                    xFinal, xValue, xInverse, xDestroy);
}

#ifndef SQLITE_OMIT_UTF16
int sqlite3_create_function16(
  sqlite3 *db,
  const void *zFunctionName,
  int nArg,
  int eTextRep,
  void *p,
  void (*xSFunc)(sqlite3_context*,int,sqlite3_value**),
  void (*xStep)(sqlite3_context*,int,sqlite3_value**),
  void (*xFinal)(sqlite3_context*)
){
  int rc;
  char *zFunc8;

#ifdef SQLITE_ENABLE_API_ARMOR
  if( !sqlite3SafetyCheckOk(db) || zFunctionName==0 ) return SQLITE_MISUSE_BKPT;
#endif
  sqlite3_mutex_enter(db->mutex);
  assert( !db->mallocFailed );
  zFunc8 = sqlite3Utf16to8(db, zFunctionName, -1, SQLITE_UTF16NATIVE);
  rc = sqlite3CreateFunc(db, zFunc8, nArg, eTextRep, p, xSFunc,xStep,xFinal,0,0,0);
  sqlite3DbFree(db, zFunc8);
  rc = sqlite3ApiExit(db, rc);
  sqlite3_mutex_leave(db->mutex);
  return rc;
}
#endif


/*
** The following is the implementation of an SQL function that always
** fails with an error message stating that the function is used in the
** wrong context.  The sqlite3_overload_function() API might construct
** SQL function that use this routine so that the functions will exist
** for name resolution but are actually overloaded by the xFindFunction
** method of virtual tables.
*/
static void sqlite3InvalidFunction(
  sqlite3_context *context,  /* The function calling context */
  int NotUsed,               /* Number of arguments to the function */
  sqlite3_value **NotUsed2   /* Value of each argument */
){
  const char *zName = (const char*)sqlite3_user_data(context);
  char *zErr;
  UNUSED_PARAMETER2(NotUsed, NotUsed2);
  zErr = sqlite3_mprintf(
      "unable to use function %s in the requested context", zName);
  sqlite3_result_error(context, zErr, -1);
  sqlite3_free(zErr);
}

/*
** Declare that a function has been overloaded by a virtual table.
**
** If the function already exists as a regular global function, then
** this routine is a no-op.  If the function does not exist, then create
** a new one that always throws a run-time error.  
**
** When virtual tables intend to provide an overloaded function, they
** should call this routine to make sure the global function exists.
** A global function must exist in order for name resolution to work
** properly.
*/
int sqlite3_overload_function(
  sqlite3 *db,
  const char *zName,
  int nArg
){
  int rc;
  char *zCopy;

#ifdef SQLITE_ENABLE_API_ARMOR
  if( !sqlite3SafetyCheckOk(db) || zName==0 || nArg<-2 ){
    return SQLITE_MISUSE_BKPT;
  }
#endif
  sqlite3_mutex_enter(db->mutex);
  rc = sqlite3FindFunction(db, zName, nArg, SQLITE_UTF8, 0)!=0;
  sqlite3_mutex_leave(db->mutex);
  if( rc ) return SQLITE_OK;
  zCopy = sqlite3_mprintf(zName);
  if( zCopy==0 ) return SQLITE_NOMEM;
  return sqlite3_create_function_v2(db, zName, nArg, SQLITE_UTF8,
                           zCopy, sqlite3InvalidFunction, 0, 0, sqlite3_free);
}

#ifndef SQLITE_OMIT_TRACE
/*
** Register a trace function.  The pArg from the previously registered trace
** is returned.  
**
** A NULL trace function means that no tracing is executes.  A non-NULL
** trace is a pointer to a function that is invoked at the start of each
** SQL statement.
*/
#ifndef SQLITE_OMIT_DEPRECATED
void *sqlite3_trace(sqlite3 *db, void(*xTrace)(void*,const char*), void *pArg){
  void *pOld;

#ifdef SQLITE_ENABLE_API_ARMOR
  if( !sqlite3SafetyCheckOk(db) ){
    (void)SQLITE_MISUSE_BKPT;
    return 0;
  }
#endif
  sqlite3_mutex_enter(db->mutex);
  pOld = db->pTraceArg;
  db->mTrace = xTrace ? SQLITE_TRACE_LEGACY : 0;
  db->xTrace = (int(*)(u32,void*,void*,void*))xTrace;
  db->pTraceArg = pArg;
  sqlite3_mutex_leave(db->mutex);
  return pOld;
}
#endif /* SQLITE_OMIT_DEPRECATED */

/* Register a trace callback using the version-2 interface.
*/
int sqlite3_trace_v2(
  sqlite3 *db,                               /* Trace this connection */
  unsigned mTrace,                           /* Mask of events to be traced */
  int(*xTrace)(unsigned,void*,void*,void*),  /* Callback to invoke */
  void *pArg                                 /* Context */
){
#ifdef SQLITE_ENABLE_API_ARMOR
  if( !sqlite3SafetyCheckOk(db) ){
    return SQLITE_MISUSE_BKPT;
  }
#endif
  sqlite3_mutex_enter(db->mutex);
  if( mTrace==0 ) xTrace = 0;
  if( xTrace==0 ) mTrace = 0;
  db->mTrace = mTrace;
  db->xTrace = xTrace;
  db->pTraceArg = pArg;
  sqlite3_mutex_leave(db->mutex);
  return SQLITE_OK;
}

#ifndef SQLITE_OMIT_DEPRECATED
/*
** Register a profile function.  The pArg from the previously registered 
** profile function is returned.  
**
** A NULL profile function means that no profiling is executes.  A non-NULL
** profile is a pointer to a function that is invoked at the conclusion of
** each SQL statement that is run.
*/
void *sqlite3_profile(
  sqlite3 *db,
  void (*xProfile)(void*,const char*,sqlite_uint64),
  void *pArg
){
  void *pOld;

#ifdef SQLITE_ENABLE_API_ARMOR
  if( !sqlite3SafetyCheckOk(db) ){
    (void)SQLITE_MISUSE_BKPT;
    return 0;
  }
#endif
  sqlite3_mutex_enter(db->mutex);
  pOld = db->pProfileArg;
  db->xProfile = xProfile;
  db->pProfileArg = pArg;
  sqlite3_mutex_leave(db->mutex);
  return pOld;
}
#endif /* SQLITE_OMIT_DEPRECATED */
#endif /* SQLITE_OMIT_TRACE */

/*
** Register a function to be invoked when a transaction commits.
** If the invoked function returns non-zero, then the commit becomes a
** rollback.
*/
void *sqlite3_commit_hook(
  sqlite3 *db,              /* Attach the hook to this database */
  int (*xCallback)(void*),  /* Function to invoke on each commit */
  void *pArg                /* Argument to the function */
){
  void *pOld;

#ifdef SQLITE_ENABLE_API_ARMOR
  if( !sqlite3SafetyCheckOk(db) ){
    (void)SQLITE_MISUSE_BKPT;
    return 0;
  }
#endif
  sqlite3_mutex_enter(db->mutex);
  pOld = db->pCommitArg;
  db->xCommitCallback = xCallback;
  db->pCommitArg = pArg;
  sqlite3_mutex_leave(db->mutex);
  return pOld;
}

/*
** Register a callback to be invoked each time a row is updated,
** inserted or deleted using this database connection.
*/
void *sqlite3_update_hook(
  sqlite3 *db,              /* Attach the hook to this database */
  void (*xCallback)(void*,int,char const *,char const *,sqlite_int64),
  void *pArg                /* Argument to the function */
){
  void *pRet;

#ifdef SQLITE_ENABLE_API_ARMOR
  if( !sqlite3SafetyCheckOk(db) ){
    (void)SQLITE_MISUSE_BKPT;
    return 0;
  }
#endif
  sqlite3_mutex_enter(db->mutex);
  pRet = db->pUpdateArg;
  db->xUpdateCallback = xCallback;
  db->pUpdateArg = pArg;
  sqlite3_mutex_leave(db->mutex);
  return pRet;
}

/*
** Register a callback to be invoked each time a transaction is rolled
** back by this database connection.
*/
void *sqlite3_rollback_hook(
  sqlite3 *db,              /* Attach the hook to this database */
  void (*xCallback)(void*), /* Callback function */
  void *pArg                /* Argument to the function */
){
  void *pRet;

#ifdef SQLITE_ENABLE_API_ARMOR
  if( !sqlite3SafetyCheckOk(db) ){
    (void)SQLITE_MISUSE_BKPT;
    return 0;
  }
#endif
  sqlite3_mutex_enter(db->mutex);
  pRet = db->pRollbackArg;
  db->xRollbackCallback = xCallback;
  db->pRollbackArg = pArg;
  sqlite3_mutex_leave(db->mutex);
  return pRet;
}

#ifdef SQLITE_ENABLE_PREUPDATE_HOOK
/*
** Register a callback to be invoked each time a row is updated,
** inserted or deleted using this database connection.
*/
void *sqlite3_preupdate_hook(
  sqlite3 *db,              /* Attach the hook to this database */
  void(*xCallback)(         /* Callback function */
    void*,sqlite3*,int,char const*,char const*,sqlite3_int64,sqlite3_int64),
  void *pArg                /* First callback argument */
){
  void *pRet;
  sqlite3_mutex_enter(db->mutex);
  pRet = db->pPreUpdateArg;
  db->xPreUpdateCallback = xCallback;
  db->pPreUpdateArg = pArg;
  sqlite3_mutex_leave(db->mutex);
  return pRet;
}
#endif /* SQLITE_ENABLE_PREUPDATE_HOOK */

#ifndef SQLITE_OMIT_WAL
/*
** The sqlite3_wal_hook() callback registered by sqlite3_wal_autocheckpoint().
** Invoke sqlite3_wal_checkpoint if the number of frames in the log file
** is greater than sqlite3.pWalArg cast to an integer (the value configured by
** wal_autocheckpoint()).
*/ 
int sqlite3WalDefaultHook(
  void *pClientData,     /* Argument */
  sqlite3 *db,           /* Connection */
  const char *zDb,       /* Database */
  int nFrame             /* Size of WAL */
){
  if( nFrame>=SQLITE_PTR_TO_INT(pClientData) ){
    sqlite3BeginBenignMalloc();
    sqlite3_wal_checkpoint(db, zDb);
    sqlite3EndBenignMalloc();
  }
  return SQLITE_OK;
}
#endif /* SQLITE_OMIT_WAL */

/*
** Configure an sqlite3_wal_hook() callback to automatically checkpoint
** a database after committing a transaction if there are nFrame or
** more frames in the log file. Passing zero or a negative value as the
** nFrame parameter disables automatic checkpoints entirely.
**
** The callback registered by this function replaces any existing callback
** registered using sqlite3_wal_hook(). Likewise, registering a callback
** using sqlite3_wal_hook() disables the automatic checkpoint mechanism
** configured by this function.
*/
int sqlite3_wal_autocheckpoint(sqlite3 *db, int nFrame){
#ifdef SQLITE_OMIT_WAL
  UNUSED_PARAMETER(db);
  UNUSED_PARAMETER(nFrame);
#else
#ifdef SQLITE_ENABLE_API_ARMOR
  if( !sqlite3SafetyCheckOk(db) ) return SQLITE_MISUSE_BKPT;
#endif
  if( nFrame>0 ){
    sqlite3_wal_hook(db, sqlite3WalDefaultHook, SQLITE_INT_TO_PTR(nFrame));
  }else{
    sqlite3_wal_hook(db, 0, 0);
  }
#endif
  return SQLITE_OK;
}

/*
** Register a callback to be invoked each time a transaction is written
** into the write-ahead-log by this database connection.
*/
void *sqlite3_wal_hook(
  sqlite3 *db,                    /* Attach the hook to this db handle */
  int(*xCallback)(void *, sqlite3*, const char*, int),
  void *pArg                      /* First argument passed to xCallback() */
){
#ifndef SQLITE_OMIT_WAL
  void *pRet;
#ifdef SQLITE_ENABLE_API_ARMOR
  if( !sqlite3SafetyCheckOk(db) ){
    (void)SQLITE_MISUSE_BKPT;
    return 0;
  }
#endif
  sqlite3_mutex_enter(db->mutex);
  pRet = db->pWalArg;
  db->xWalCallback = xCallback;
  db->pWalArg = pArg;
  sqlite3_mutex_leave(db->mutex);
  return pRet;
#else
  return 0;
#endif
}

/*
** Checkpoint database zDb.
*/
int sqlite3_wal_checkpoint_v2(
  sqlite3 *db,                    /* Database handle */
  const char *zDb,                /* Name of attached database (or NULL) */
  int eMode,                      /* SQLITE_CHECKPOINT_* value */
  int *pnLog,                     /* OUT: Size of WAL log in frames */
  int *pnCkpt                     /* OUT: Total number of frames checkpointed */
){
#ifdef SQLITE_OMIT_WAL
  return SQLITE_OK;
#else
  int rc;                         /* Return code */
  int iDb = SQLITE_MAX_ATTACHED;  /* sqlite3.aDb[] index of db to checkpoint */

#ifdef SQLITE_ENABLE_API_ARMOR
  if( !sqlite3SafetyCheckOk(db) ) return SQLITE_MISUSE_BKPT;
#endif

  /* Initialize the output variables to -1 in case an error occurs. */
  if( pnLog ) *pnLog = -1;
  if( pnCkpt ) *pnCkpt = -1;

  assert( SQLITE_CHECKPOINT_PASSIVE==0 );
  assert( SQLITE_CHECKPOINT_FULL==1 );
  assert( SQLITE_CHECKPOINT_RESTART==2 );
  assert( SQLITE_CHECKPOINT_TRUNCATE==3 );
  if( eMode<SQLITE_CHECKPOINT_PASSIVE || eMode>SQLITE_CHECKPOINT_TRUNCATE ){
    /* EVIDENCE-OF: R-03996-12088 The M parameter must be a valid checkpoint
    ** mode: */
    return SQLITE_MISUSE;
  }

  sqlite3_mutex_enter(db->mutex);
  if( zDb && zDb[0] ){
    iDb = sqlite3FindDbName(db, zDb);
  }
  if( iDb<0 ){
    rc = SQLITE_ERROR;
    sqlite3ErrorWithMsg(db, SQLITE_ERROR, "unknown database: %s", zDb);
  }else{
    db->busyHandler.nBusy = 0;
    rc = sqlite3Checkpoint(db, iDb, eMode, pnLog, pnCkpt);
    sqlite3Error(db, rc);
  }
  rc = sqlite3ApiExit(db, rc);

  /* If there are no active statements, clear the interrupt flag at this
  ** point.  */
  if( db->nVdbeActive==0 ){
    db->u1.isInterrupted = 0;
  }

  sqlite3_mutex_leave(db->mutex);
  return rc;
#endif
}


/*
** Checkpoint database zDb. If zDb is NULL, or if the buffer zDb points
** to contains a zero-length string, all attached databases are 
** checkpointed.
*/
int sqlite3_wal_checkpoint(sqlite3 *db, const char *zDb){
  /* EVIDENCE-OF: R-41613-20553 The sqlite3_wal_checkpoint(D,X) is equivalent to
  ** sqlite3_wal_checkpoint_v2(D,X,SQLITE_CHECKPOINT_PASSIVE,0,0). */
  return sqlite3_wal_checkpoint_v2(db,zDb,SQLITE_CHECKPOINT_PASSIVE,0,0);
}

#ifndef SQLITE_OMIT_WAL
/*
** Run a checkpoint on database iDb. This is a no-op if database iDb is
** not currently open in WAL mode.
**
** If a transaction is open on the database being checkpointed, this 
** function returns SQLITE_LOCKED and a checkpoint is not attempted. If 
** an error occurs while running the checkpoint, an SQLite error code is 
** returned (i.e. SQLITE_IOERR). Otherwise, SQLITE_OK.
**
** The mutex on database handle db should be held by the caller. The mutex
** associated with the specific b-tree being checkpointed is taken by
** this function while the checkpoint is running.
**
** If iDb is passed SQLITE_MAX_ATTACHED, then all attached databases are
** checkpointed. If an error is encountered it is returned immediately -
** no attempt is made to checkpoint any remaining databases.
**
** Parameter eMode is one of SQLITE_CHECKPOINT_PASSIVE, FULL, RESTART
** or TRUNCATE.
*/
int sqlite3Checkpoint(sqlite3 *db, int iDb, int eMode, int *pnLog, int *pnCkpt){
  int rc = SQLITE_OK;             /* Return code */
  int i;                          /* Used to iterate through attached dbs */
  int bBusy = 0;                  /* True if SQLITE_BUSY has been encountered */

  assert( sqlite3_mutex_held(db->mutex) );
  assert( !pnLog || *pnLog==-1 );
  assert( !pnCkpt || *pnCkpt==-1 );

  for(i=0; i<db->nDb && rc==SQLITE_OK; i++){
    if( i==iDb || iDb==SQLITE_MAX_ATTACHED ){
      rc = sqlite3BtreeCheckpoint(db->aDb[i].pBt, eMode, pnLog, pnCkpt);
      pnLog = 0;
      pnCkpt = 0;
      if( rc==SQLITE_BUSY ){
        bBusy = 1;
        rc = SQLITE_OK;
      }
    }
  }

  return (rc==SQLITE_OK && bBusy) ? SQLITE_BUSY : rc;
}
#endif /* SQLITE_OMIT_WAL */

/*
** This function returns true if main-memory should be used instead of
** a temporary file for transient pager files and statement journals.
** The value returned depends on the value of db->temp_store (runtime
** parameter) and the compile time value of SQLITE_TEMP_STORE. The
** following table describes the relationship between these two values
** and this functions return value.
**
**   SQLITE_TEMP_STORE     db->temp_store     Location of temporary database
**   -----------------     --------------     ------------------------------
**   0                     any                file      (return 0)
**   1                     1                  file      (return 0)
**   1                     2                  memory    (return 1)
**   1                     0                  file      (return 0)
**   2                     1                  file      (return 0)
**   2                     2                  memory    (return 1)
**   2                     0                  memory    (return 1)
**   3                     any                memory    (return 1)
*/
int sqlite3TempInMemory(const sqlite3 *db){
#if SQLITE_TEMP_STORE==1
  return ( db->temp_store==2 );
#endif
#if SQLITE_TEMP_STORE==2
  return ( db->temp_store!=1 );
#endif
#if SQLITE_TEMP_STORE==3
  UNUSED_PARAMETER(db);
  return 1;
#endif
#if SQLITE_TEMP_STORE<1 || SQLITE_TEMP_STORE>3
  UNUSED_PARAMETER(db);
  return 0;
#endif
}

/*
** Return UTF-8 encoded English language explanation of the most recent
** error.
*/
const char *sqlite3_errmsg(sqlite3 *db){
  const char *z;
  if( !db ){
    return sqlite3ErrStr(SQLITE_NOMEM_BKPT);
  }
  if( !sqlite3SafetyCheckSickOrOk(db) ){
    return sqlite3ErrStr(SQLITE_MISUSE_BKPT);
  }
  sqlite3_mutex_enter(db->mutex);
  if( db->mallocFailed ){
    z = sqlite3ErrStr(SQLITE_NOMEM_BKPT);
  }else{
    testcase( db->pErr==0 );
    z = (char*)sqlite3_value_text(db->pErr);
    assert( !db->mallocFailed );
    if( z==0 ){
      z = sqlite3ErrStr(db->errCode);
    }
  }
  sqlite3_mutex_leave(db->mutex);
  return z;
}

#ifndef SQLITE_OMIT_UTF16
/*
** Return UTF-16 encoded English language explanation of the most recent
** error.
*/
const void *sqlite3_errmsg16(sqlite3 *db){
  static const u16 outOfMem[] = {
    'o', 'u', 't', ' ', 'o', 'f', ' ', 'm', 'e', 'm', 'o', 'r', 'y', 0
  };
  static const u16 misuse[] = {
    'b', 'a', 'd', ' ', 'p', 'a', 'r', 'a', 'm', 'e', 't', 'e', 'r', ' ',
    'o', 'r', ' ', 'o', 't', 'h', 'e', 'r', ' ', 'A', 'P', 'I', ' ',
    'm', 'i', 's', 'u', 's', 'e', 0
  };

  const void *z;
  if( !db ){
    return (void *)outOfMem;
  }
  if( !sqlite3SafetyCheckSickOrOk(db) ){
    return (void *)misuse;
  }
  sqlite3_mutex_enter(db->mutex);
  if( db->mallocFailed ){
    z = (void *)outOfMem;
  }else{
    z = sqlite3_value_text16(db->pErr);
    if( z==0 ){
      sqlite3ErrorWithMsg(db, db->errCode, sqlite3ErrStr(db->errCode));
      z = sqlite3_value_text16(db->pErr);
    }
    /* A malloc() may have failed within the call to sqlite3_value_text16()
    ** above. If this is the case, then the db->mallocFailed flag needs to
    ** be cleared before returning. Do this directly, instead of via
    ** sqlite3ApiExit(), to avoid setting the database handle error message.
    */
    sqlite3OomClear(db);
  }
  sqlite3_mutex_leave(db->mutex);
  return z;
}
#endif /* SQLITE_OMIT_UTF16 */

/*
** Return the most recent error code generated by an SQLite routine. If NULL is
** passed to this function, we assume a malloc() failed during sqlite3_open().
*/
int sqlite3_errcode(sqlite3 *db){
  if( db && !sqlite3SafetyCheckSickOrOk(db) ){
    return SQLITE_MISUSE_BKPT;
  }
  if( !db || db->mallocFailed ){
    return SQLITE_NOMEM_BKPT;
  }
  return db->errCode & db->errMask;
}
int sqlite3_extended_errcode(sqlite3 *db){
  if( db && !sqlite3SafetyCheckSickOrOk(db) ){
    return SQLITE_MISUSE_BKPT;
  }
  if( !db || db->mallocFailed ){
    return SQLITE_NOMEM_BKPT;
  }
  return db->errCode;
}
int sqlite3_system_errno(sqlite3 *db){
  return db ? db->iSysErrno : 0;
}  

/*
** Return a string that describes the kind of error specified in the
** argument.  For now, this simply calls the internal sqlite3ErrStr()
** function.
*/
const char *sqlite3_errstr(int rc){
  return sqlite3ErrStr(rc);
}

/*
** Create a new collating function for database "db".  The name is zName
** and the encoding is enc.
*/
static int createCollation(
  sqlite3* db,
  const char *zName, 
  u8 enc,
  void* pCtx,
  int(*xCompare)(void*,int,const void*,int,const void*),
  void(*xDel)(void*)
){
  CollSeq *pColl;
  int enc2;
  
  assert( sqlite3_mutex_held(db->mutex) );

  /* If SQLITE_UTF16 is specified as the encoding type, transform this
  ** to one of SQLITE_UTF16LE or SQLITE_UTF16BE using the
  ** SQLITE_UTF16NATIVE macro. SQLITE_UTF16 is not used internally.
  */
  enc2 = enc;
  testcase( enc2==SQLITE_UTF16 );
  testcase( enc2==SQLITE_UTF16_ALIGNED );
  if( enc2==SQLITE_UTF16 || enc2==SQLITE_UTF16_ALIGNED ){
    enc2 = SQLITE_UTF16NATIVE;
  }
  if( enc2<SQLITE_UTF8 || enc2>SQLITE_UTF16BE ){
    return SQLITE_MISUSE_BKPT;
  }

  /* Check if this call is removing or replacing an existing collation 
  ** sequence. If so, and there are active VMs, return busy. If there
  ** are no active VMs, invalidate any pre-compiled statements.
  */
  pColl = sqlite3FindCollSeq(db, (u8)enc2, zName, 0);
  if( pColl && pColl->xCmp ){
    if( db->nVdbeActive ){
      sqlite3ErrorWithMsg(db, SQLITE_BUSY, 
        "unable to delete/modify collation sequence due to active statements");
      return SQLITE_BUSY;
    }
    sqlite3ExpirePreparedStatements(db, 0);

    /* If collation sequence pColl was created directly by a call to
    ** sqlite3_create_collation, and not generated by synthCollSeq(),
    ** then any copies made by synthCollSeq() need to be invalidated.
    ** Also, collation destructor - CollSeq.xDel() - function may need
    ** to be called.
    */ 
    if( (pColl->enc & ~SQLITE_UTF16_ALIGNED)==enc2 ){
      CollSeq *aColl = sqlite3HashFind(&db->aCollSeq, zName);
      int j;
      for(j=0; j<3; j++){
        CollSeq *p = &aColl[j];
        if( p->enc==pColl->enc ){
          if( p->xDel ){
            p->xDel(p->pUser);
          }
          p->xCmp = 0;
        }
      }
    }
  }

  pColl = sqlite3FindCollSeq(db, (u8)enc2, zName, 1);
  if( pColl==0 ) return SQLITE_NOMEM_BKPT;
  pColl->xCmp = xCompare;
  pColl->pUser = pCtx;
  pColl->xDel = xDel;
  pColl->enc = (u8)(enc2 | (enc & SQLITE_UTF16_ALIGNED));
  sqlite3Error(db, SQLITE_OK);
  return SQLITE_OK;
}


/*
** This array defines hard upper bounds on limit values.  The
** initializer must be kept in sync with the SQLITE_LIMIT_*
** #defines in sqlite3.h.
*/
static const int aHardLimit[] = {
  SQLITE_MAX_LENGTH,
  SQLITE_MAX_SQL_LENGTH,
  SQLITE_MAX_COLUMN,
  SQLITE_MAX_EXPR_DEPTH,
  SQLITE_MAX_COMPOUND_SELECT,
  SQLITE_MAX_VDBE_OP,
  SQLITE_MAX_FUNCTION_ARG,
  SQLITE_MAX_ATTACHED,
  SQLITE_MAX_LIKE_PATTERN_LENGTH,
  SQLITE_MAX_VARIABLE_NUMBER,      /* IMP: R-38091-32352 */
  SQLITE_MAX_TRIGGER_DEPTH,
  SQLITE_MAX_WORKER_THREADS,
};

/*
** Make sure the hard limits are set to reasonable values
*/
#if SQLITE_MAX_LENGTH<100
# error SQLITE_MAX_LENGTH must be at least 100
#endif
#if SQLITE_MAX_SQL_LENGTH<100
# error SQLITE_MAX_SQL_LENGTH must be at least 100
#endif
#if SQLITE_MAX_SQL_LENGTH>SQLITE_MAX_LENGTH
# error SQLITE_MAX_SQL_LENGTH must not be greater than SQLITE_MAX_LENGTH
#endif
#if SQLITE_MAX_COMPOUND_SELECT<2
# error SQLITE_MAX_COMPOUND_SELECT must be at least 2
#endif
#if SQLITE_MAX_VDBE_OP<40
# error SQLITE_MAX_VDBE_OP must be at least 40
#endif
#if SQLITE_MAX_FUNCTION_ARG<0 || SQLITE_MAX_FUNCTION_ARG>127
# error SQLITE_MAX_FUNCTION_ARG must be between 0 and 127
#endif
#if SQLITE_MAX_ATTACHED<0 || SQLITE_MAX_ATTACHED>125
# error SQLITE_MAX_ATTACHED must be between 0 and 125
#endif
#if SQLITE_MAX_LIKE_PATTERN_LENGTH<1
# error SQLITE_MAX_LIKE_PATTERN_LENGTH must be at least 1
#endif
#if SQLITE_MAX_COLUMN>32767
# error SQLITE_MAX_COLUMN must not exceed 32767
#endif
#if SQLITE_MAX_TRIGGER_DEPTH<1
# error SQLITE_MAX_TRIGGER_DEPTH must be at least 1
#endif
#if SQLITE_MAX_WORKER_THREADS<0 || SQLITE_MAX_WORKER_THREADS>50
# error SQLITE_MAX_WORKER_THREADS must be between 0 and 50
#endif


/*
** Change the value of a limit.  Report the old value.
** If an invalid limit index is supplied, report -1.
** Make no changes but still report the old value if the
** new limit is negative.
**
** A new lower limit does not shrink existing constructs.
** It merely prevents new constructs that exceed the limit
** from forming.
*/
int sqlite3_limit(sqlite3 *db, int limitId, int newLimit){
  int oldLimit;

#ifdef SQLITE_ENABLE_API_ARMOR
  if( !sqlite3SafetyCheckOk(db) ){
    (void)SQLITE_MISUSE_BKPT;
    return -1;
  }
#endif

  /* EVIDENCE-OF: R-30189-54097 For each limit category SQLITE_LIMIT_NAME
  ** there is a hard upper bound set at compile-time by a C preprocessor
  ** macro called SQLITE_MAX_NAME. (The "_LIMIT_" in the name is changed to
  ** "_MAX_".)
  */
  assert( aHardLimit[SQLITE_LIMIT_LENGTH]==SQLITE_MAX_LENGTH );
  assert( aHardLimit[SQLITE_LIMIT_SQL_LENGTH]==SQLITE_MAX_SQL_LENGTH );
  assert( aHardLimit[SQLITE_LIMIT_COLUMN]==SQLITE_MAX_COLUMN );
  assert( aHardLimit[SQLITE_LIMIT_EXPR_DEPTH]==SQLITE_MAX_EXPR_DEPTH );
  assert( aHardLimit[SQLITE_LIMIT_COMPOUND_SELECT]==SQLITE_MAX_COMPOUND_SELECT);
  assert( aHardLimit[SQLITE_LIMIT_VDBE_OP]==SQLITE_MAX_VDBE_OP );
  assert( aHardLimit[SQLITE_LIMIT_FUNCTION_ARG]==SQLITE_MAX_FUNCTION_ARG );
  assert( aHardLimit[SQLITE_LIMIT_ATTACHED]==SQLITE_MAX_ATTACHED );
  assert( aHardLimit[SQLITE_LIMIT_LIKE_PATTERN_LENGTH]==
                                               SQLITE_MAX_LIKE_PATTERN_LENGTH );
  assert( aHardLimit[SQLITE_LIMIT_VARIABLE_NUMBER]==SQLITE_MAX_VARIABLE_NUMBER);
  assert( aHardLimit[SQLITE_LIMIT_TRIGGER_DEPTH]==SQLITE_MAX_TRIGGER_DEPTH );
  assert( aHardLimit[SQLITE_LIMIT_WORKER_THREADS]==SQLITE_MAX_WORKER_THREADS );
  assert( SQLITE_LIMIT_WORKER_THREADS==(SQLITE_N_LIMIT-1) );


  if( limitId<0 || limitId>=SQLITE_N_LIMIT ){
    return -1;
  }
  oldLimit = db->aLimit[limitId];
  if( newLimit>=0 ){                   /* IMP: R-52476-28732 */
    if( newLimit>aHardLimit[limitId] ){
      newLimit = aHardLimit[limitId];  /* IMP: R-51463-25634 */
    }
    db->aLimit[limitId] = newLimit;
  }
  return oldLimit;                     /* IMP: R-53341-35419 */
}
#if defined(SQLITE_ENABLE_AUTO_PROFILE)
/* stderr logging */
void _sqlite_auto_profile(void *aux, const char *sql, u64 ns);
void _sqlite_auto_trace(void *aux, const char *sql);
void _sqlite_auto_profile(void *aux, const char *sql, u64 ns) {
#pragma unused(aux)
	fprintf(stderr, "Query: %s\n Execution Time: %llu ms\n", sql, ns / 1000000);
}
void _sqlite_auto_trace(void *aux, const char *sql) {
	fprintf(stderr, "TraceSQL(%p): %s\n", aux, sql);
}

/* syslog logging */
#include <asl.h>
static aslclient autolog_client = NULL;
static void _close_asl_log() {
  if( NULL!=autolog_client ){
    asl_close(autolog_client);
    autolog_client = NULL;
  }
}
static void _open_asl_log() {
  if( NULL==autolog_client ){
    autolog_client = asl_open("SQLite", NULL, 0);
    atexit(_close_asl_log);
  }
}

void _sqlite_auto_profile_syslog(void *aux, const char *sql, u64 ns);
void _sqlite_auto_trace_syslog(void *aux, const char *sql);
void _sqlite_auto_profile_syslog(void *aux, const char *sql, u64 ns) {
#pragma unused(aux)
	asl_log(autolog_client, NULL, ASL_LEVEL_NOTICE, "Query: %s\n Execution Time: %llu ms\n", sql, ns / 1000000);
}
void _sqlite_auto_trace_syslog(void *aux, const char *sql) {
	asl_log(autolog_client, NULL, ASL_LEVEL_NOTICE, "TraceSQL(%p): %s\n", aux, sql);
}
#endif

/*
** This function is used to parse both URIs and non-URI filenames passed by the
** user to API functions sqlite3_open() or sqlite3_open_v2(), and for database
** URIs specified as part of ATTACH statements.
**
** The first argument to this function is the name of the VFS to use (or
** a NULL to signify the default VFS) if the URI does not contain a "vfs=xxx"
** query parameter. The second argument contains the URI (or non-URI filename)
** itself. When this function is called the *pFlags variable should contain
** the default flags to open the database handle with. The value stored in
** *pFlags may be updated before returning if the URI filename contains 
** "cache=xxx" or "mode=xxx" query parameters.
**
** If successful, SQLITE_OK is returned. In this case *ppVfs is set to point to
** the VFS that should be used to open the database file. *pzFile is set to
** point to a buffer containing the name of the file to open. It is the 
** responsibility of the caller to eventually call sqlite3_free() to release
** this buffer.
**
** If an error occurs, then an SQLite error code is returned and *pzErrMsg
** may be set to point to a buffer containing an English language error 
** message. It is the responsibility of the caller to eventually release
** this buffer by calling sqlite3_free().
*/
int sqlite3ParseUri(
  const char *zDefaultVfs,        /* VFS to use if no "vfs=xxx" query option */
  const char *zUri,               /* Nul-terminated URI to parse */
  unsigned int *pFlags,           /* IN/OUT: SQLITE_OPEN_XXX flags */
  sqlite3_vfs **ppVfs,            /* OUT: VFS to use */ 
  char **pzFile,                  /* OUT: Filename component of URI */
  char **pzErrMsg                 /* OUT: Error message (if rc!=SQLITE_OK) */
){
  int rc = SQLITE_OK;
  unsigned int flags = *pFlags;
  const char *zVfs = zDefaultVfs;
  char *zFile;
  char c;
  int nUri = sqlite3Strlen30(zUri);

  assert( *pzErrMsg==0 );

  if( ((flags & SQLITE_OPEN_URI)             /* IMP: R-48725-32206 */
            || sqlite3GlobalConfig.bOpenUri) /* IMP: R-51689-46548 */
   && nUri>=5 && memcmp(zUri, "file:", 5)==0 /* IMP: R-57884-37496 */
  ){
    char *zOpt;
    int eState;                   /* Parser state when parsing URI */
    int iIn;                      /* Input character index */
    int iOut = 0;                 /* Output character index */
    u64 nByte = nUri+2;           /* Bytes of space to allocate */

    /* Make sure the SQLITE_OPEN_URI flag is set to indicate to the VFS xOpen 
    ** method that there may be extra parameters following the file-name.  */
    flags |= SQLITE_OPEN_URI;

    for(iIn=0; iIn<nUri; iIn++) nByte += (zUri[iIn]=='&');
    zFile = sqlite3_malloc64(nByte);
    if( !zFile ) return SQLITE_NOMEM_BKPT;

    iIn = 5;
#ifdef SQLITE_ALLOW_URI_AUTHORITY
    if( strncmp(zUri+5, "///", 3)==0 ){
      iIn = 7;
      /* The following condition causes URIs with five leading / characters
      ** like file://///host/path to be converted into UNCs like //host/path.
      ** The correct URI for that UNC has only two or four leading / characters
      ** file://host/path or file:////host/path.  But 5 leading slashes is a 
      ** common error, we are told, so we handle it as a special case. */
      if( strncmp(zUri+7, "///", 3)==0 ){ iIn++; }
    }else if( strncmp(zUri+5, "//localhost/", 12)==0 ){
      iIn = 16;
    }
#else
    /* Discard the scheme and authority segments of the URI. */
    if( zUri[5]=='/' && zUri[6]=='/' ){
      iIn = 7;
      while( zUri[iIn] && zUri[iIn]!='/' ) iIn++;
      if( iIn!=7 && (iIn!=16 || memcmp("localhost", &zUri[7], 9)) ){
        *pzErrMsg = sqlite3_mprintf("invalid uri authority: %.*s", 
            iIn-7, &zUri[7]);
        rc = SQLITE_ERROR;
        goto parse_uri_out;
      }
    }
#endif

    /* Copy the filename and any query parameters into the zFile buffer. 
    ** Decode %HH escape codes along the way. 
    **
    ** Within this loop, variable eState may be set to 0, 1 or 2, depending
    ** on the parsing context. As follows:
    **
    **   0: Parsing file-name.
    **   1: Parsing name section of a name=value query parameter.
    **   2: Parsing value section of a name=value query parameter.
    */
    eState = 0;
    while( (c = zUri[iIn])!=0 && c!='#' ){
      iIn++;
      if( c=='%' 
       && sqlite3Isxdigit(zUri[iIn]) 
       && sqlite3Isxdigit(zUri[iIn+1]) 
      ){
        int octet = (sqlite3HexToInt(zUri[iIn++]) << 4);
        octet += sqlite3HexToInt(zUri[iIn++]);

        assert( octet>=0 && octet<256 );
        if( octet==0 ){
#ifndef SQLITE_ENABLE_URI_00_ERROR
          /* This branch is taken when "%00" appears within the URI. In this
          ** case we ignore all text in the remainder of the path, name or
          ** value currently being parsed. So ignore the current character
          ** and skip to the next "?", "=" or "&", as appropriate. */
          while( (c = zUri[iIn])!=0 && c!='#' 
              && (eState!=0 || c!='?')
              && (eState!=1 || (c!='=' && c!='&'))
              && (eState!=2 || c!='&')
          ){
            iIn++;
          }
          continue;
#else
          /* If ENABLE_URI_00_ERROR is defined, "%00" in a URI is an error. */
          *pzErrMsg = sqlite3_mprintf("unexpected %%00 in uri");
          rc = SQLITE_ERROR;
          goto parse_uri_out;
#endif
        }
        c = octet;
      }else if( eState==1 && (c=='&' || c=='=') ){
        if( zFile[iOut-1]==0 ){
          /* An empty option name. Ignore this option altogether. */
          while( zUri[iIn] && zUri[iIn]!='#' && zUri[iIn-1]!='&' ) iIn++;
          continue;
        }
        if( c=='&' ){
          zFile[iOut++] = '\0';
        }else{
          eState = 2;
        }
        c = 0;
      }else if( (eState==0 && c=='?') || (eState==2 && c=='&') ){
        c = 0;
        eState = 1;
      }
      zFile[iOut++] = c;
    }
    if( eState==1 ) zFile[iOut++] = '\0';
    zFile[iOut++] = '\0';
    zFile[iOut++] = '\0';

    /* Check if there were any options specified that should be interpreted 
    ** here. Options that are interpreted here include "vfs" and those that
    ** correspond to flags that may be passed to the sqlite3_open_v2()
    ** method. */
    zOpt = &zFile[sqlite3Strlen30(zFile)+1];
    while( zOpt[0] ){
      int nOpt = sqlite3Strlen30(zOpt);
      char *zVal = &zOpt[nOpt+1];
      int nVal = sqlite3Strlen30(zVal);

      if( nOpt==3 && memcmp("vfs", zOpt, 3)==0 ){
        zVfs = zVal;
      }else{
        struct OpenMode {
          const char *z;
          int mode;
        } *aMode = 0;
        char *zModeType = 0;
        int mask = 0;
        int limit = 0;

        if( nOpt==5 && memcmp("cache", zOpt, 5)==0 ){
          static struct OpenMode aCacheMode[] = {
            { "shared",  SQLITE_OPEN_SHAREDCACHE },
            { "private", SQLITE_OPEN_PRIVATECACHE },
            { 0, 0 }
          };

          mask = SQLITE_OPEN_SHAREDCACHE|SQLITE_OPEN_PRIVATECACHE;
          aMode = aCacheMode;
          limit = mask;
          zModeType = "cache";
        }
        if( nOpt==4 && memcmp("mode", zOpt, 4)==0 ){
          static struct OpenMode aOpenMode[] = {
            { "ro",  SQLITE_OPEN_READONLY },
            { "rw",  SQLITE_OPEN_READWRITE }, 
            { "rwc", SQLITE_OPEN_READWRITE | SQLITE_OPEN_CREATE },
            { "memory", SQLITE_OPEN_MEMORY },
            { 0, 0 }
          };

          mask = SQLITE_OPEN_READONLY | SQLITE_OPEN_READWRITE
                   | SQLITE_OPEN_CREATE | SQLITE_OPEN_MEMORY;
          aMode = aOpenMode;
          limit = mask & flags;
          zModeType = "access";
        }

        if( aMode ){
          int i;
          int mode = 0;
          for(i=0; aMode[i].z; i++){
            const char *z = aMode[i].z;
            if( nVal==sqlite3Strlen30(z) && 0==memcmp(zVal, z, nVal) ){
              mode = aMode[i].mode;
              break;
            }
          }
          if( mode==0 ){
            *pzErrMsg = sqlite3_mprintf("no such %s mode: %s", zModeType, zVal);
            rc = SQLITE_ERROR;
            goto parse_uri_out;
          }
          if( (mode & ~SQLITE_OPEN_MEMORY)>limit ){
            *pzErrMsg = sqlite3_mprintf("%s mode not allowed: %s",
                                        zModeType, zVal);
            rc = SQLITE_PERM;
            goto parse_uri_out;
          }
          flags = (flags & ~mask) | mode;
        }
      }

      zOpt = &zVal[nVal+1];
    }

  }else{
    zFile = sqlite3_malloc64(nUri+2);
    if( !zFile ) return SQLITE_NOMEM_BKPT;
    if( nUri ){
      memcpy(zFile, zUri, nUri);
    }
    zFile[nUri] = '\0';
    zFile[nUri+1] = '\0';
    flags &= ~SQLITE_OPEN_URI;
  }

  *ppVfs = sqlite3_vfs_find(zVfs);
  if( *ppVfs==0 ){
    *pzErrMsg = sqlite3_mprintf("no such vfs: %s", zVfs);
    rc = SQLITE_ERROR;
  }
 parse_uri_out:
  if( rc!=SQLITE_OK ){
    sqlite3_free(zFile);
    zFile = 0;
  }
  *pFlags = flags;
  *pzFile = zFile;
  return rc;
}

#if defined(SQLITE_ENABLE_AUTO_PROFILE)
#define SQLITE_AUTOLOGGING_STDERR 1
#define SQLITE_AUTOLOGGING_SYSLOG 2
static void enableAutoLogging(
  sqlite3 *db
){
  char *envprofile = getenv("SQLITE_AUTO_PROFILE");
  
  if( envprofile!=NULL ){
    int where = 0;
    if( !strncasecmp("1", envprofile, 1) ){
      if( isatty(2) ){
        where = SQLITE_AUTOLOGGING_STDERR;
      }else{
        where = SQLITE_AUTOLOGGING_SYSLOG;
      }
    } else if( !strncasecmp("stderr", envprofile, 6) ){
      where = SQLITE_AUTOLOGGING_STDERR;
    } else if( !strncasecmp("syslog", envprofile, 6) ){
      where = SQLITE_AUTOLOGGING_SYSLOG;
    }
    if( where==SQLITE_AUTOLOGGING_STDERR ){
      sqlite3_profile(db, _sqlite_auto_profile, db);
    }else if( where==SQLITE_AUTOLOGGING_SYSLOG ){
      _open_asl_log();
      sqlite3_profile(db, _sqlite_auto_profile_syslog, db);
    }
  }
  char *envtrace = getenv("SQLITE_AUTO_TRACE");
  if( envtrace!=NULL ){
    int where = 0;
    if( !strncasecmp("1", envtrace, 1) ){
      if( isatty(2) ){
        where = SQLITE_AUTOLOGGING_STDERR;
      }else{
        where = SQLITE_AUTOLOGGING_SYSLOG;
      }
    } else if( !strncasecmp("stderr", envtrace, 6) ){
      where = SQLITE_AUTOLOGGING_STDERR;
    } else if( !strncasecmp("syslog", envtrace, 6) ){
      where = SQLITE_AUTOLOGGING_SYSLOG;
    }
    if( where==SQLITE_AUTOLOGGING_STDERR ){
      sqlite3_trace(db, _sqlite_auto_trace, db);
    }else if( where==SQLITE_AUTOLOGGING_SYSLOG ){
      _open_asl_log();
      sqlite3_trace(db, _sqlite_auto_trace_syslog, db);
    }
  }
}
#endif

/*
** This routine does the work of opening a database on behalf of
** sqlite3_open() and sqlite3_open16(). The database filename "zFilename"  
** is UTF-8 encoded.
*/
static int openDatabase(
  const char *zFilename, /* Database filename UTF-8 encoded */
  sqlite3 **ppDb,        /* OUT: Returned database handle */
  unsigned int flags,    /* Operational flags */
  const char *zVfs       /* Name of the VFS to use */
){
  sqlite3 *db;                    /* Store allocated handle here */
  int rc;                         /* Return code */
  int isThreadsafe;               /* True for threadsafe connections */
  char *zOpen = 0;                /* Filename argument to pass to BtreeOpen() */
  char *zErrMsg = 0;              /* Error message from sqlite3ParseUri() */

#ifdef SQLITE_ENABLE_API_ARMOR
  if( ppDb==0 ) return SQLITE_MISUSE_BKPT;
#endif
  *ppDb = 0;
#ifndef SQLITE_OMIT_AUTOINIT
  rc = sqlite3_initialize();
  if( rc ) return rc;
#endif

  if( sqlite3GlobalConfig.bCoreMutex==0 ){
    isThreadsafe = 0;
  }else if( flags & SQLITE_OPEN_NOMUTEX ){
    isThreadsafe = 0;
  }else if( flags & SQLITE_OPEN_FULLMUTEX ){
    isThreadsafe = 1;
  }else{
    isThreadsafe = sqlite3GlobalConfig.bFullMutex;
  }

  if( flags & SQLITE_OPEN_PRIVATECACHE ){
    flags &= ~SQLITE_OPEN_SHAREDCACHE;
  }else if( sqlite3GlobalConfig.sharedCacheEnabled ){
    flags |= SQLITE_OPEN_SHAREDCACHE;
  }

  /* Remove harmful bits from the flags parameter
  **
  ** The SQLITE_OPEN_NOMUTEX and SQLITE_OPEN_FULLMUTEX flags were
  ** dealt with in the previous code block.  Besides these, the only
  ** valid input flags for sqlite3_open_v2() are SQLITE_OPEN_READONLY,
  ** SQLITE_OPEN_READWRITE, SQLITE_OPEN_CREATE, SQLITE_OPEN_SHAREDCACHE,
  ** SQLITE_OPEN_PRIVATECACHE, and some reserved bits.  Silently mask
  ** off all other flags.
  */
  flags &=  ~( SQLITE_OPEN_DELETEONCLOSE |
               SQLITE_OPEN_EXCLUSIVE |
               SQLITE_OPEN_MAIN_DB |
               SQLITE_OPEN_TEMP_DB | 
               SQLITE_OPEN_TRANSIENT_DB | 
               SQLITE_OPEN_MAIN_JOURNAL | 
               SQLITE_OPEN_TEMP_JOURNAL | 
               SQLITE_OPEN_SUBJOURNAL | 
               SQLITE_OPEN_MASTER_JOURNAL |
               SQLITE_OPEN_NOMUTEX |
               SQLITE_OPEN_FULLMUTEX |
               SQLITE_OPEN_WAL
             );

  /* Allocate the sqlite data structure */
  db = sqlite3MallocZero( sizeof(sqlite3) );
  if( db==0 ) goto opendb_out;
  if( isThreadsafe 
#ifdef SQLITE_ENABLE_MULTITHREADED_CHECKS
   || sqlite3GlobalConfig.bCoreMutex
#endif
  ){
    db->mutex = sqlite3MutexAlloc(SQLITE_MUTEX_RECURSIVE);
    if( db->mutex==0 ){
      sqlite3_free(db);
      db = 0;
      goto opendb_out;
    }
    if( isThreadsafe==0 ){
      sqlite3MutexWarnOnContention(db->mutex);
    }
  }
  sqlite3_mutex_enter(db->mutex);
  db->errMask = 0xff;
  db->nDb = 2;
  db->magic = SQLITE_MAGIC_BUSY;
  db->aDb = db->aDbStatic;

  assert( sizeof(db->aLimit)==sizeof(aHardLimit) );
  memcpy(db->aLimit, aHardLimit, sizeof(db->aLimit));
  db->aLimit[SQLITE_LIMIT_WORKER_THREADS] = SQLITE_DEFAULT_WORKER_THREADS;
  db->autoCommit = 1;
  db->nextAutovac = -1;
  db->szMmap = sqlite3GlobalConfig.szMmap;
  db->nextPagesize = 0;
  db->nMaxSorterMmap = 0x7FFFFFFF;
  db->flags |= SQLITE_ShortColNames | SQLITE_EnableTrigger | SQLITE_CacheSpill
#if !defined(SQLITE_DEFAULT_AUTOMATIC_INDEX) || SQLITE_DEFAULT_AUTOMATIC_INDEX
                 | SQLITE_AutoIndex
#endif
#if SQLITE_DEFAULT_CKPTFULLFSYNC
                 | SQLITE_CkptFullFSync
#endif
#if SQLITE_DEFAULT_FILE_FORMAT<4
                 | SQLITE_LegacyFileFmt
#endif
#ifdef SQLITE_ENABLE_LOAD_EXTENSION
                 | SQLITE_LoadExtension
#endif
#if SQLITE_DEFAULT_RECURSIVE_TRIGGERS
                 | SQLITE_RecTriggers
#endif
#if defined(SQLITE_DEFAULT_FOREIGN_KEYS) && SQLITE_DEFAULT_FOREIGN_KEYS
                 | SQLITE_ForeignKeys
#endif
#if defined(SQLITE_REVERSE_UNORDERED_SELECTS)
                 | SQLITE_ReverseOrder
#endif
#if defined(SQLITE_ENABLE_OVERSIZE_CELL_CHECK)
                 | SQLITE_CellSizeCk
#endif
#if defined(SQLITE_ENABLE_FTS3_TOKENIZER)
                 | SQLITE_Fts3Tokenizer
#endif
#if defined(SQLITE_ENABLE_QPSG)
                 | SQLITE_EnableQPSG
#endif
      ;
  sqlite3HashInit(&db->aCollSeq);
#ifndef SQLITE_OMIT_VIRTUALTABLE
  sqlite3HashInit(&db->aModule);
#endif

  /* Add the default collation sequence BINARY. BINARY works for both UTF-8
  ** and UTF-16, so add a version for each to avoid any unnecessary
  ** conversions. The only error that can occur here is a malloc() failure.
  **
  ** EVIDENCE-OF: R-52786-44878 SQLite defines three built-in collating
  ** functions:
  */
  createCollation(db, sqlite3StrBINARY, SQLITE_UTF8, 0, binCollFunc, 0);
  createCollation(db, sqlite3StrBINARY, SQLITE_UTF16BE, 0, binCollFunc, 0);
  createCollation(db, sqlite3StrBINARY, SQLITE_UTF16LE, 0, binCollFunc, 0);
  createCollation(db, "NOCASE", SQLITE_UTF8, 0, nocaseCollatingFunc, 0);
  createCollation(db, "RTRIM", SQLITE_UTF8, (void*)1, binCollFunc, 0);
  if( db->mallocFailed ){
    goto opendb_out;
  }
  /* EVIDENCE-OF: R-08308-17224 The default collating function for all
  ** strings is BINARY. 
  */
  db->pDfltColl = sqlite3FindCollSeq(db, SQLITE_UTF8, sqlite3StrBINARY, 0);
  assert( db->pDfltColl!=0 );

  /* Parse the filename/URI argument
  **
  ** Only allow sensible combinations of bits in the flags argument.  
  ** Throw an error if any non-sense combination is used.  If we
  ** do not block illegal combinations here, it could trigger
  ** assert() statements in deeper layers.  Sensible combinations
  ** are:
  **
  **  1:  SQLITE_OPEN_READONLY
  **  2:  SQLITE_OPEN_READWRITE
  **  6:  SQLITE_OPEN_READWRITE | SQLITE_OPEN_CREATE
  */
  db->openFlags = flags;
  assert( SQLITE_OPEN_READONLY  == 0x01 );
  assert( SQLITE_OPEN_READWRITE == 0x02 );
  assert( SQLITE_OPEN_CREATE    == 0x04 );
  testcase( (1<<(flags&7))==0x02 ); /* READONLY */
  testcase( (1<<(flags&7))==0x04 ); /* READWRITE */
  testcase( (1<<(flags&7))==0x40 ); /* READWRITE | CREATE */
  if( ((1<<(flags&7)) & 0x46)==0 ){
    rc = SQLITE_MISUSE_BKPT;  /* IMP: R-65497-44594 */
  }else{
    rc = sqlite3ParseUri(zVfs, zFilename, &flags, &db->pVfs, &zOpen, &zErrMsg);
  }
  if( rc!=SQLITE_OK ){
    if( rc==SQLITE_NOMEM ) sqlite3OomFault(db);
    sqlite3ErrorWithMsg(db, rc, zErrMsg ? "%s" : 0, zErrMsg);
    sqlite3_free(zErrMsg);
    goto opendb_out;
  }

  /* Open the backend database driver */
  rc = sqlite3BtreeOpen(db->pVfs, zOpen, db, &db->aDb[0].pBt, 0,
                        flags | SQLITE_OPEN_MAIN_DB);
  if( rc!=SQLITE_OK ){
    if( rc==SQLITE_IOERR_NOMEM ){
      rc = SQLITE_NOMEM_BKPT;
    }
    sqlite3Error(db, rc);
    goto opendb_out;
  }
  sqlite3BtreeEnter(db->aDb[0].pBt);
  db->aDb[0].pSchema = sqlite3SchemaGet(db, db->aDb[0].pBt);
  if( !db->mallocFailed ) ENC(db) = SCHEMA_ENC(db);
  sqlite3BtreeLeave(db->aDb[0].pBt);
  db->aDb[1].pSchema = sqlite3SchemaGet(db, 0);

  /* The default safety_level for the main database is FULL; for the temp
  ** database it is OFF. This matches the pager layer defaults.  
  */
  db->aDb[0].zDbSName = "main";
  db->aDb[0].safety_level = SQLITE_DEFAULT_SYNCHRONOUS+1;
  db->aDb[1].zDbSName = "temp";
  db->aDb[1].safety_level = PAGER_SYNCHRONOUS_OFF;

  db->magic = SQLITE_MAGIC_OPEN;
  if( db->mallocFailed ){
    goto opendb_out;
  }

  /* Register all built-in functions, but do not attempt to read the
  ** database schema yet. This is delayed until the first time the database
  ** is accessed.
  */
  sqlite3Error(db, SQLITE_OK);
  sqlite3RegisterPerConnectionBuiltinFunctions(db);
  rc = sqlite3_errcode(db);

#ifdef SQLITE_ENABLE_FTS5
  /* Register any built-in FTS5 module before loading the automatic
  ** extensions. This allows automatic extensions to register FTS5 
  ** tokenizers and auxiliary functions.  */
  if( !db->mallocFailed && rc==SQLITE_OK ){
    rc = sqlite3Fts5Init(db);
  }
#endif

  /* Load automatic extensions - extensions that have been registered
  ** using the sqlite3_automatic_extension() API.
  */
  if( rc==SQLITE_OK ){
    sqlite3AutoLoadExtensions(db);
    rc = sqlite3_errcode(db);
    if( rc!=SQLITE_OK ){
      goto opendb_out;
    }
  }

#ifdef SQLITE_ENABLE_FTS1
  if( !db->mallocFailed ){
    extern int sqlite3Fts1Init(sqlite3*);
    rc = sqlite3Fts1Init(db);
  }
#endif

#ifdef SQLITE_ENABLE_FTS2
  if( !db->mallocFailed && rc==SQLITE_OK ){
    extern int sqlite3Fts2Init(sqlite3*);
    rc = sqlite3Fts2Init(db);
  }
#endif

#ifdef SQLITE_ENABLE_FTS3 /* automatically defined by SQLITE_ENABLE_FTS4 */
  if( !db->mallocFailed && rc==SQLITE_OK ){
    rc = sqlite3Fts3Init(db);
  }
#endif

#if defined(SQLITE_ENABLE_ICU) || defined(SQLITE_ENABLE_ICU_COLLATIONS)
  if( !db->mallocFailed && rc==SQLITE_OK ){
    rc = sqlite3IcuInit(db);
  }
#endif

#ifdef SQLITE_ENABLE_RTREE
  if( !db->mallocFailed && rc==SQLITE_OK){
    rc = sqlite3RtreeInit(db);
  }
#endif

#ifdef SQLITE_ENABLE_DBPAGE_VTAB
  if( !db->mallocFailed && rc==SQLITE_OK){
    rc = sqlite3DbpageRegister(db);
  }
#endif

#ifdef SQLITE_ENABLE_DBSTAT_VTAB
  if( !db->mallocFailed && rc==SQLITE_OK){
    rc = sqlite3DbstatRegister(db);
  }
#endif

#ifdef SQLITE_ENABLE_JSON1
  if( !db->mallocFailed && rc==SQLITE_OK){
    rc = sqlite3Json1Init(db);
  }
#endif

#ifdef SQLITE_ENABLE_STMTVTAB
  if( !db->mallocFailed && rc==SQLITE_OK){
    rc = sqlite3StmtVtabInit(db);
  }
#endif

  /* -DSQLITE_DEFAULT_LOCKING_MODE=1 makes EXCLUSIVE the default locking
  ** mode.  -DSQLITE_DEFAULT_LOCKING_MODE=0 make NORMAL the default locking
  ** mode.  Doing nothing at all also makes NORMAL the default.
  */
#ifdef SQLITE_DEFAULT_LOCKING_MODE
  db->dfltLockMode = SQLITE_DEFAULT_LOCKING_MODE;
  sqlite3PagerLockingMode(sqlite3BtreePager(db->aDb[0].pBt),
                          SQLITE_DEFAULT_LOCKING_MODE);
#endif

  if( rc ) sqlite3Error(db, rc);

  /* Enable the lookaside-malloc subsystem */
  setupLookaside(db, 0, sqlite3GlobalConfig.szLookaside,
                        sqlite3GlobalConfig.nLookaside);

  sqlite3_wal_autocheckpoint(db, SQLITE_DEFAULT_WAL_AUTOCHECKPOINT);

opendb_out:
  if( db ){
    assert( db->mutex!=0 || isThreadsafe==0
           || sqlite3GlobalConfig.bFullMutex==0 );
    sqlite3_mutex_leave(db->mutex);
  }
  rc = sqlite3_errcode(db);
  assert( db!=0 || rc==SQLITE_NOMEM );
  if( rc==SQLITE_NOMEM ){
    sqlite3_close(db);
    db = 0;
  }else if( rc!=SQLITE_OK ){
    db->magic = SQLITE_MAGIC_SICK;
  }
#if defined(__APPLE__) && ENABLE_FORCE_WAL
  if( db && !rc ){
    if ((0 == access("/var/db/enableForceWAL", R_OK))) {
#ifdef SQLITE_DEBUG
      fprintf(stderr, "SQLite WAL journal_mode ENABLED by default.\n");
#endif
      
      sqlite3_exec(db, "pragma journal_mode=wal", NULL, NULL, NULL);
#ifdef SQLITE_DEBUG
//    } else {
//      fprintf(stderr, "SQLite WAL journal_mode NOT ENABLED by default.\n");
#endif
    }
  }
#endif
#if defined(SQLITE_ENABLE_AUTO_PROFILE)
  if( db && !rc ){
    enableAutoLogging(db);
  }
#endif
  *ppDb = db;
#ifdef SQLITE_ENABLE_SQLRR
  SRRecOpen(db, zFilename, flags);
#endif
#ifdef SQLITE_ENABLE_SQLLOG
  if( sqlite3GlobalConfig.xSqllog ){
    /* Opening a db handle. Fourth parameter is passed 0. */
    void *pArg = sqlite3GlobalConfig.pSqllogArg;
    sqlite3GlobalConfig.xSqllog(pArg, db, zFilename, 0);
  }
#endif
#if defined(SQLITE_HAS_CODEC)
  if( rc==SQLITE_OK ){
    const char *zKey;
    if( (zKey = sqlite3_uri_parameter(zOpen, "hexkey"))!=0 && zKey[0] ){
      u8 iByte;
      int i;
      char zDecoded[40];
      for(i=0, iByte=0; i<sizeof(zDecoded)*2 && sqlite3Isxdigit(zKey[i]); i++){
        iByte = (iByte<<4) + sqlite3HexToInt(zKey[i]);
        if( (i&1)!=0 ) zDecoded[i/2] = iByte;
      }
      sqlite3_key_v2(db, 0, zDecoded, i/2);
    }else if( (zKey = sqlite3_uri_parameter(zOpen, "key"))!=0 ){
      sqlite3_key_v2(db, 0, zKey, sqlite3Strlen30(zKey));
    }
  }
#endif
  sqlite3_free(zOpen);
  return rc & 0xff;
}

/*
** Open a new database handle.
*/
int sqlite3_open(
  const char *zFilename, 
  sqlite3 **ppDb 
){
  return openDatabase(zFilename, ppDb,
                      SQLITE_OPEN_READWRITE | SQLITE_OPEN_CREATE, 0);
}
int sqlite3_open_v2(
  const char *filename,   /* Database filename (UTF-8) */
  sqlite3 **ppDb,         /* OUT: SQLite db handle */
  int flags,              /* Flags */
  const char *zVfs        /* Name of VFS module to use */
){
  return openDatabase(filename, ppDb, (unsigned int)flags, zVfs);
}

#ifndef SQLITE_OMIT_UTF16
/*
** Open a new database handle.
*/
int sqlite3_open16(
  const void *zFilename, 
  sqlite3 **ppDb
){
  char const *zFilename8;   /* zFilename encoded in UTF-8 instead of UTF-16 */
  sqlite3_value *pVal;
  int rc;

#ifdef SQLITE_ENABLE_API_ARMOR
  if( ppDb==0 ) return SQLITE_MISUSE_BKPT;
#endif
  *ppDb = 0;
#ifndef SQLITE_OMIT_AUTOINIT
  rc = sqlite3_initialize();
  if( rc ) return rc;
#endif
  if( zFilename==0 ) zFilename = "\000\000";
  pVal = sqlite3ValueNew(0);
  sqlite3ValueSetStr(pVal, -1, zFilename, SQLITE_UTF16NATIVE, SQLITE_STATIC);
  zFilename8 = sqlite3ValueText(pVal, SQLITE_UTF8);
  if( zFilename8 ){
    rc = openDatabase(zFilename8, ppDb,
                      SQLITE_OPEN_READWRITE | SQLITE_OPEN_CREATE, 0);
    assert( *ppDb || rc==SQLITE_NOMEM );
    if( rc==SQLITE_OK && !DbHasProperty(*ppDb, 0, DB_SchemaLoaded) ){
      SCHEMA_ENC(*ppDb) = ENC(*ppDb) = SQLITE_UTF16NATIVE;
    }
  }else{
    rc = SQLITE_NOMEM_BKPT;
  }
  sqlite3ValueFree(pVal);

  return rc & 0xff;
}
#endif /* SQLITE_OMIT_UTF16 */

/*
** Register a new collation sequence with the database handle db.
*/
int sqlite3_create_collation(
  sqlite3* db, 
  const char *zName, 
  int enc, 
  void* pCtx,
  int(*xCompare)(void*,int,const void*,int,const void*)
){
  return sqlite3_create_collation_v2(db, zName, enc, pCtx, xCompare, 0);
}

/*
** Register a new collation sequence with the database handle db.
*/
int sqlite3_create_collation_v2(
  sqlite3* db, 
  const char *zName, 
  int enc, 
  void* pCtx,
  int(*xCompare)(void*,int,const void*,int,const void*),
  void(*xDel)(void*)
){
  int rc;

#ifdef SQLITE_ENABLE_API_ARMOR
  if( !sqlite3SafetyCheckOk(db) || zName==0 ) return SQLITE_MISUSE_BKPT;
#endif
  sqlite3_mutex_enter(db->mutex);
  assert( !db->mallocFailed );
  rc = createCollation(db, zName, (u8)enc, pCtx, xCompare, xDel);
  rc = sqlite3ApiExit(db, rc);
  sqlite3_mutex_leave(db->mutex);
  return rc;
}

#ifndef SQLITE_OMIT_UTF16
/*
** Register a new collation sequence with the database handle db.
*/
int sqlite3_create_collation16(
  sqlite3* db, 
  const void *zName,
  int enc, 
  void* pCtx,
  int(*xCompare)(void*,int,const void*,int,const void*)
){
  int rc = SQLITE_OK;
  char *zName8;

#ifdef SQLITE_ENABLE_API_ARMOR
  if( !sqlite3SafetyCheckOk(db) || zName==0 ) return SQLITE_MISUSE_BKPT;
#endif
  sqlite3_mutex_enter(db->mutex);
  assert( !db->mallocFailed );
  zName8 = sqlite3Utf16to8(db, zName, -1, SQLITE_UTF16NATIVE);
  if( zName8 ){
    rc = createCollation(db, zName8, (u8)enc, pCtx, xCompare, 0);
    sqlite3DbFree(db, zName8);
  }
  rc = sqlite3ApiExit(db, rc);
  sqlite3_mutex_leave(db->mutex);
  return rc;
}
#endif /* SQLITE_OMIT_UTF16 */

/*
** Register a collation sequence factory callback with the database handle
** db. Replace any previously installed collation sequence factory.
*/
int sqlite3_collation_needed(
  sqlite3 *db, 
  void *pCollNeededArg, 
  void(*xCollNeeded)(void*,sqlite3*,int eTextRep,const char*)
){
#ifdef SQLITE_ENABLE_API_ARMOR
  if( !sqlite3SafetyCheckOk(db) ) return SQLITE_MISUSE_BKPT;
#endif
  sqlite3_mutex_enter(db->mutex);
  db->xCollNeeded = xCollNeeded;
  db->xCollNeeded16 = 0;
  db->pCollNeededArg = pCollNeededArg;
  sqlite3_mutex_leave(db->mutex);
  return SQLITE_OK;
}

#ifndef SQLITE_OMIT_UTF16
/*
** Register a collation sequence factory callback with the database handle
** db. Replace any previously installed collation sequence factory.
*/
int sqlite3_collation_needed16(
  sqlite3 *db, 
  void *pCollNeededArg, 
  void(*xCollNeeded16)(void*,sqlite3*,int eTextRep,const void*)
){
#ifdef SQLITE_ENABLE_API_ARMOR
  if( !sqlite3SafetyCheckOk(db) ) return SQLITE_MISUSE_BKPT;
#endif
  sqlite3_mutex_enter(db->mutex);
  db->xCollNeeded = 0;
  db->xCollNeeded16 = xCollNeeded16;
  db->pCollNeededArg = pCollNeededArg;
  sqlite3_mutex_leave(db->mutex);
  return SQLITE_OK;
}
#endif /* SQLITE_OMIT_UTF16 */

#ifndef SQLITE_OMIT_DEPRECATED
/*
** This function is now an anachronism. It used to be used to recover from a
** malloc() failure, but SQLite now does this automatically.
*/
int sqlite3_global_recover(void){
  return SQLITE_OK;
}
#endif

/*
** Test to see whether or not the database connection is in autocommit
** mode.  Return TRUE if it is and FALSE if not.  Autocommit mode is on
** by default.  Autocommit is disabled by a BEGIN statement and reenabled
** by the next COMMIT or ROLLBACK.
*/
int sqlite3_get_autocommit(sqlite3 *db){
#ifdef SQLITE_ENABLE_API_ARMOR
  if( !sqlite3SafetyCheckOk(db) ){
    (void)SQLITE_MISUSE_BKPT;
    return 0;
  }
#endif
  return db->autoCommit;
}

/*
** The following routines are substitutes for constants SQLITE_CORRUPT,
** SQLITE_MISUSE, SQLITE_CANTOPEN, SQLITE_NOMEM and possibly other error
** constants.  They serve two purposes:
**
**   1.  Serve as a convenient place to set a breakpoint in a debugger
**       to detect when version error conditions occurs.
**
**   2.  Invoke sqlite3_log() to provide the source code location where
**       a low-level error is first detected.
*/
int sqlite3ReportError(int iErr, int lineno, const char *zType){
  sqlite3_log(iErr, "%s at line %d of [%.10s]",
              zType, lineno, 20+sqlite3_sourceid());
  return iErr;
}
int sqlite3CorruptError(int lineno){
  testcase( sqlite3GlobalConfig.xLog!=0 );
  return sqlite3ReportError(SQLITE_CORRUPT, lineno, "database corruption");
}
int sqlite3MisuseError(int lineno){
  testcase( sqlite3GlobalConfig.xLog!=0 );
  return sqlite3ReportError(SQLITE_MISUSE, lineno, "misuse");
}
int sqlite3CantopenError(int lineno){
  testcase( sqlite3GlobalConfig.xLog!=0 );
  return sqlite3ReportError(SQLITE_CANTOPEN, lineno, "cannot open file");
}
#ifdef SQLITE_DEBUG
int sqlite3CorruptPgnoError(int lineno, Pgno pgno){
  char zMsg[100];
  sqlite3_snprintf(sizeof(zMsg), zMsg, "database corruption page %d", pgno);
  testcase( sqlite3GlobalConfig.xLog!=0 );
  return sqlite3ReportError(SQLITE_CORRUPT, lineno, zMsg);
}
int sqlite3NomemError(int lineno){
  testcase( sqlite3GlobalConfig.xLog!=0 );
  return sqlite3ReportError(SQLITE_NOMEM, lineno, "OOM");
}
int sqlite3IoerrnomemError(int lineno){
  testcase( sqlite3GlobalConfig.xLog!=0 );
  return sqlite3ReportError(SQLITE_IOERR_NOMEM, lineno, "I/O OOM error");
}
#endif

#ifndef SQLITE_OMIT_DEPRECATED
/*
** This is a convenience routine that makes sure that all thread-specific
** data for this thread has been deallocated.
**
** SQLite no longer uses thread-specific data so this routine is now a
** no-op.  It is retained for historical compatibility.
*/
void sqlite3_thread_cleanup(void){
}
#endif

/*
** Return meta information about a specific column of a database table.
** See comment in sqlite3.h (sqlite.h.in) for details.
*/
int sqlite3_table_column_metadata(
  sqlite3 *db,                /* Connection handle */
  const char *zDbName,        /* Database name or NULL */
  const char *zTableName,     /* Table name */
  const char *zColumnName,    /* Column name */
  char const **pzDataType,    /* OUTPUT: Declared data type */
  char const **pzCollSeq,     /* OUTPUT: Collation sequence name */
  int *pNotNull,              /* OUTPUT: True if NOT NULL constraint exists */
  int *pPrimaryKey,           /* OUTPUT: True if column part of PK */
  int *pAutoinc               /* OUTPUT: True if column is auto-increment */
){
  int rc;
  char *zErrMsg = 0;
  Table *pTab = 0;
  Column *pCol = 0;
  int iCol = 0;
  char const *zDataType = 0;
  char const *zCollSeq = 0;
  int notnull = 0;
  int primarykey = 0;
  int autoinc = 0;


#ifdef SQLITE_ENABLE_API_ARMOR
  if( !sqlite3SafetyCheckOk(db) || zTableName==0 ){
    return SQLITE_MISUSE_BKPT;
  }
#endif

  /* Ensure the database schema has been loaded */
  sqlite3_mutex_enter(db->mutex);
  sqlite3BtreeEnterAll(db);
  rc = sqlite3Init(db, &zErrMsg);
  if( SQLITE_OK!=rc ){
    goto error_out;
  }

  /* Locate the table in question */
  pTab = sqlite3FindTable(db, zTableName, zDbName);
  if( !pTab || pTab->pSelect ){
    pTab = 0;
    goto error_out;
  }

  /* Find the column for which info is requested */
  if( zColumnName==0 ){
    /* Query for existance of table only */
  }else{
    for(iCol=0; iCol<pTab->nCol; iCol++){
      pCol = &pTab->aCol[iCol];
      if( 0==sqlite3StrICmp(pCol->zName, zColumnName) ){
        break;
      }
    }
    if( iCol==pTab->nCol ){
      if( HasRowid(pTab) && sqlite3IsRowid(zColumnName) ){
        iCol = pTab->iPKey;
        pCol = iCol>=0 ? &pTab->aCol[iCol] : 0;
      }else{
        pTab = 0;
        goto error_out;
      }
    }
  }

  /* The following block stores the meta information that will be returned
  ** to the caller in local variables zDataType, zCollSeq, notnull, primarykey
  ** and autoinc. At this point there are two possibilities:
  ** 
  **     1. The specified column name was rowid", "oid" or "_rowid_" 
  **        and there is no explicitly declared IPK column. 
  **
  **     2. The table is not a view and the column name identified an 
  **        explicitly declared column. Copy meta information from *pCol.
  */ 
  if( pCol ){
    zDataType = sqlite3ColumnType(pCol,0);
    zCollSeq = pCol->zColl;
    notnull = pCol->notNull!=0;
    primarykey  = (pCol->colFlags & COLFLAG_PRIMKEY)!=0;
    autoinc = pTab->iPKey==iCol && (pTab->tabFlags & TF_Autoincrement)!=0;
  }else{
    zDataType = "INTEGER";
    primarykey = 1;
  }
  if( !zCollSeq ){
    zCollSeq = sqlite3StrBINARY;
  }

error_out:
  sqlite3BtreeLeaveAll(db);

  /* Whether the function call succeeded or failed, set the output parameters
  ** to whatever their local counterparts contain. If an error did occur,
  ** this has the effect of zeroing all output parameters.
  */
  if( pzDataType ) *pzDataType = zDataType;
  if( pzCollSeq ) *pzCollSeq = zCollSeq;
  if( pNotNull ) *pNotNull = notnull;
  if( pPrimaryKey ) *pPrimaryKey = primarykey;
  if( pAutoinc ) *pAutoinc = autoinc;

  if( SQLITE_OK==rc && !pTab ){
    sqlite3DbFree(db, zErrMsg);
    zErrMsg = sqlite3MPrintf(db, "no such table column: %s.%s", zTableName,
        zColumnName);
    rc = SQLITE_ERROR;
  }
  sqlite3ErrorWithMsg(db, rc, (zErrMsg?"%s":0), zErrMsg);
  sqlite3DbFree(db, zErrMsg);
  rc = sqlite3ApiExit(db, rc);
  sqlite3_mutex_leave(db->mutex);
  return rc;
}

/*
** Sleep for a little while.  Return the amount of time slept.
*/
int sqlite3_sleep(int ms){
  sqlite3_vfs *pVfs;
  int rc;
  pVfs = sqlite3_vfs_find(0);
  if( pVfs==0 ) return 0;

  /* This function works in milliseconds, but the underlying OsSleep() 
  ** API uses microseconds. Hence the 1000's.
  */
  rc = (sqlite3OsSleep(pVfs, 1000*ms)/1000);
  return rc;
}

/*
** Enable or disable the extended result codes.
*/
int sqlite3_extended_result_codes(sqlite3 *db, int onoff){
#ifdef SQLITE_ENABLE_API_ARMOR
  if( !sqlite3SafetyCheckOk(db) ) return SQLITE_MISUSE_BKPT;
#endif
  sqlite3_mutex_enter(db->mutex);
  db->errMask = onoff ? 0xffffffff : 0xff;
  sqlite3_mutex_leave(db->mutex);
  return SQLITE_OK;
}

/*
** Invoke the xFileControl method on a particular database.
*/
int sqlite3_file_control(sqlite3 *db, const char *zDbName, int op, void *pArg){
  int rc = SQLITE_ERROR;
  Btree *pBtree;

#ifdef SQLITE_ENABLE_API_ARMOR
  if( !sqlite3SafetyCheckOk(db) ) return SQLITE_MISUSE_BKPT;
#endif
  sqlite3_mutex_enter(db->mutex);
  pBtree = sqlite3DbNameToBtree(db, zDbName);
  if( pBtree ){
    Pager *pPager;
    sqlite3_file *fd;
    sqlite3BtreeEnter(pBtree);
    pPager = sqlite3BtreePager(pBtree);
    assert( pPager!=0 );
    fd = sqlite3PagerFile(pPager);
    assert( fd!=0 );
    if( op==SQLITE_FCNTL_FILE_POINTER ){
      *(sqlite3_file**)pArg = fd;
      rc = SQLITE_OK;
    }else if( op==SQLITE_FCNTL_VFS_POINTER ){
      *(sqlite3_vfs**)pArg = sqlite3PagerVfs(pPager);
      rc = SQLITE_OK;
    }else if( op==SQLITE_FCNTL_JOURNAL_POINTER ){
      *(sqlite3_file**)pArg = sqlite3PagerJrnlFile(pPager);
      rc = SQLITE_OK;
<<<<<<< HEAD
#ifndef SQLITE_OMIT_WAL
      if( (rc==SQLITE_OK)&&(op==SQLITE_FCNTL_LAST_ERRNO)&&(*(int *)pArg==0) ){
        sqlite3_file *pWalFd = sqlite3PagerWalFile(pPager);
        if( pWalFd&&(pWalFd->pMethods) ){
          rc = sqlite3OsFileControl(pWalFd, op, pArg);
        }
      }
#endif
=======
    }else if( op==SQLITE_FCNTL_DATA_VERSION ){
      *(unsigned int*)pArg = sqlite3PagerDataVersion(pPager);
      rc = SQLITE_OK;
>>>>>>> a6b4ae72
    }else{
      rc = sqlite3OsFileControl(fd, op, pArg);
    }
    sqlite3BtreeLeave(pBtree);
  }
  sqlite3Error(db, rc);
  sqlite3_mutex_leave(db->mutex);
  return rc;
}

/*
** Interface to the testing logic.
*/
int sqlite3_test_control(int op, ...){
  int rc = 0;
#ifdef SQLITE_UNTESTABLE
  UNUSED_PARAMETER(op);
#else
  va_list ap;
  va_start(ap, op);
  switch( op ){

    /*
    ** Save the current state of the PRNG.
    */
    case SQLITE_TESTCTRL_PRNG_SAVE: {
      sqlite3PrngSaveState();
      break;
    }

    /*
    ** Restore the state of the PRNG to the last state saved using
    ** PRNG_SAVE.  If PRNG_SAVE has never before been called, then
    ** this verb acts like PRNG_RESET.
    */
    case SQLITE_TESTCTRL_PRNG_RESTORE: {
      sqlite3PrngRestoreState();
      break;
    }

    /*
    ** Reset the PRNG back to its uninitialized state.  The next call
    ** to sqlite3_randomness() will reseed the PRNG using a single call
    ** to the xRandomness method of the default VFS.
    */
    case SQLITE_TESTCTRL_PRNG_RESET: {
      sqlite3_randomness(0,0);
      break;
    }

    /*
    **  sqlite3_test_control(BITVEC_TEST, size, program)
    **
    ** Run a test against a Bitvec object of size.  The program argument
    ** is an array of integers that defines the test.  Return -1 on a
    ** memory allocation error, 0 on success, or non-zero for an error.
    ** See the sqlite3BitvecBuiltinTest() for additional information.
    */
    case SQLITE_TESTCTRL_BITVEC_TEST: {
      int sz = va_arg(ap, int);
      int *aProg = va_arg(ap, int*);
      rc = sqlite3BitvecBuiltinTest(sz, aProg);
      break;
    }

    /*
    **  sqlite3_test_control(FAULT_INSTALL, xCallback)
    **
    ** Arrange to invoke xCallback() whenever sqlite3FaultSim() is called,
    ** if xCallback is not NULL.
    **
    ** As a test of the fault simulator mechanism itself, sqlite3FaultSim(0)
    ** is called immediately after installing the new callback and the return
    ** value from sqlite3FaultSim(0) becomes the return from
    ** sqlite3_test_control().
    */
    case SQLITE_TESTCTRL_FAULT_INSTALL: {
      /* MSVC is picky about pulling func ptrs from va lists.
      ** http://support.microsoft.com/kb/47961
      ** sqlite3GlobalConfig.xTestCallback = va_arg(ap, int(*)(int));
      */
      typedef int(*TESTCALLBACKFUNC_t)(int);
      sqlite3GlobalConfig.xTestCallback = va_arg(ap, TESTCALLBACKFUNC_t);
      rc = sqlite3FaultSim(0);
      break;
    }

    /*
    **  sqlite3_test_control(BENIGN_MALLOC_HOOKS, xBegin, xEnd)
    **
    ** Register hooks to call to indicate which malloc() failures 
    ** are benign.
    */
    case SQLITE_TESTCTRL_BENIGN_MALLOC_HOOKS: {
      typedef void (*void_function)(void);
      void_function xBenignBegin;
      void_function xBenignEnd;
      xBenignBegin = va_arg(ap, void_function);
      xBenignEnd = va_arg(ap, void_function);
      sqlite3BenignMallocHooks(xBenignBegin, xBenignEnd);
      break;
    }

    /*
    **  sqlite3_test_control(SQLITE_TESTCTRL_PENDING_BYTE, unsigned int X)
    **
    ** Set the PENDING byte to the value in the argument, if X>0.
    ** Make no changes if X==0.  Return the value of the pending byte
    ** as it existing before this routine was called.
    **
    ** IMPORTANT:  Changing the PENDING byte from 0x40000000 results in
    ** an incompatible database file format.  Changing the PENDING byte
    ** while any database connection is open results in undefined and
    ** deleterious behavior.
    */
    case SQLITE_TESTCTRL_PENDING_BYTE: {
      rc = PENDING_BYTE;
#ifndef SQLITE_OMIT_WSD
      {
        unsigned int newVal = va_arg(ap, unsigned int);
        if( newVal ) sqlite3PendingByte = newVal;
      }
#endif
      break;
    }

    /*
    **  sqlite3_test_control(SQLITE_TESTCTRL_ASSERT, int X)
    **
    ** This action provides a run-time test to see whether or not
    ** assert() was enabled at compile-time.  If X is true and assert()
    ** is enabled, then the return value is true.  If X is true and
    ** assert() is disabled, then the return value is zero.  If X is
    ** false and assert() is enabled, then the assertion fires and the
    ** process aborts.  If X is false and assert() is disabled, then the
    ** return value is zero.
    */
    case SQLITE_TESTCTRL_ASSERT: {
      volatile int x = 0;
      assert( /*side-effects-ok*/ (x = va_arg(ap,int))!=0 );
      rc = x;
      break;
    }


    /*
    **  sqlite3_test_control(SQLITE_TESTCTRL_ALWAYS, int X)
    **
    ** This action provides a run-time test to see how the ALWAYS and
    ** NEVER macros were defined at compile-time.
    **
    ** The return value is ALWAYS(X) if X is true, or 0 if X is false.
    **
    ** The recommended test is X==2.  If the return value is 2, that means
    ** ALWAYS() and NEVER() are both no-op pass-through macros, which is the
    ** default setting.  If the return value is 1, then ALWAYS() is either
    ** hard-coded to true or else it asserts if its argument is false.
    ** The first behavior (hard-coded to true) is the case if
    ** SQLITE_TESTCTRL_ASSERT shows that assert() is disabled and the second
    ** behavior (assert if the argument to ALWAYS() is false) is the case if
    ** SQLITE_TESTCTRL_ASSERT shows that assert() is enabled.
    **
    ** The run-time test procedure might look something like this:
    **
    **    if( sqlite3_test_control(SQLITE_TESTCTRL_ALWAYS, 2)==2 ){
    **      // ALWAYS() and NEVER() are no-op pass-through macros
    **    }else if( sqlite3_test_control(SQLITE_TESTCTRL_ASSERT, 1) ){
    **      // ALWAYS(x) asserts that x is true. NEVER(x) asserts x is false.
    **    }else{
    **      // ALWAYS(x) is a constant 1.  NEVER(x) is a constant 0.
    **    }
    */
    case SQLITE_TESTCTRL_ALWAYS: {
      int x = va_arg(ap,int);
      rc = x ? ALWAYS(x) : 0;
      break;
    }

    /*
    **   sqlite3_test_control(SQLITE_TESTCTRL_BYTEORDER);
    **
    ** The integer returned reveals the byte-order of the computer on which
    ** SQLite is running:
    **
    **       1     big-endian,    determined at run-time
    **      10     little-endian, determined at run-time
    **  432101     big-endian,    determined at compile-time
    **  123410     little-endian, determined at compile-time
    */ 
    case SQLITE_TESTCTRL_BYTEORDER: {
      rc = SQLITE_BYTEORDER*100 + SQLITE_LITTLEENDIAN*10 + SQLITE_BIGENDIAN;
      break;
    }

    /*   sqlite3_test_control(SQLITE_TESTCTRL_RESERVE, sqlite3 *db, int N)
    **
    ** Set the nReserve size to N for the main database on the database
    ** connection db.
    */
    case SQLITE_TESTCTRL_RESERVE: {
      sqlite3 *db = va_arg(ap, sqlite3*);
      int x = va_arg(ap,int);
      sqlite3_mutex_enter(db->mutex);
      sqlite3BtreeSetPageSize(db->aDb[0].pBt, 0, x, 0);
      sqlite3_mutex_leave(db->mutex);
      break;
    }

    /*  sqlite3_test_control(SQLITE_TESTCTRL_OPTIMIZATIONS, sqlite3 *db, int N)
    **
    ** Enable or disable various optimizations for testing purposes.  The 
    ** argument N is a bitmask of optimizations to be disabled.  For normal
    ** operation N should be 0.  The idea is that a test program (like the
    ** SQL Logic Test or SLT test module) can run the same SQL multiple times
    ** with various optimizations disabled to verify that the same answer
    ** is obtained in every case.
    */
    case SQLITE_TESTCTRL_OPTIMIZATIONS: {
      sqlite3 *db = va_arg(ap, sqlite3*);
      db->dbOptFlags = (u16)(va_arg(ap, int) & 0xffff);
      break;
    }

    /*   sqlite3_test_control(SQLITE_TESTCTRL_LOCALTIME_FAULT, int onoff);
    **
    ** If parameter onoff is non-zero, configure the wrappers so that all
    ** subsequent calls to localtime() and variants fail. If onoff is zero,
    ** undo this setting.
    */
    case SQLITE_TESTCTRL_LOCALTIME_FAULT: {
      sqlite3GlobalConfig.bLocaltimeFault = va_arg(ap, int);
      break;
    }

    /*   sqlite3_test_control(SQLITE_TESTCTRL_NEVER_CORRUPT, int);
    **
    ** Set or clear a flag that indicates that the database file is always well-
    ** formed and never corrupt.  This flag is clear by default, indicating that
    ** database files might have arbitrary corruption.  Setting the flag during
    ** testing causes certain assert() statements in the code to be activated
    ** that demonstrat invariants on well-formed database files.
    */
    case SQLITE_TESTCTRL_NEVER_CORRUPT: {
      sqlite3GlobalConfig.neverCorrupt = va_arg(ap, int);
      break;
    }

    /* Set the threshold at which OP_Once counters reset back to zero.
    ** By default this is 0x7ffffffe (over 2 billion), but that value is
    ** too big to test in a reasonable amount of time, so this control is
    ** provided to set a small and easily reachable reset value.
    */
    case SQLITE_TESTCTRL_ONCE_RESET_THRESHOLD: {
      sqlite3GlobalConfig.iOnceResetThreshold = va_arg(ap, int);
      break;
    }

    /*   sqlite3_test_control(SQLITE_TESTCTRL_VDBE_COVERAGE, xCallback, ptr);
    **
    ** Set the VDBE coverage callback function to xCallback with context 
    ** pointer ptr.
    */
    case SQLITE_TESTCTRL_VDBE_COVERAGE: {
#ifdef SQLITE_VDBE_COVERAGE
      typedef void (*branch_callback)(void*,unsigned int,
                                      unsigned char,unsigned char);
      sqlite3GlobalConfig.xVdbeBranch = va_arg(ap,branch_callback);
      sqlite3GlobalConfig.pVdbeBranchArg = va_arg(ap,void*);
#endif
      break;
    }

    /*   sqlite3_test_control(SQLITE_TESTCTRL_SORTER_MMAP, db, nMax); */
    case SQLITE_TESTCTRL_SORTER_MMAP: {
      sqlite3 *db = va_arg(ap, sqlite3*);
      db->nMaxSorterMmap = va_arg(ap, int);
      break;
    }

    /*   sqlite3_test_control(SQLITE_TESTCTRL_ISINIT);
    **
    ** Return SQLITE_OK if SQLite has been initialized and SQLITE_ERROR if
    ** not.
    */
    case SQLITE_TESTCTRL_ISINIT: {
      if( sqlite3GlobalConfig.isInit==0 ) rc = SQLITE_ERROR;
      break;
    }

    /*  sqlite3_test_control(SQLITE_TESTCTRL_IMPOSTER, db, dbName, onOff, tnum);
    **
    ** This test control is used to create imposter tables.  "db" is a pointer
    ** to the database connection.  dbName is the database name (ex: "main" or
    ** "temp") which will receive the imposter.  "onOff" turns imposter mode on
    ** or off.  "tnum" is the root page of the b-tree to which the imposter
    ** table should connect.
    **
    ** Enable imposter mode only when the schema has already been parsed.  Then
    ** run a single CREATE TABLE statement to construct the imposter table in
    ** the parsed schema.  Then turn imposter mode back off again.
    **
    ** If onOff==0 and tnum>0 then reset the schema for all databases, causing
    ** the schema to be reparsed the next time it is needed.  This has the
    ** effect of erasing all imposter tables.
    */
    case SQLITE_TESTCTRL_IMPOSTER: {
      sqlite3 *db = va_arg(ap, sqlite3*);
      sqlite3_mutex_enter(db->mutex);
      db->init.iDb = sqlite3FindDbName(db, va_arg(ap,const char*));
      db->init.busy = db->init.imposterTable = va_arg(ap,int);
      db->init.newTnum = va_arg(ap,int);
      if( db->init.busy==0 && db->init.newTnum>0 ){
        sqlite3ResetAllSchemasOfConnection(db);
      }
      sqlite3_mutex_leave(db->mutex);
      break;
    }

#if defined(YYCOVERAGE)
    /*  sqlite3_test_control(SQLITE_TESTCTRL_PARSER_COVERAGE, FILE *out)
    **
    ** This test control (only available when SQLite is compiled with
    ** -DYYCOVERAGE) writes a report onto "out" that shows all
    ** state/lookahead combinations in the parser state machine
    ** which are never exercised.  If any state is missed, make the
    ** return code SQLITE_ERROR.
    */
    case SQLITE_TESTCTRL_PARSER_COVERAGE: {
      FILE *out = va_arg(ap, FILE*);
      if( sqlite3ParserCoverage(out) ) rc = SQLITE_ERROR;
      break;
    }
#endif /* defined(YYCOVERAGE) */
  }
  va_end(ap);
#endif /* SQLITE_UNTESTABLE */
  return rc;
}

/*
** This is a utility routine, useful to VFS implementations, that checks
** to see if a database file was a URI that contained a specific query 
** parameter, and if so obtains the value of the query parameter.
**
** The zFilename argument is the filename pointer passed into the xOpen()
** method of a VFS implementation.  The zParam argument is the name of the
** query parameter we seek.  This routine returns the value of the zParam
** parameter if it exists.  If the parameter does not exist, this routine
** returns a NULL pointer.
*/
const char *sqlite3_uri_parameter(const char *zFilename, const char *zParam){
  if( zFilename==0 || zParam==0 ) return 0;
  zFilename += sqlite3Strlen30(zFilename) + 1;
  while( zFilename[0] ){
    int x = strcmp(zFilename, zParam);
    zFilename += sqlite3Strlen30(zFilename) + 1;
    if( x==0 ) return zFilename;
    zFilename += sqlite3Strlen30(zFilename) + 1;
  }
  return 0;
}

/*
** Return a boolean value for a query parameter.
*/
int sqlite3_uri_boolean(const char *zFilename, const char *zParam, int bDflt){
  const char *z = sqlite3_uri_parameter(zFilename, zParam);
  bDflt = bDflt!=0;
  return z ? sqlite3GetBoolean(z, bDflt) : bDflt;
}

/*
** Return a 64-bit integer value for a query parameter.
*/
sqlite3_int64 sqlite3_uri_int64(
  const char *zFilename,    /* Filename as passed to xOpen */
  const char *zParam,       /* URI parameter sought */
  sqlite3_int64 bDflt       /* return if parameter is missing */
){
  const char *z = sqlite3_uri_parameter(zFilename, zParam);
  sqlite3_int64 v;
  if( z && sqlite3DecOrHexToI64(z, &v)==0 ){
    bDflt = v;
  }
  return bDflt;
}

/*
** Return the Btree pointer identified by zDbName.  Return NULL if not found.
*/
Btree *sqlite3DbNameToBtree(sqlite3 *db, const char *zDbName){
  int iDb = zDbName ? sqlite3FindDbName(db, zDbName) : 0;
  return iDb<0 ? 0 : db->aDb[iDb].pBt;
}

/*
** Return the filename of the database associated with a database
** connection.
*/
const char *sqlite3_db_filename(sqlite3 *db, const char *zDbName){
  Btree *pBt;
#ifdef SQLITE_ENABLE_API_ARMOR
  if( !sqlite3SafetyCheckOk(db) ){
    (void)SQLITE_MISUSE_BKPT;
    return 0;
  }
#endif
  pBt = sqlite3DbNameToBtree(db, zDbName);
  return pBt ? sqlite3BtreeGetFilename(pBt) : 0;
}

/*
** Return 1 if database is read-only or 0 if read/write.  Return -1 if
** no such database exists.
*/
int sqlite3_db_readonly(sqlite3 *db, const char *zDbName){
  Btree *pBt;
#ifdef SQLITE_ENABLE_API_ARMOR
  if( !sqlite3SafetyCheckOk(db) ){
    (void)SQLITE_MISUSE_BKPT;
    return -1;
  }
#endif
  pBt = sqlite3DbNameToBtree(db, zDbName);
  return pBt ? sqlite3BtreeIsReadonly(pBt) : -1;
}
#if (SQLITE_ENABLE_APPLE_SPI>0) && defined(__APPLE__)

#include "sqlite3_private.h"

/* 
** Testing a file path for sqlite locks held by a process ID. 
** Returns SQLITE_LOCKSTATE_ON if locks are present on path
** that would prevent writing to the database.
*/
int _sqlite3_lockstate(const char *path, pid_t pid){
  sqlite3 *db = NULL;
  
  if( sqlite3_open_v2(path, &db, SQLITE_OPEN_READONLY, NULL) == SQLITE_OK ){
    LockstatePID lockstate = {pid, -1};
    sqlite3_file_control(db, NULL, SQLITE_FCNTL_LOCKSTATE_PID, &lockstate);
    sqlite3_close(db);
    int state = lockstate.state;
    return state;
  }
  if( NULL!=db ){ 
    sqlite3_close(db); /* need to close even if open returns an error */
  }
  return SQLITE_LOCKSTATE_ERROR;
}

#endif /* SQLITE_ENABLE_APPLE_SPI */

#ifdef SQLITE_ENABLE_SNAPSHOT
/*
** Obtain a snapshot handle for the snapshot of database zDb currently 
** being read by handle db.
*/
int sqlite3_snapshot_get(
  sqlite3 *db, 
  const char *zDb,
  sqlite3_snapshot **ppSnapshot
){
  int rc = SQLITE_ERROR;
#ifndef SQLITE_OMIT_WAL

#ifdef SQLITE_ENABLE_API_ARMOR
  if( !sqlite3SafetyCheckOk(db) ){
    return SQLITE_MISUSE_BKPT;
  }
#endif
  sqlite3_mutex_enter(db->mutex);

  if( db->autoCommit==0 ){
    int iDb = sqlite3FindDbName(db, zDb);
    if( iDb==0 || iDb>1 ){
      Btree *pBt = db->aDb[iDb].pBt;
      if( 0==sqlite3BtreeIsInTrans(pBt) ){
        rc = sqlite3BtreeBeginTrans(pBt, 0, 0);
        if( rc==SQLITE_OK ){
          rc = sqlite3PagerSnapshotGet(sqlite3BtreePager(pBt), ppSnapshot);
        }
      }
    }
  }

  sqlite3_mutex_leave(db->mutex);
#endif   /* SQLITE_OMIT_WAL */
  return rc;
}

/*
** Open a read-transaction on the snapshot idendified by pSnapshot.
*/
int sqlite3_snapshot_open(
  sqlite3 *db, 
  const char *zDb, 
  sqlite3_snapshot *pSnapshot
){
  int rc = SQLITE_ERROR;
#ifndef SQLITE_OMIT_WAL

#ifdef SQLITE_ENABLE_API_ARMOR
  if( !sqlite3SafetyCheckOk(db) ){
    return SQLITE_MISUSE_BKPT;
  }
#endif
  sqlite3_mutex_enter(db->mutex);
  if( db->autoCommit==0 ){
    int iDb;
    iDb = sqlite3FindDbName(db, zDb);
    if( iDb==0 || iDb>1 ){
      Btree *pBt = db->aDb[iDb].pBt;
      if( sqlite3BtreeIsInTrans(pBt)==0 ){
        Pager *pPager = sqlite3BtreePager(pBt);
        int bUnlock = 0;
        if( sqlite3BtreeIsInReadTrans(pBt) ){
          if( db->nVdbeActive==0 ){
            rc = sqlite3PagerSnapshotCheck(pPager, pSnapshot);
            if( rc==SQLITE_OK ){
              bUnlock = 1;
              rc = sqlite3BtreeCommit(pBt);
            }
          }
        }else{
          rc = SQLITE_OK;
        }
        if( rc==SQLITE_OK ){
          rc = sqlite3PagerSnapshotOpen(pPager, pSnapshot);
        }
        if( rc==SQLITE_OK ){
          rc = sqlite3BtreeBeginTrans(pBt, 0, 0);
          sqlite3PagerSnapshotOpen(pPager, 0);
        }
        if( bUnlock ){
          sqlite3PagerSnapshotUnlock(pPager);
        }
      }
    }
  }

  sqlite3_mutex_leave(db->mutex);
#endif   /* SQLITE_OMIT_WAL */
  return rc;
}

/*
** Recover as many snapshots as possible from the wal file associated with
** schema zDb of database db.
*/
int sqlite3_snapshot_recover(sqlite3 *db, const char *zDb){
  int rc = SQLITE_ERROR;
  int iDb;
#ifndef SQLITE_OMIT_WAL

#ifdef SQLITE_ENABLE_API_ARMOR
  if( !sqlite3SafetyCheckOk(db) ){
    return SQLITE_MISUSE_BKPT;
  }
#endif

  sqlite3_mutex_enter(db->mutex);
  iDb = sqlite3FindDbName(db, zDb);
  if( iDb==0 || iDb>1 ){
    Btree *pBt = db->aDb[iDb].pBt;
    if( 0==sqlite3BtreeIsInReadTrans(pBt) ){
      rc = sqlite3BtreeBeginTrans(pBt, 0, 0);
      if( rc==SQLITE_OK ){
        rc = sqlite3PagerSnapshotRecover(sqlite3BtreePager(pBt));
        sqlite3BtreeCommit(pBt);
      }
    }
  }
  sqlite3_mutex_leave(db->mutex);
#endif   /* SQLITE_OMIT_WAL */
  return rc;
}

/*
** Free a snapshot handle obtained from sqlite3_snapshot_get().
*/
void sqlite3_snapshot_free(sqlite3_snapshot *pSnapshot){
  sqlite3_free(pSnapshot);
}
#endif /* SQLITE_ENABLE_SNAPSHOT */

#ifndef SQLITE_OMIT_COMPILEOPTION_DIAGS
/*
** Given the name of a compile-time option, return true if that option
** was used and false if not.
**
** The name can optionally begin with "SQLITE_" but the "SQLITE_" prefix
** is not required for a match.
*/
int sqlite3_compileoption_used(const char *zOptName){
  int i, n;
  int nOpt;
  const char **azCompileOpt;
 
#if SQLITE_ENABLE_API_ARMOR
  if( zOptName==0 ){
    (void)SQLITE_MISUSE_BKPT;
    return 0;
  }
#endif

  azCompileOpt = sqlite3CompileOptions(&nOpt);

  if( sqlite3StrNICmp(zOptName, "SQLITE_", 7)==0 ) zOptName += 7;
  n = sqlite3Strlen30(zOptName);

  /* Since nOpt is normally in single digits, a linear search is 
  ** adequate. No need for a binary search. */
  for(i=0; i<nOpt; i++){
    if( sqlite3StrNICmp(zOptName, azCompileOpt[i], n)==0
     && sqlite3IsIdChar((unsigned char)azCompileOpt[i][n])==0
    ){
      return 1;
    }
  }
  return 0;
}

/*
** Return the N-th compile-time option string.  If N is out of range,
** return a NULL pointer.
*/
const char *sqlite3_compileoption_get(int N){
  int nOpt;
  const char **azCompileOpt;
  azCompileOpt = sqlite3CompileOptions(&nOpt);
  if( N>=0 && N<nOpt ){
    return azCompileOpt[N];
  }
  return 0;
}
#endif /* SQLITE_OMIT_COMPILEOPTION_DIAGS */<|MERGE_RESOLUTION|>--- conflicted
+++ resolved
@@ -3841,7 +3841,6 @@
     }else if( op==SQLITE_FCNTL_JOURNAL_POINTER ){
       *(sqlite3_file**)pArg = sqlite3PagerJrnlFile(pPager);
       rc = SQLITE_OK;
-<<<<<<< HEAD
 #ifndef SQLITE_OMIT_WAL
       if( (rc==SQLITE_OK)&&(op==SQLITE_FCNTL_LAST_ERRNO)&&(*(int *)pArg==0) ){
         sqlite3_file *pWalFd = sqlite3PagerWalFile(pPager);
@@ -3850,11 +3849,9 @@
         }
       }
 #endif
-=======
     }else if( op==SQLITE_FCNTL_DATA_VERSION ){
       *(unsigned int*)pArg = sqlite3PagerDataVersion(pPager);
       rc = SQLITE_OK;
->>>>>>> a6b4ae72
     }else{
       rc = sqlite3OsFileControl(fd, op, pArg);
     }
