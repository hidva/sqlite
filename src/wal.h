/*
** 2010 February 1
**
** The author disclaims copyright to this source code.  In place of
** a legal notice, here is a blessing:
**
**    May you do good and not evil.
**    May you find forgiveness for yourself and forgive others.
**    May you share freely, never taking more than you give.
**
*************************************************************************
** This header file defines the interface to the write-ahead logging 
** system. Refer to the comments below and the header comment attached to 
** the implementation of each function in log.c for further details.
*/

#ifndef SQLITE_WAL_H
#define SQLITE_WAL_H

#include "sqliteInt.h"

/* Macros for extracting appropriate sync flags for either transaction
** commits (WAL_SYNC_FLAGS(X)) or for checkpoint ops (CKPT_SYNC_FLAGS(X)):
*/
#define WAL_SYNC_FLAGS(X)   ((X)&0x03)
#define CKPT_SYNC_FLAGS(X)  (((X)>>2)&0x03)

#ifdef SQLITE_OMIT_WAL
# define sqlite3WalOpen(w,x,y,z)                 0
# define sqlite3WalLimit(x,y)
# define sqlite3WalClose(v,w,x,y,z)              0
# define sqlite3WalBeginReadTransaction(y,z)     0
# define sqlite3WalEndReadTransaction(z)
# define sqlite3WalDbsize(y)                     0
# define sqlite3WalBeginWriteTransaction(y)      0
# define sqlite3WalEndWriteTransaction(x)        0
# define sqlite3WalUndo(w,x,y,z)                 0
# define sqlite3WalSavepoint(y,z)
# define sqlite3WalSavepointUndo(y,z)            0
# define sqlite3WalFrames(u,v,w,x,y,z)           0
# define sqlite3WalCheckpoint(q,r,s,t,u,v,w,x,y,z) 0
# define sqlite3WalCallback(z)                   0
# define sqlite3WalExclusiveMode(y,z)            0
# define sqlite3WalHeapMemory(z)                 0
# define sqlite3WalFramesize(z)                  0
# define sqlite3WalFindFrame(x,y,z)              0
# define sqlite3WalFile(x)                       0
# define sqlite3WalJournalMode(x)                0
#else

#define WAL_SAVEPOINT_NDATA 4

/* Connection to a write-ahead log (WAL) file. 
** There is one object of this type for each pager. 
*/
typedef struct Wal Wal;

/* Open and close a connection to a write-ahead log. */
int sqlite3WalOpen(sqlite3_vfs*, sqlite3_file*, const char *,int,i64,int,Wal**);
int sqlite3WalClose(Wal *pWal, sqlite3*, int sync_flags, int, u8 *);

/* Set the limiting size of a WAL file. */
void sqlite3WalLimit(Wal*, i64);

/* Used by readers to open (lock) and close (unlock) a snapshot.  A 
** snapshot is like a read-transaction.  It is the state of the database
** at an instant in time.  sqlite3WalOpenSnapshot gets a read lock and
** preserves the current state even if the other threads or processes
** write to or checkpoint the WAL.  sqlite3WalCloseSnapshot() closes the
** transaction and releases the lock.
*/
int sqlite3WalBeginReadTransaction(Wal *pWal, int *);
void sqlite3WalEndReadTransaction(Wal *pWal);

/* Read a page from the write-ahead log, if it is present. */
int sqlite3WalFindFrame(Wal *, Pgno, u32 *);
int sqlite3WalReadFrame(Wal *, u32, int, u8 *);

/* If the WAL is not empty, return the size of the database. */
Pgno sqlite3WalDbsize(Wal *pWal);

/* Obtain or release the WRITER lock. */
int sqlite3WalBeginWriteTransaction(Wal *pWal);
int sqlite3WalEndWriteTransaction(Wal *pWal);

/* Undo any frames written (but not committed) to the log */
int sqlite3WalUndo(Wal *pWal, int (*xUndo)(void *, Pgno), void *pUndoCtx, int);

/* Return an integer that records the current (uncommitted) write
** position in the WAL */
void sqlite3WalSavepoint(Wal *pWal, u32 *aWalData);

/* Move the write position of the WAL back to iFrame.  Called in
** response to a ROLLBACK TO command. */
int sqlite3WalSavepointUndo(Wal *pWal, u32 *aWalData);

/* Write a frame or frames to the log. */
int sqlite3WalFrames(Wal *pWal, int, PgHdr *, Pgno, int, int);

/* Copy pages from the log to the database file */ 
int sqlite3WalCheckpoint(
  Wal *pWal,                      /* Write-ahead log connection */
  sqlite3 *db,                    /* Check this handle's interrupt flag */
  int eMode,                      /* One of PASSIVE, FULL and RESTART */
  int (*xBusy)(void*),            /* Function to call when busy */
  void *pBusyArg,                 /* Context argument for xBusyHandler */
  int sync_flags,                 /* Flags to sync db file with (or 0) */
  int nBuf,                       /* Size of buffer nBuf */
  u8 *zBuf,                       /* Temporary buffer to use */
  int *pnLog,                     /* OUT: Number of frames in WAL */
  int *pnCkpt                     /* OUT: Number of backfilled frames in WAL */
);

/* Return the value to pass to a sqlite3_wal_hook callback, the
** number of frames in the WAL at the point of the last commit since
** sqlite3WalCallback() was called.  If no commits have occurred since
** the last call, then return 0.
*/
int sqlite3WalCallback(Wal *pWal);

/* Tell the wal layer that an EXCLUSIVE lock has been obtained (or released)
** by the pager layer on the database file.
*/
int sqlite3WalExclusiveMode(Wal *pWal, int op);

/* Return true if the argument is non-NULL and the WAL module is using
** heap-memory for the wal-index. Otherwise, if the argument is NULL or the
** WAL module is using shared-memory, return false. 
*/
int sqlite3WalHeapMemory(Wal *pWal);

#ifdef SQLITE_ENABLE_SNAPSHOT
int sqlite3WalSnapshotGet(Wal *pWal, sqlite3_snapshot **ppSnapshot);
void sqlite3WalSnapshotOpen(Wal *pWal, sqlite3_snapshot *pSnapshot);
int sqlite3WalSnapshotRecover(Wal *pWal);
int sqlite3WalSnapshotCheck(Wal *pWal, sqlite3_snapshot *pSnapshot);
void sqlite3WalSnapshotUnlock(Wal *pWal);
#endif

#ifndef SQLITE_OMIT_CONCURRENT
/* Tell the wal layer that we want to commit a concurrent transaction */
int sqlite3WalLockForCommit(Wal *pWal, PgHdr *pPg, Bitvec *pRead, Pgno*);

/* Upgrade the state of the client to take into account changes written
** by other connections */
int sqlite3WalUpgradeSnapshot(Wal *pWal);
#endif /* SQLITE_OMIT_CONCURRENT */

#ifdef SQLITE_ENABLE_ZIPVFS
/* If the WAL file is not empty, return the number of bytes of content
** stored in each frame (i.e. the db page-size when the WAL was created).
*/
int sqlite3WalFramesize(Wal *pWal);
#endif

/* Return the sqlite3_file object for the WAL file */
sqlite3_file *sqlite3WalFile(Wal *pWal);

<<<<<<< HEAD
/* Return the journal mode (WAL or WAL2) used by this Wal object. */
int sqlite3WalJournalMode(Wal *pWal);

=======
>>>>>>> b63c0946
/* sqlite3_wal_info() data */
int sqlite3WalInfo(Wal *pWal, u32 *pnPrior, u32 *pnFrame);

#endif /* ifndef SQLITE_OMIT_WAL */
#endif /* SQLITE_WAL_H */<|MERGE_RESOLUTION|>--- conflicted
+++ resolved
@@ -156,12 +156,12 @@
 /* Return the sqlite3_file object for the WAL file */
 sqlite3_file *sqlite3WalFile(Wal *pWal);
 
-<<<<<<< HEAD
 /* Return the journal mode (WAL or WAL2) used by this Wal object. */
 int sqlite3WalJournalMode(Wal *pWal);
 
-=======
->>>>>>> b63c0946
+/* sqlite3_wal_info() data */
+int sqlite3WalInfo(Wal *pWal, u32 *pnPrior, u32 *pnFrame);
+
 /* sqlite3_wal_info() data */
 int sqlite3WalInfo(Wal *pWal, u32 *pnPrior, u32 *pnFrame);
 
