/*
** 2001-09-15
**
** The author disclaims copyright to this source code.  In place of
** a legal notice, here is a blessing:
**
**    May you do good and not evil.
**    May you find forgiveness for yourself and forgive others.
**    May you share freely, never taking more than you give.
**
*************************************************************************
** This header file defines the interface that the SQLite library
** presents to client programs.  If a C-function, structure, datatype,
** or constant definition does not appear in this file, then it is
** not a published API of SQLite, is subject to change without
** notice, and should not be referenced by programs that use SQLite.
**
** Some of the definitions that are in this file are marked as
** "experimental".  Experimental interfaces are normally new
** features recently added to SQLite.  We do not anticipate changes
** to experimental interfaces but reserve the right to make minor changes
** if experience from use "in the wild" suggest such changes are prudent.
**
** The official C-language API documentation for SQLite is derived
** from comments in this file.  This file is the authoritative source
** on how SQLite interfaces are supposed to operate.
**
** The name of this file under configuration management is "sqlite.h.in".
** The makefile makes some minor changes to this file (such as inserting
** the version number) and changes its name to "sqlite3.h" as
** part of the build process.
*/
#ifndef SQLITE3_H
#define SQLITE3_H
#include <stdarg.h>     /* Needed for the definition of va_list */

/*
** Make sure we can call this stuff from C++.
*/
#ifdef __cplusplus
extern "C" {
#endif


/*
** Provide the ability to override linkage features of the interface.
*/
#ifndef SQLITE_EXTERN
# define SQLITE_EXTERN extern
#endif
#ifndef SQLITE_API
# define SQLITE_API
#endif
#ifndef SQLITE_CDECL
# define SQLITE_CDECL
#endif
#ifndef SQLITE_APICALL
# define SQLITE_APICALL
#endif
#ifndef SQLITE_STDCALL
# define SQLITE_STDCALL SQLITE_APICALL
#endif
#ifndef SQLITE_CALLBACK
# define SQLITE_CALLBACK
#endif
#ifndef SQLITE_SYSAPI
# define SQLITE_SYSAPI
#endif

/*
** These no-op macros are used in front of interfaces to mark those
** interfaces as either deprecated or experimental.  New applications
** should not use deprecated interfaces - they are supported for backwards
** compatibility only.  Application writers should be aware that
** experimental interfaces are subject to change in point releases.
**
** These macros used to resolve to various kinds of compiler magic that
** would generate warning messages when they were used.  But that
** compiler magic ended up generating such a flurry of bug reports
** that we have taken it all out and gone back to using simple
** noop macros.
*/
#define SQLITE_DEPRECATED
#define SQLITE_EXPERIMENTAL

/*
** Ensure these symbols were not defined by some previous header file.
*/
#ifdef SQLITE_VERSION
# undef SQLITE_VERSION
#endif
#ifdef SQLITE_VERSION_NUMBER
# undef SQLITE_VERSION_NUMBER
#endif

/*
** CAPI3REF: Compile-Time Library Version Numbers
**
** ^(The [SQLITE_VERSION] C preprocessor macro in the sqlite3.h header
** evaluates to a string literal that is the SQLite version in the
** format "X.Y.Z" where X is the major version number (always 3 for
** SQLite3) and Y is the minor version number and Z is the release number.)^
** ^(The [SQLITE_VERSION_NUMBER] C preprocessor macro resolves to an integer
** with the value (X*1000000 + Y*1000 + Z) where X, Y, and Z are the same
** numbers used in [SQLITE_VERSION].)^
** The SQLITE_VERSION_NUMBER for any given release of SQLite will also
** be larger than the release from which it is derived.  Either Y will
** be held constant and Z will be incremented or else Y will be incremented
** and Z will be reset to zero.
**
** Since [version 3.6.18] ([dateof:3.6.18]), 
** SQLite source code has been stored in the
** <a href="http://www.fossil-scm.org/">Fossil configuration management
** system</a>.  ^The SQLITE_SOURCE_ID macro evaluates to
** a string which identifies a particular check-in of SQLite
** within its configuration management system.  ^The SQLITE_SOURCE_ID
** string contains the date and time of the check-in (UTC) and a SHA1
** or SHA3-256 hash of the entire source tree.  If the source code has
** been edited in any way since it was last checked in, then the last
** four hexadecimal digits of the hash may be modified.
**
** See also: [sqlite3_libversion()],
** [sqlite3_libversion_number()], [sqlite3_sourceid()],
** [sqlite_version()] and [sqlite_source_id()].
*/
#define SQLITE_VERSION        "--VERS--"
#define SQLITE_VERSION_NUMBER --VERSION-NUMBER--
#define SQLITE_SOURCE_ID      "--SOURCE-ID--"

/*
** CAPI3REF: Run-Time Library Version Numbers
** KEYWORDS: sqlite3_version sqlite3_sourceid
**
** These interfaces provide the same information as the [SQLITE_VERSION],
** [SQLITE_VERSION_NUMBER], and [SQLITE_SOURCE_ID] C preprocessor macros
** but are associated with the library instead of the header file.  ^(Cautious
** programmers might include assert() statements in their application to
** verify that values returned by these interfaces match the macros in
** the header, and thus ensure that the application is
** compiled with matching library and header files.
**
** <blockquote><pre>
** assert( sqlite3_libversion_number()==SQLITE_VERSION_NUMBER );
** assert( strncmp(sqlite3_sourceid(),SQLITE_SOURCE_ID,80)==0 );
** assert( strcmp(sqlite3_libversion(),SQLITE_VERSION)==0 );
** </pre></blockquote>)^
**
** ^The sqlite3_version[] string constant contains the text of [SQLITE_VERSION]
** macro.  ^The sqlite3_libversion() function returns a pointer to the
** to the sqlite3_version[] string constant.  The sqlite3_libversion()
** function is provided for use in DLLs since DLL users usually do not have
** direct access to string constants within the DLL.  ^The
** sqlite3_libversion_number() function returns an integer equal to
** [SQLITE_VERSION_NUMBER].  ^(The sqlite3_sourceid() function returns 
** a pointer to a string constant whose value is the same as the 
** [SQLITE_SOURCE_ID] C preprocessor macro.  Except if SQLite is built
** using an edited copy of [the amalgamation], then the last four characters
** of the hash might be different from [SQLITE_SOURCE_ID].)^
**
** See also: [sqlite_version()] and [sqlite_source_id()].
*/
SQLITE_EXTERN const char sqlite3_version[];
const char *sqlite3_libversion(void);
const char *sqlite3_sourceid(void);
int sqlite3_libversion_number(void);

/*
** CAPI3REF: Run-Time Library Compilation Options Diagnostics
**
** ^The sqlite3_compileoption_used() function returns 0 or 1 
** indicating whether the specified option was defined at 
** compile time.  ^The SQLITE_ prefix may be omitted from the 
** option name passed to sqlite3_compileoption_used().  
**
** ^The sqlite3_compileoption_get() function allows iterating
** over the list of options that were defined at compile time by
** returning the N-th compile time option string.  ^If N is out of range,
** sqlite3_compileoption_get() returns a NULL pointer.  ^The SQLITE_ 
** prefix is omitted from any strings returned by 
** sqlite3_compileoption_get().
**
** ^Support for the diagnostic functions sqlite3_compileoption_used()
** and sqlite3_compileoption_get() may be omitted by specifying the 
** [SQLITE_OMIT_COMPILEOPTION_DIAGS] option at compile time.
**
** See also: SQL functions [sqlite_compileoption_used()] and
** [sqlite_compileoption_get()] and the [compile_options pragma].
*/
#ifndef SQLITE_OMIT_COMPILEOPTION_DIAGS
int sqlite3_compileoption_used(const char *zOptName);
const char *sqlite3_compileoption_get(int N);
#endif

/*
** CAPI3REF: Test To See If The Library Is Threadsafe
**
** ^The sqlite3_threadsafe() function returns zero if and only if
** SQLite was compiled with mutexing code omitted due to the
** [SQLITE_THREADSAFE] compile-time option being set to 0.
**
** SQLite can be compiled with or without mutexes.  When
** the [SQLITE_THREADSAFE] C preprocessor macro is 1 or 2, mutexes
** are enabled and SQLite is threadsafe.  When the
** [SQLITE_THREADSAFE] macro is 0, 
** the mutexes are omitted.  Without the mutexes, it is not safe
** to use SQLite concurrently from more than one thread.
**
** Enabling mutexes incurs a measurable performance penalty.
** So if speed is of utmost importance, it makes sense to disable
** the mutexes.  But for maximum safety, mutexes should be enabled.
** ^The default behavior is for mutexes to be enabled.
**
** This interface can be used by an application to make sure that the
** version of SQLite that it is linking against was compiled with
** the desired setting of the [SQLITE_THREADSAFE] macro.
**
** This interface only reports on the compile-time mutex setting
** of the [SQLITE_THREADSAFE] flag.  If SQLite is compiled with
** SQLITE_THREADSAFE=1 or =2 then mutexes are enabled by default but
** can be fully or partially disabled using a call to [sqlite3_config()]
** with the verbs [SQLITE_CONFIG_SINGLETHREAD], [SQLITE_CONFIG_MULTITHREAD],
** or [SQLITE_CONFIG_SERIALIZED].  ^(The return value of the
** sqlite3_threadsafe() function shows only the compile-time setting of
** thread safety, not any run-time changes to that setting made by
** sqlite3_config(). In other words, the return value from sqlite3_threadsafe()
** is unchanged by calls to sqlite3_config().)^
**
** See the [threading mode] documentation for additional information.
*/
int sqlite3_threadsafe(void);

/*
** CAPI3REF: Database Connection Handle
** KEYWORDS: {database connection} {database connections}
**
** Each open SQLite database is represented by a pointer to an instance of
** the opaque structure named "sqlite3".  It is useful to think of an sqlite3
** pointer as an object.  The [sqlite3_open()], [sqlite3_open16()], and
** [sqlite3_open_v2()] interfaces are its constructors, and [sqlite3_close()]
** and [sqlite3_close_v2()] are its destructors.  There are many other
** interfaces (such as
** [sqlite3_prepare_v2()], [sqlite3_create_function()], and
** [sqlite3_busy_timeout()] to name but three) that are methods on an
** sqlite3 object.
*/
typedef struct sqlite3 sqlite3;

/*
** CAPI3REF: 64-Bit Integer Types
** KEYWORDS: sqlite_int64 sqlite_uint64
**
** Because there is no cross-platform way to specify 64-bit integer types
** SQLite includes typedefs for 64-bit signed and unsigned integers.
**
** The sqlite3_int64 and sqlite3_uint64 are the preferred type definitions.
** The sqlite_int64 and sqlite_uint64 types are supported for backwards
** compatibility only.
**
** ^The sqlite3_int64 and sqlite_int64 types can store integer values
** between -9223372036854775808 and +9223372036854775807 inclusive.  ^The
** sqlite3_uint64 and sqlite_uint64 types can store integer values 
** between 0 and +18446744073709551615 inclusive.
*/
#ifdef SQLITE_INT64_TYPE
  typedef SQLITE_INT64_TYPE sqlite_int64;
# ifdef SQLITE_UINT64_TYPE
    typedef SQLITE_UINT64_TYPE sqlite_uint64;
# else  
    typedef unsigned SQLITE_INT64_TYPE sqlite_uint64;
# endif
#elif defined(_MSC_VER) || defined(__BORLANDC__)
  typedef __int64 sqlite_int64;
  typedef unsigned __int64 sqlite_uint64;
#else
  typedef long long int sqlite_int64;
  typedef unsigned long long int sqlite_uint64;
#endif
typedef sqlite_int64 sqlite3_int64;
typedef sqlite_uint64 sqlite3_uint64;

/*
** If compiling for a processor that lacks floating point support,
** substitute integer for floating-point.
*/
#ifdef SQLITE_OMIT_FLOATING_POINT
# define double sqlite3_int64
#endif

/*
** CAPI3REF: Closing A Database Connection
** DESTRUCTOR: sqlite3
**
** ^The sqlite3_close() and sqlite3_close_v2() routines are destructors
** for the [sqlite3] object.
** ^Calls to sqlite3_close() and sqlite3_close_v2() return [SQLITE_OK] if
** the [sqlite3] object is successfully destroyed and all associated
** resources are deallocated.
**
** ^If the database connection is associated with unfinalized prepared
** statements or unfinished sqlite3_backup objects then sqlite3_close()
** will leave the database connection open and return [SQLITE_BUSY].
** ^If sqlite3_close_v2() is called with unfinalized prepared statements
** and/or unfinished sqlite3_backups, then the database connection becomes
** an unusable "zombie" which will automatically be deallocated when the
** last prepared statement is finalized or the last sqlite3_backup is
** finished.  The sqlite3_close_v2() interface is intended for use with
** host languages that are garbage collected, and where the order in which
** destructors are called is arbitrary.
**
** Applications should [sqlite3_finalize | finalize] all [prepared statements],
** [sqlite3_blob_close | close] all [BLOB handles], and 
** [sqlite3_backup_finish | finish] all [sqlite3_backup] objects associated
** with the [sqlite3] object prior to attempting to close the object.  ^If
** sqlite3_close_v2() is called on a [database connection] that still has
** outstanding [prepared statements], [BLOB handles], and/or
** [sqlite3_backup] objects then it returns [SQLITE_OK] and the deallocation
** of resources is deferred until all [prepared statements], [BLOB handles],
** and [sqlite3_backup] objects are also destroyed.
**
** ^If an [sqlite3] object is destroyed while a transaction is open,
** the transaction is automatically rolled back.
**
** The C parameter to [sqlite3_close(C)] and [sqlite3_close_v2(C)]
** must be either a NULL
** pointer or an [sqlite3] object pointer obtained
** from [sqlite3_open()], [sqlite3_open16()], or
** [sqlite3_open_v2()], and not previously closed.
** ^Calling sqlite3_close() or sqlite3_close_v2() with a NULL pointer
** argument is a harmless no-op.
*/
int sqlite3_close(sqlite3*);
int sqlite3_close_v2(sqlite3*);

/*
** The type for a callback function.
** This is legacy and deprecated.  It is included for historical
** compatibility and is not documented.
*/
typedef int (*sqlite3_callback)(void*,int,char**, char**);

/*
** CAPI3REF: One-Step Query Execution Interface
** METHOD: sqlite3
**
** The sqlite3_exec() interface is a convenience wrapper around
** [sqlite3_prepare_v2()], [sqlite3_step()], and [sqlite3_finalize()],
** that allows an application to run multiple statements of SQL
** without having to use a lot of C code. 
**
** ^The sqlite3_exec() interface runs zero or more UTF-8 encoded,
** semicolon-separate SQL statements passed into its 2nd argument,
** in the context of the [database connection] passed in as its 1st
** argument.  ^If the callback function of the 3rd argument to
** sqlite3_exec() is not NULL, then it is invoked for each result row
** coming out of the evaluated SQL statements.  ^The 4th argument to
** sqlite3_exec() is relayed through to the 1st argument of each
** callback invocation.  ^If the callback pointer to sqlite3_exec()
** is NULL, then no callback is ever invoked and result rows are
** ignored.
**
** ^If an error occurs while evaluating the SQL statements passed into
** sqlite3_exec(), then execution of the current statement stops and
** subsequent statements are skipped.  ^If the 5th parameter to sqlite3_exec()
** is not NULL then any error message is written into memory obtained
** from [sqlite3_malloc()] and passed back through the 5th parameter.
** To avoid memory leaks, the application should invoke [sqlite3_free()]
** on error message strings returned through the 5th parameter of
** sqlite3_exec() after the error message string is no longer needed.
** ^If the 5th parameter to sqlite3_exec() is not NULL and no errors
** occur, then sqlite3_exec() sets the pointer in its 5th parameter to
** NULL before returning.
**
** ^If an sqlite3_exec() callback returns non-zero, the sqlite3_exec()
** routine returns SQLITE_ABORT without invoking the callback again and
** without running any subsequent SQL statements.
**
** ^The 2nd argument to the sqlite3_exec() callback function is the
** number of columns in the result.  ^The 3rd argument to the sqlite3_exec()
** callback is an array of pointers to strings obtained as if from
** [sqlite3_column_text()], one for each column.  ^If an element of a
** result row is NULL then the corresponding string pointer for the
** sqlite3_exec() callback is a NULL pointer.  ^The 4th argument to the
** sqlite3_exec() callback is an array of pointers to strings where each
** entry represents the name of corresponding result column as obtained
** from [sqlite3_column_name()].
**
** ^If the 2nd parameter to sqlite3_exec() is a NULL pointer, a pointer
** to an empty string, or a pointer that contains only whitespace and/or 
** SQL comments, then no SQL statements are evaluated and the database
** is not changed.
**
** Restrictions:
**
** <ul>
** <li> The application must ensure that the 1st parameter to sqlite3_exec()
**      is a valid and open [database connection].
** <li> The application must not close the [database connection] specified by
**      the 1st parameter to sqlite3_exec() while sqlite3_exec() is running.
** <li> The application must not modify the SQL statement text passed into
**      the 2nd parameter of sqlite3_exec() while sqlite3_exec() is running.
** </ul>
*/
int sqlite3_exec(
  sqlite3*,                                  /* An open database */
  const char *sql,                           /* SQL to be evaluated */
  int (*callback)(void*,int,char**,char**),  /* Callback function */
  void *,                                    /* 1st argument to callback */
  char **errmsg                              /* Error msg written here */
);

/*
** CAPI3REF: Result Codes
** KEYWORDS: {result code definitions}
**
** Many SQLite functions return an integer result code from the set shown
** here in order to indicate success or failure.
**
** New error codes may be added in future versions of SQLite.
**
** See also: [extended result code definitions]
*/
#define SQLITE_OK           0   /* Successful result */
/* beginning-of-error-codes */
#define SQLITE_ERROR        1   /* Generic error */
#define SQLITE_INTERNAL     2   /* Internal logic error in SQLite */
#define SQLITE_PERM         3   /* Access permission denied */
#define SQLITE_ABORT        4   /* Callback routine requested an abort */
#define SQLITE_BUSY         5   /* The database file is locked */
#define SQLITE_LOCKED       6   /* A table in the database is locked */
#define SQLITE_NOMEM        7   /* A malloc() failed */
#define SQLITE_READONLY     8   /* Attempt to write a readonly database */
#define SQLITE_INTERRUPT    9   /* Operation terminated by sqlite3_interrupt()*/
#define SQLITE_IOERR       10   /* Some kind of disk I/O error occurred */
#define SQLITE_CORRUPT     11   /* The database disk image is malformed */
#define SQLITE_NOTFOUND    12   /* Unknown opcode in sqlite3_file_control() */
#define SQLITE_FULL        13   /* Insertion failed because database is full */
#define SQLITE_CANTOPEN    14   /* Unable to open the database file */
#define SQLITE_PROTOCOL    15   /* Database lock protocol error */
#define SQLITE_EMPTY       16   /* Internal use only */
#define SQLITE_SCHEMA      17   /* The database schema changed */
#define SQLITE_TOOBIG      18   /* String or BLOB exceeds size limit */
#define SQLITE_CONSTRAINT  19   /* Abort due to constraint violation */
#define SQLITE_MISMATCH    20   /* Data type mismatch */
#define SQLITE_MISUSE      21   /* Library used incorrectly */
#define SQLITE_NOLFS       22   /* Uses OS features not supported on host */
#define SQLITE_AUTH        23   /* Authorization denied */
#define SQLITE_FORMAT      24   /* Not used */
#define SQLITE_RANGE       25   /* 2nd parameter to sqlite3_bind out of range */
#define SQLITE_NOTADB      26   /* File opened that is not a database file */
#define SQLITE_NOTICE      27   /* Notifications from sqlite3_log() */
#define SQLITE_WARNING     28   /* Warnings from sqlite3_log() */
#define SQLITE_ROW         100  /* sqlite3_step() has another row ready */
#define SQLITE_DONE        101  /* sqlite3_step() has finished executing */
/* end-of-error-codes */

/*
** CAPI3REF: Extended Result Codes
** KEYWORDS: {extended result code definitions}
**
** In its default configuration, SQLite API routines return one of 30 integer
** [result codes].  However, experience has shown that many of
** these result codes are too coarse-grained.  They do not provide as
** much information about problems as programmers might like.  In an effort to
** address this, newer versions of SQLite (version 3.3.8 [dateof:3.3.8]
** and later) include
** support for additional result codes that provide more detailed information
** about errors. These [extended result codes] are enabled or disabled
** on a per database connection basis using the
** [sqlite3_extended_result_codes()] API.  Or, the extended code for
** the most recent error can be obtained using
** [sqlite3_extended_errcode()].
*/
#define SQLITE_ERROR_MISSING_COLLSEQ   (SQLITE_ERROR | (1<<8))
#define SQLITE_ERROR_RETRY             (SQLITE_ERROR | (2<<8))
#define SQLITE_IOERR_READ              (SQLITE_IOERR | (1<<8))
#define SQLITE_IOERR_SHORT_READ        (SQLITE_IOERR | (2<<8))
#define SQLITE_IOERR_WRITE             (SQLITE_IOERR | (3<<8))
#define SQLITE_IOERR_FSYNC             (SQLITE_IOERR | (4<<8))
#define SQLITE_IOERR_DIR_FSYNC         (SQLITE_IOERR | (5<<8))
#define SQLITE_IOERR_TRUNCATE          (SQLITE_IOERR | (6<<8))
#define SQLITE_IOERR_FSTAT             (SQLITE_IOERR | (7<<8))
#define SQLITE_IOERR_UNLOCK            (SQLITE_IOERR | (8<<8))
#define SQLITE_IOERR_RDLOCK            (SQLITE_IOERR | (9<<8))
#define SQLITE_IOERR_DELETE            (SQLITE_IOERR | (10<<8))
#define SQLITE_IOERR_BLOCKED           (SQLITE_IOERR | (11<<8))
#define SQLITE_IOERR_NOMEM             (SQLITE_IOERR | (12<<8))
#define SQLITE_IOERR_ACCESS            (SQLITE_IOERR | (13<<8))
#define SQLITE_IOERR_CHECKRESERVEDLOCK (SQLITE_IOERR | (14<<8))
#define SQLITE_IOERR_LOCK              (SQLITE_IOERR | (15<<8))
#define SQLITE_IOERR_CLOSE             (SQLITE_IOERR | (16<<8))
#define SQLITE_IOERR_DIR_CLOSE         (SQLITE_IOERR | (17<<8))
#define SQLITE_IOERR_SHMOPEN           (SQLITE_IOERR | (18<<8))
#define SQLITE_IOERR_SHMSIZE           (SQLITE_IOERR | (19<<8))
#define SQLITE_IOERR_SHMLOCK           (SQLITE_IOERR | (20<<8))
#define SQLITE_IOERR_SHMMAP            (SQLITE_IOERR | (21<<8))
#define SQLITE_IOERR_SEEK              (SQLITE_IOERR | (22<<8))
#define SQLITE_IOERR_DELETE_NOENT      (SQLITE_IOERR | (23<<8))
#define SQLITE_IOERR_MMAP              (SQLITE_IOERR | (24<<8))
#define SQLITE_IOERR_GETTEMPPATH       (SQLITE_IOERR | (25<<8))
#define SQLITE_IOERR_CONVPATH          (SQLITE_IOERR | (26<<8))
#define SQLITE_IOERR_VNODE             (SQLITE_IOERR | (27<<8))
#define SQLITE_IOERR_AUTH              (SQLITE_IOERR | (28<<8))
#define SQLITE_IOERR_BEGIN_ATOMIC      (SQLITE_IOERR | (29<<8))
#define SQLITE_IOERR_COMMIT_ATOMIC     (SQLITE_IOERR | (30<<8))
#define SQLITE_IOERR_ROLLBACK_ATOMIC   (SQLITE_IOERR | (31<<8))
#define SQLITE_LOCKED_SHAREDCACHE      (SQLITE_LOCKED |  (1<<8))
#define SQLITE_BUSY_RECOVERY           (SQLITE_BUSY   |  (1<<8))
#define SQLITE_BUSY_SNAPSHOT           (SQLITE_BUSY   |  (2<<8))
#define SQLITE_CANTOPEN_NOTEMPDIR      (SQLITE_CANTOPEN | (1<<8))
#define SQLITE_CANTOPEN_ISDIR          (SQLITE_CANTOPEN | (2<<8))
#define SQLITE_CANTOPEN_FULLPATH       (SQLITE_CANTOPEN | (3<<8))
#define SQLITE_CANTOPEN_CONVPATH       (SQLITE_CANTOPEN | (4<<8))
#define SQLITE_CORRUPT_VTAB            (SQLITE_CORRUPT | (1<<8))
#define SQLITE_READONLY_RECOVERY       (SQLITE_READONLY | (1<<8))
#define SQLITE_READONLY_CANTLOCK       (SQLITE_READONLY | (2<<8))
#define SQLITE_READONLY_ROLLBACK       (SQLITE_READONLY | (3<<8))
#define SQLITE_READONLY_DBMOVED        (SQLITE_READONLY | (4<<8))
#define SQLITE_READONLY_CANTINIT       (SQLITE_READONLY | (5<<8))
#define SQLITE_READONLY_DIRECTORY      (SQLITE_READONLY | (6<<8))
#define SQLITE_ABORT_ROLLBACK          (SQLITE_ABORT | (2<<8))
#define SQLITE_CONSTRAINT_CHECK        (SQLITE_CONSTRAINT | (1<<8))
#define SQLITE_CONSTRAINT_COMMITHOOK   (SQLITE_CONSTRAINT | (2<<8))
#define SQLITE_CONSTRAINT_FOREIGNKEY   (SQLITE_CONSTRAINT | (3<<8))
#define SQLITE_CONSTRAINT_FUNCTION     (SQLITE_CONSTRAINT | (4<<8))
#define SQLITE_CONSTRAINT_NOTNULL      (SQLITE_CONSTRAINT | (5<<8))
#define SQLITE_CONSTRAINT_PRIMARYKEY   (SQLITE_CONSTRAINT | (6<<8))
#define SQLITE_CONSTRAINT_TRIGGER      (SQLITE_CONSTRAINT | (7<<8))
#define SQLITE_CONSTRAINT_UNIQUE       (SQLITE_CONSTRAINT | (8<<8))
#define SQLITE_CONSTRAINT_VTAB         (SQLITE_CONSTRAINT | (9<<8))
#define SQLITE_CONSTRAINT_ROWID        (SQLITE_CONSTRAINT |(10<<8))
#define SQLITE_NOTICE_RECOVER_WAL      (SQLITE_NOTICE | (1<<8))
#define SQLITE_NOTICE_RECOVER_ROLLBACK (SQLITE_NOTICE | (2<<8))
#define SQLITE_WARNING_AUTOINDEX       (SQLITE_WARNING | (1<<8))
#define SQLITE_AUTH_USER               (SQLITE_AUTH | (1<<8))
#define SQLITE_OK_LOAD_PERMANENTLY     (SQLITE_OK | (1<<8))

/*
** CAPI3REF: Flags For File Open Operations
**
** These bit values are intended for use in the
** 3rd parameter to the [sqlite3_open_v2()] interface and
** in the 4th parameter to the [sqlite3_vfs.xOpen] method.
*/
#define SQLITE_OPEN_READONLY         0x00000001  /* Ok for sqlite3_open_v2() */
#define SQLITE_OPEN_READWRITE        0x00000002  /* Ok for sqlite3_open_v2() */
#define SQLITE_OPEN_CREATE           0x00000004  /* Ok for sqlite3_open_v2() */
#define SQLITE_OPEN_DELETEONCLOSE    0x00000008  /* VFS only */
#define SQLITE_OPEN_EXCLUSIVE        0x00000010  /* VFS only */
#define SQLITE_OPEN_AUTOPROXY        0x00000020  /* VFS only */
#define SQLITE_OPEN_URI              0x00000040  /* Ok for sqlite3_open_v2() */
#define SQLITE_OPEN_MEMORY           0x00000080  /* Ok for sqlite3_open_v2() */
#define SQLITE_OPEN_MAIN_DB          0x00000100  /* VFS only */
#define SQLITE_OPEN_TEMP_DB          0x00000200  /* VFS only */
#define SQLITE_OPEN_TRANSIENT_DB     0x00000400  /* VFS only */
#define SQLITE_OPEN_MAIN_JOURNAL     0x00000800  /* VFS only */
#define SQLITE_OPEN_TEMP_JOURNAL     0x00001000  /* VFS only */
#define SQLITE_OPEN_SUBJOURNAL       0x00002000  /* VFS only */
#define SQLITE_OPEN_MASTER_JOURNAL   0x00004000  /* VFS only */
#define SQLITE_OPEN_NOMUTEX          0x00008000  /* Ok for sqlite3_open_v2() */
#define SQLITE_OPEN_FULLMUTEX        0x00010000  /* Ok for sqlite3_open_v2() */
#define SQLITE_OPEN_SHAREDCACHE      0x00020000  /* Ok for sqlite3_open_v2() */
#define SQLITE_OPEN_PRIVATECACHE     0x00040000  /* Ok for sqlite3_open_v2() */
#define SQLITE_OPEN_WAL              0x00080000  /* VFS only */

/* Reserved:                         0x00F00000 */

/*
** CAPI3REF: Device Characteristics
**
** The xDeviceCharacteristics method of the [sqlite3_io_methods]
** object returns an integer which is a vector of these
** bit values expressing I/O characteristics of the mass storage
** device that holds the file that the [sqlite3_io_methods]
** refers to.
**
** The SQLITE_IOCAP_ATOMIC property means that all writes of
** any size are atomic.  The SQLITE_IOCAP_ATOMICnnn values
** mean that writes of blocks that are nnn bytes in size and
** are aligned to an address which is an integer multiple of
** nnn are atomic.  The SQLITE_IOCAP_SAFE_APPEND value means
** that when data is appended to a file, the data is appended
** first then the size of the file is extended, never the other
** way around.  The SQLITE_IOCAP_SEQUENTIAL property means that
** information is written to disk in the same order as calls
** to xWrite().  The SQLITE_IOCAP_POWERSAFE_OVERWRITE property means that
** after reboot following a crash or power loss, the only bytes in a
** file that were written at the application level might have changed
** and that adjacent bytes, even bytes within the same sector are
** guaranteed to be unchanged.  The SQLITE_IOCAP_UNDELETABLE_WHEN_OPEN
** flag indicates that a file cannot be deleted when open.  The
** SQLITE_IOCAP_IMMUTABLE flag indicates that the file is on
** read-only media and cannot be changed even by processes with
** elevated privileges.
**
** The SQLITE_IOCAP_BATCH_ATOMIC property means that the underlying
** filesystem supports doing multiple write operations atomically when those
** write operations are bracketed by [SQLITE_FCNTL_BEGIN_ATOMIC_WRITE] and
** [SQLITE_FCNTL_COMMIT_ATOMIC_WRITE].
*/
#define SQLITE_IOCAP_ATOMIC                 0x00000001
#define SQLITE_IOCAP_ATOMIC512              0x00000002
#define SQLITE_IOCAP_ATOMIC1K               0x00000004
#define SQLITE_IOCAP_ATOMIC2K               0x00000008
#define SQLITE_IOCAP_ATOMIC4K               0x00000010
#define SQLITE_IOCAP_ATOMIC8K               0x00000020
#define SQLITE_IOCAP_ATOMIC16K              0x00000040
#define SQLITE_IOCAP_ATOMIC32K              0x00000080
#define SQLITE_IOCAP_ATOMIC64K              0x00000100
#define SQLITE_IOCAP_SAFE_APPEND            0x00000200
#define SQLITE_IOCAP_SEQUENTIAL             0x00000400
#define SQLITE_IOCAP_UNDELETABLE_WHEN_OPEN  0x00000800
#define SQLITE_IOCAP_POWERSAFE_OVERWRITE    0x00001000
#define SQLITE_IOCAP_IMMUTABLE              0x00002000
#define SQLITE_IOCAP_BATCH_ATOMIC           0x00004000

/*
** CAPI3REF: File Locking Levels
**
** SQLite uses one of these integer values as the second
** argument to calls it makes to the xLock() and xUnlock() methods
** of an [sqlite3_io_methods] object.
*/
#define SQLITE_LOCK_NONE          0
#define SQLITE_LOCK_SHARED        1
#define SQLITE_LOCK_RESERVED      2
#define SQLITE_LOCK_PENDING       3
#define SQLITE_LOCK_EXCLUSIVE     4

/*
** CAPI3REF: Synchronization Type Flags
**
** When SQLite invokes the xSync() method of an
** [sqlite3_io_methods] object it uses a combination of
** these integer values as the second argument.
**
** When the SQLITE_SYNC_DATAONLY flag is used, it means that the
** sync operation only needs to flush data to mass storage.  Inode
** information need not be flushed. If the lower four bits of the flag
** equal SQLITE_SYNC_NORMAL, that means to use normal fsync() semantics.
** If the lower four bits equal SQLITE_SYNC_FULL, that means
** to use Mac OS X style fullsync instead of fsync().
**
** Do not confuse the SQLITE_SYNC_NORMAL and SQLITE_SYNC_FULL flags
** with the [PRAGMA synchronous]=NORMAL and [PRAGMA synchronous]=FULL
** settings.  The [synchronous pragma] determines when calls to the
** xSync VFS method occur and applies uniformly across all platforms.
** The SQLITE_SYNC_NORMAL and SQLITE_SYNC_FULL flags determine how
** energetic or rigorous or forceful the sync operations are and
** only make a difference on Mac OSX for the default SQLite code.
** (Third-party VFS implementations might also make the distinction
** between SQLITE_SYNC_NORMAL and SQLITE_SYNC_FULL, but among the
** operating systems natively supported by SQLite, only Mac OSX
** cares about the difference.)
*/
#define SQLITE_SYNC_NORMAL        0x00002
#define SQLITE_SYNC_FULL          0x00003
#define SQLITE_SYNC_DATAONLY      0x00010

/*
** CAPI3REF: OS Interface Open File Handle
**
** An [sqlite3_file] object represents an open file in the 
** [sqlite3_vfs | OS interface layer].  Individual OS interface
** implementations will
** want to subclass this object by appending additional fields
** for their own use.  The pMethods entry is a pointer to an
** [sqlite3_io_methods] object that defines methods for performing
** I/O operations on the open file.
*/
typedef struct sqlite3_file sqlite3_file;
struct sqlite3_file {
  const struct sqlite3_io_methods *pMethods;  /* Methods for an open file */
};

/*
** CAPI3REF: OS Interface File Virtual Methods Object
**
** Every file opened by the [sqlite3_vfs.xOpen] method populates an
** [sqlite3_file] object (or, more commonly, a subclass of the
** [sqlite3_file] object) with a pointer to an instance of this object.
** This object defines the methods used to perform various operations
** against the open file represented by the [sqlite3_file] object.
**
** If the [sqlite3_vfs.xOpen] method sets the sqlite3_file.pMethods element 
** to a non-NULL pointer, then the sqlite3_io_methods.xClose method
** may be invoked even if the [sqlite3_vfs.xOpen] reported that it failed.  The
** only way to prevent a call to xClose following a failed [sqlite3_vfs.xOpen]
** is for the [sqlite3_vfs.xOpen] to set the sqlite3_file.pMethods element
** to NULL.
**
** The flags argument to xSync may be one of [SQLITE_SYNC_NORMAL] or
** [SQLITE_SYNC_FULL].  The first choice is the normal fsync().
** The second choice is a Mac OS X style fullsync.  The [SQLITE_SYNC_DATAONLY]
** flag may be ORed in to indicate that only the data of the file
** and not its inode needs to be synced.
**
** The integer values to xLock() and xUnlock() are one of
** <ul>
** <li> [SQLITE_LOCK_NONE],
** <li> [SQLITE_LOCK_SHARED],
** <li> [SQLITE_LOCK_RESERVED],
** <li> [SQLITE_LOCK_PENDING], or
** <li> [SQLITE_LOCK_EXCLUSIVE].
** </ul>
** xLock() increases the lock. xUnlock() decreases the lock.
** The xCheckReservedLock() method checks whether any database connection,
** either in this process or in some other process, is holding a RESERVED,
** PENDING, or EXCLUSIVE lock on the file.  It returns true
** if such a lock exists and false otherwise.
**
** The xFileControl() method is a generic interface that allows custom
** VFS implementations to directly control an open file using the
** [sqlite3_file_control()] interface.  The second "op" argument is an
** integer opcode.  The third argument is a generic pointer intended to
** point to a structure that may contain arguments or space in which to
** write return values.  Potential uses for xFileControl() might be
** functions to enable blocking locks with timeouts, to change the
** locking strategy (for example to use dot-file locks), to inquire
** about the status of a lock, or to break stale locks.  The SQLite
** core reserves all opcodes less than 100 for its own use.
** A [file control opcodes | list of opcodes] less than 100 is available.
** Applications that define a custom xFileControl method should use opcodes
** greater than 100 to avoid conflicts.  VFS implementations should
** return [SQLITE_NOTFOUND] for file control opcodes that they do not
** recognize.
**
** The xSectorSize() method returns the sector size of the
** device that underlies the file.  The sector size is the
** minimum write that can be performed without disturbing
** other bytes in the file.  The xDeviceCharacteristics()
** method returns a bit vector describing behaviors of the
** underlying device:
**
** <ul>
** <li> [SQLITE_IOCAP_ATOMIC]
** <li> [SQLITE_IOCAP_ATOMIC512]
** <li> [SQLITE_IOCAP_ATOMIC1K]
** <li> [SQLITE_IOCAP_ATOMIC2K]
** <li> [SQLITE_IOCAP_ATOMIC4K]
** <li> [SQLITE_IOCAP_ATOMIC8K]
** <li> [SQLITE_IOCAP_ATOMIC16K]
** <li> [SQLITE_IOCAP_ATOMIC32K]
** <li> [SQLITE_IOCAP_ATOMIC64K]
** <li> [SQLITE_IOCAP_SAFE_APPEND]
** <li> [SQLITE_IOCAP_SEQUENTIAL]
** <li> [SQLITE_IOCAP_UNDELETABLE_WHEN_OPEN]
** <li> [SQLITE_IOCAP_POWERSAFE_OVERWRITE]
** <li> [SQLITE_IOCAP_IMMUTABLE]
** <li> [SQLITE_IOCAP_BATCH_ATOMIC]
** </ul>
**
** The SQLITE_IOCAP_ATOMIC property means that all writes of
** any size are atomic.  The SQLITE_IOCAP_ATOMICnnn values
** mean that writes of blocks that are nnn bytes in size and
** are aligned to an address which is an integer multiple of
** nnn are atomic.  The SQLITE_IOCAP_SAFE_APPEND value means
** that when data is appended to a file, the data is appended
** first then the size of the file is extended, never the other
** way around.  The SQLITE_IOCAP_SEQUENTIAL property means that
** information is written to disk in the same order as calls
** to xWrite().
**
** If xRead() returns SQLITE_IOERR_SHORT_READ it must also fill
** in the unread portions of the buffer with zeros.  A VFS that
** fails to zero-fill short reads might seem to work.  However,
** failure to zero-fill short reads will eventually lead to
** database corruption.
*/
typedef struct sqlite3_io_methods sqlite3_io_methods;
struct sqlite3_io_methods {
  int iVersion;
  int (*xClose)(sqlite3_file*);
  int (*xRead)(sqlite3_file*, void*, int iAmt, sqlite3_int64 iOfst);
  int (*xWrite)(sqlite3_file*, const void*, int iAmt, sqlite3_int64 iOfst);
  int (*xTruncate)(sqlite3_file*, sqlite3_int64 size);
  int (*xSync)(sqlite3_file*, int flags);
  int (*xFileSize)(sqlite3_file*, sqlite3_int64 *pSize);
  int (*xLock)(sqlite3_file*, int);
  int (*xUnlock)(sqlite3_file*, int);
  int (*xCheckReservedLock)(sqlite3_file*, int *pResOut);
  int (*xFileControl)(sqlite3_file*, int op, void *pArg);
  int (*xSectorSize)(sqlite3_file*);
  int (*xDeviceCharacteristics)(sqlite3_file*);
  /* Methods above are valid for version 1 */
  int (*xShmMap)(sqlite3_file*, int iPg, int pgsz, int, void volatile**);
  int (*xShmLock)(sqlite3_file*, int offset, int n, int flags);
  void (*xShmBarrier)(sqlite3_file*);
  int (*xShmUnmap)(sqlite3_file*, int deleteFlag);
  /* Methods above are valid for version 2 */
  int (*xFetch)(sqlite3_file*, sqlite3_int64 iOfst, int iAmt, void **pp);
  int (*xUnfetch)(sqlite3_file*, sqlite3_int64 iOfst, void *p);
  /* Methods above are valid for version 3 */
  /* Additional methods may be added in future releases */
};

/*
** CAPI3REF: Standard File Control Opcodes
** KEYWORDS: {file control opcodes} {file control opcode}
**
** These integer constants are opcodes for the xFileControl method
** of the [sqlite3_io_methods] object and for the [sqlite3_file_control()]
** interface.
**
** <ul>
** <li>[[SQLITE_FCNTL_LOCKSTATE]]
** The [SQLITE_FCNTL_LOCKSTATE] opcode is used for debugging.  This
** opcode causes the xFileControl method to write the current state of
** the lock (one of [SQLITE_LOCK_NONE], [SQLITE_LOCK_SHARED],
** [SQLITE_LOCK_RESERVED], [SQLITE_LOCK_PENDING], or [SQLITE_LOCK_EXCLUSIVE])
** into an integer that the pArg argument points to. This capability
** is used during testing and is only available when the SQLITE_TEST
** compile-time option is used.
**
** <li>[[SQLITE_FCNTL_SIZE_HINT]]
** The [SQLITE_FCNTL_SIZE_HINT] opcode is used by SQLite to give the VFS
** layer a hint of how large the database file will grow to be during the
** current transaction.  This hint is not guaranteed to be accurate but it
** is often close.  The underlying VFS might choose to preallocate database
** file space based on this hint in order to help writes to the database
** file run faster.
**
** <li>[[SQLITE_FCNTL_CHUNK_SIZE]]
** The [SQLITE_FCNTL_CHUNK_SIZE] opcode is used to request that the VFS
** extends and truncates the database file in chunks of a size specified
** by the user. The fourth argument to [sqlite3_file_control()] should 
** point to an integer (type int) containing the new chunk-size to use
** for the nominated database. Allocating database file space in large
** chunks (say 1MB at a time), may reduce file-system fragmentation and
** improve performance on some systems.
**
** <li>[[SQLITE_FCNTL_FILE_POINTER]]
** The [SQLITE_FCNTL_FILE_POINTER] opcode is used to obtain a pointer
** to the [sqlite3_file] object associated with a particular database
** connection.  See also [SQLITE_FCNTL_JOURNAL_POINTER].
**
** <li>[[SQLITE_FCNTL_JOURNAL_POINTER]]
** The [SQLITE_FCNTL_JOURNAL_POINTER] opcode is used to obtain a pointer
** to the [sqlite3_file] object associated with the journal file (either
** the [rollback journal] or the [write-ahead log]) for a particular database
** connection.  See also [SQLITE_FCNTL_FILE_POINTER].
**
** <li>[[SQLITE_FCNTL_SYNC_OMITTED]]
** No longer in use.
**
** <li>[[SQLITE_FCNTL_SYNC]]
** The [SQLITE_FCNTL_SYNC] opcode is generated internally by SQLite and
** sent to the VFS immediately before the xSync method is invoked on a
** database file descriptor. Or, if the xSync method is not invoked 
** because the user has configured SQLite with 
** [PRAGMA synchronous | PRAGMA synchronous=OFF] it is invoked in place 
** of the xSync method. In most cases, the pointer argument passed with
** this file-control is NULL. However, if the database file is being synced
** as part of a multi-database commit, the argument points to a nul-terminated
** string containing the transactions master-journal file name. VFSes that 
** do not need this signal should silently ignore this opcode. Applications 
** should not call [sqlite3_file_control()] with this opcode as doing so may 
** disrupt the operation of the specialized VFSes that do require it.  
**
** <li>[[SQLITE_FCNTL_COMMIT_PHASETWO]]
** The [SQLITE_FCNTL_COMMIT_PHASETWO] opcode is generated internally by SQLite
** and sent to the VFS after a transaction has been committed immediately
** but before the database is unlocked. VFSes that do not need this signal
** should silently ignore this opcode. Applications should not call
** [sqlite3_file_control()] with this opcode as doing so may disrupt the 
** operation of the specialized VFSes that do require it.  
**
** <li>[[SQLITE_FCNTL_WIN32_AV_RETRY]]
** ^The [SQLITE_FCNTL_WIN32_AV_RETRY] opcode is used to configure automatic
** retry counts and intervals for certain disk I/O operations for the
** windows [VFS] in order to provide robustness in the presence of
** anti-virus programs.  By default, the windows VFS will retry file read,
** file write, and file delete operations up to 10 times, with a delay
** of 25 milliseconds before the first retry and with the delay increasing
** by an additional 25 milliseconds with each subsequent retry.  This
** opcode allows these two values (10 retries and 25 milliseconds of delay)
** to be adjusted.  The values are changed for all database connections
** within the same process.  The argument is a pointer to an array of two
** integers where the first integer is the new retry count and the second
** integer is the delay.  If either integer is negative, then the setting
** is not changed but instead the prior value of that setting is written
** into the array entry, allowing the current retry settings to be
** interrogated.  The zDbName parameter is ignored.
**
** <li>[[SQLITE_FCNTL_PERSIST_WAL]]
** ^The [SQLITE_FCNTL_PERSIST_WAL] opcode is used to set or query the
** persistent [WAL | Write Ahead Log] setting.  By default, the auxiliary
** write ahead log and shared memory files used for transaction control
** are automatically deleted when the latest connection to the database
** closes.  Setting persistent WAL mode causes those files to persist after
** close.  Persisting the files is useful when other processes that do not
** have write permission on the directory containing the database file want
** to read the database file, as the WAL and shared memory files must exist
** in order for the database to be readable.  The fourth parameter to
** [sqlite3_file_control()] for this opcode should be a pointer to an integer.
** That integer is 0 to disable persistent WAL mode or 1 to enable persistent
** WAL mode.  If the integer is -1, then it is overwritten with the current
** WAL persistence setting.
**
** <li>[[SQLITE_FCNTL_POWERSAFE_OVERWRITE]]
** ^The [SQLITE_FCNTL_POWERSAFE_OVERWRITE] opcode is used to set or query the
** persistent "powersafe-overwrite" or "PSOW" setting.  The PSOW setting
** determines the [SQLITE_IOCAP_POWERSAFE_OVERWRITE] bit of the
** xDeviceCharacteristics methods. The fourth parameter to
** [sqlite3_file_control()] for this opcode should be a pointer to an integer.
** That integer is 0 to disable zero-damage mode or 1 to enable zero-damage
** mode.  If the integer is -1, then it is overwritten with the current
** zero-damage mode setting.
**
** <li>[[SQLITE_FCNTL_OVERWRITE]]
** ^The [SQLITE_FCNTL_OVERWRITE] opcode is invoked by SQLite after opening
** a write transaction to indicate that, unless it is rolled back for some
** reason, the entire database file will be overwritten by the current 
** transaction. This is used by VACUUM operations.
**
** <li>[[SQLITE_FCNTL_VFSNAME]]
** ^The [SQLITE_FCNTL_VFSNAME] opcode can be used to obtain the names of
** all [VFSes] in the VFS stack.  The names are of all VFS shims and the
** final bottom-level VFS are written into memory obtained from 
** [sqlite3_malloc()] and the result is stored in the char* variable
** that the fourth parameter of [sqlite3_file_control()] points to.
** The caller is responsible for freeing the memory when done.  As with
** all file-control actions, there is no guarantee that this will actually
** do anything.  Callers should initialize the char* variable to a NULL
** pointer in case this file-control is not implemented.  This file-control
** is intended for diagnostic use only.
**
** <li>[[SQLITE_FCNTL_VFS_POINTER]]
** ^The [SQLITE_FCNTL_VFS_POINTER] opcode finds a pointer to the top-level
** [VFSes] currently in use.  ^(The argument X in
** sqlite3_file_control(db,SQLITE_FCNTL_VFS_POINTER,X) must be
** of type "[sqlite3_vfs] **".  This opcodes will set *X
** to a pointer to the top-level VFS.)^
** ^When there are multiple VFS shims in the stack, this opcode finds the
** upper-most shim only.
**
** <li>[[SQLITE_FCNTL_PRAGMA]]
** ^Whenever a [PRAGMA] statement is parsed, an [SQLITE_FCNTL_PRAGMA] 
** file control is sent to the open [sqlite3_file] object corresponding
** to the database file to which the pragma statement refers. ^The argument
** to the [SQLITE_FCNTL_PRAGMA] file control is an array of
** pointers to strings (char**) in which the second element of the array
** is the name of the pragma and the third element is the argument to the
** pragma or NULL if the pragma has no argument.  ^The handler for an
** [SQLITE_FCNTL_PRAGMA] file control can optionally make the first element
** of the char** argument point to a string obtained from [sqlite3_mprintf()]
** or the equivalent and that string will become the result of the pragma or
** the error message if the pragma fails. ^If the
** [SQLITE_FCNTL_PRAGMA] file control returns [SQLITE_NOTFOUND], then normal 
** [PRAGMA] processing continues.  ^If the [SQLITE_FCNTL_PRAGMA]
** file control returns [SQLITE_OK], then the parser assumes that the
** VFS has handled the PRAGMA itself and the parser generates a no-op
** prepared statement if result string is NULL, or that returns a copy
** of the result string if the string is non-NULL.
** ^If the [SQLITE_FCNTL_PRAGMA] file control returns
** any result code other than [SQLITE_OK] or [SQLITE_NOTFOUND], that means
** that the VFS encountered an error while handling the [PRAGMA] and the
** compilation of the PRAGMA fails with an error.  ^The [SQLITE_FCNTL_PRAGMA]
** file control occurs at the beginning of pragma statement analysis and so
** it is able to override built-in [PRAGMA] statements.
**
** <li>[[SQLITE_FCNTL_BUSYHANDLER]]
** ^The [SQLITE_FCNTL_BUSYHANDLER]
** file-control may be invoked by SQLite on the database file handle
** shortly after it is opened in order to provide a custom VFS with access
** to the connections busy-handler callback. The argument is of type (void **)
** - an array of two (void *) values. The first (void *) actually points
** to a function of type (int (*)(void *)). In order to invoke the connections
** busy-handler, this function should be invoked with the second (void *) in
** the array as the only argument. If it returns non-zero, then the operation
** should be retried. If it returns zero, the custom VFS should abandon the
** current operation.
**
** <li>[[SQLITE_FCNTL_TEMPFILENAME]]
** ^Application can invoke the [SQLITE_FCNTL_TEMPFILENAME] file-control
** to have SQLite generate a
** temporary filename using the same algorithm that is followed to generate
** temporary filenames for TEMP tables and other internal uses.  The
** argument should be a char** which will be filled with the filename
** written into memory obtained from [sqlite3_malloc()].  The caller should
** invoke [sqlite3_free()] on the result to avoid a memory leak.
**
** <li>[[SQLITE_FCNTL_MMAP_SIZE]]
** The [SQLITE_FCNTL_MMAP_SIZE] file control is used to query or set the
** maximum number of bytes that will be used for memory-mapped I/O.
** The argument is a pointer to a value of type sqlite3_int64 that
** is an advisory maximum number of bytes in the file to memory map.  The
** pointer is overwritten with the old value.  The limit is not changed if
** the value originally pointed to is negative, and so the current limit 
** can be queried by passing in a pointer to a negative number.  This
** file-control is used internally to implement [PRAGMA mmap_size].
**
** <li>[[SQLITE_FCNTL_TRACE]]
** The [SQLITE_FCNTL_TRACE] file control provides advisory information
** to the VFS about what the higher layers of the SQLite stack are doing.
** This file control is used by some VFS activity tracing [shims].
** The argument is a zero-terminated string.  Higher layers in the
** SQLite stack may generate instances of this file control if
** the [SQLITE_USE_FCNTL_TRACE] compile-time option is enabled.
**
** <li>[[SQLITE_FCNTL_HAS_MOVED]]
** The [SQLITE_FCNTL_HAS_MOVED] file control interprets its argument as a
** pointer to an integer and it writes a boolean into that integer depending
** on whether or not the file has been renamed, moved, or deleted since it
** was first opened.
**
** <li>[[SQLITE_FCNTL_WIN32_GET_HANDLE]]
** The [SQLITE_FCNTL_WIN32_GET_HANDLE] opcode can be used to obtain the
** underlying native file handle associated with a file handle.  This file
** control interprets its argument as a pointer to a native file handle and
** writes the resulting value there.
**
** <li>[[SQLITE_FCNTL_WIN32_SET_HANDLE]]
** The [SQLITE_FCNTL_WIN32_SET_HANDLE] opcode is used for debugging.  This
** opcode causes the xFileControl method to swap the file handle with the one
** pointed to by the pArg argument.  This capability is used during testing
** and only needs to be supported when SQLITE_TEST is defined.
**
** <li>[[SQLITE_FCNTL_WAL_BLOCK]]
** The [SQLITE_FCNTL_WAL_BLOCK] is a signal to the VFS layer that it might
** be advantageous to block on the next WAL lock if the lock is not immediately
** available.  The WAL subsystem issues this signal during rare
** circumstances in order to fix a problem with priority inversion.
** Applications should <em>not</em> use this file-control.
**
** <li>[[SQLITE_FCNTL_ZIPVFS]]
** The [SQLITE_FCNTL_ZIPVFS] opcode is implemented by zipvfs only. All other
** VFS should return SQLITE_NOTFOUND for this opcode.
**
** <li>[[SQLITE_FCNTL_RBU]]
** The [SQLITE_FCNTL_RBU] opcode is implemented by the special VFS used by
** the RBU extension only.  All other VFS should return SQLITE_NOTFOUND for
** this opcode.  
**
** <li>[[SQLITE_FCNTL_BEGIN_ATOMIC_WRITE]]
** If the [SQLITE_FCNTL_BEGIN_ATOMIC_WRITE] opcode returns SQLITE_OK, then
** the file descriptor is placed in "batch write mode", which
** means all subsequent write operations will be deferred and done
** atomically at the next [SQLITE_FCNTL_COMMIT_ATOMIC_WRITE].  Systems
** that do not support batch atomic writes will return SQLITE_NOTFOUND.
** ^Following a successful SQLITE_FCNTL_BEGIN_ATOMIC_WRITE and prior to
** the closing [SQLITE_FCNTL_COMMIT_ATOMIC_WRITE] or
** [SQLITE_FCNTL_ROLLBACK_ATOMIC_WRITE], SQLite will make
** no VFS interface calls on the same [sqlite3_file] file descriptor
** except for calls to the xWrite method and the xFileControl method
** with [SQLITE_FCNTL_SIZE_HINT].
**
** <li>[[SQLITE_FCNTL_COMMIT_ATOMIC_WRITE]]
** The [SQLITE_FCNTL_COMMIT_ATOMIC_WRITE] opcode causes all write
** operations since the previous successful call to 
** [SQLITE_FCNTL_BEGIN_ATOMIC_WRITE] to be performed atomically.
** This file control returns [SQLITE_OK] if and only if the writes were
** all performed successfully and have been committed to persistent storage.
** ^Regardless of whether or not it is successful, this file control takes
** the file descriptor out of batch write mode so that all subsequent
** write operations are independent.
** ^SQLite will never invoke SQLITE_FCNTL_COMMIT_ATOMIC_WRITE without
** a prior successful call to [SQLITE_FCNTL_BEGIN_ATOMIC_WRITE].
**
** <li>[[SQLITE_FCNTL_ROLLBACK_ATOMIC_WRITE]]
** The [SQLITE_FCNTL_ROLLBACK_ATOMIC_WRITE] opcode causes all write
** operations since the previous successful call to 
** [SQLITE_FCNTL_BEGIN_ATOMIC_WRITE] to be rolled back.
** ^This file control takes the file descriptor out of batch write mode
** so that all subsequent write operations are independent.
** ^SQLite will never invoke SQLITE_FCNTL_ROLLBACK_ATOMIC_WRITE without
** a prior successful call to [SQLITE_FCNTL_BEGIN_ATOMIC_WRITE].
** </ul>
*/
#define SQLITE_FCNTL_LOCKSTATE               1
#define SQLITE_FCNTL_GET_LOCKPROXYFILE       2
#define SQLITE_FCNTL_SET_LOCKPROXYFILE       3
#define SQLITE_FCNTL_LAST_ERRNO              4
#define SQLITE_FCNTL_SIZE_HINT               5
#define SQLITE_FCNTL_CHUNK_SIZE              6
#define SQLITE_FCNTL_FILE_POINTER            7
#define SQLITE_FCNTL_SYNC_OMITTED            8
#define SQLITE_FCNTL_WIN32_AV_RETRY          9
#define SQLITE_FCNTL_PERSIST_WAL            10
#define SQLITE_FCNTL_OVERWRITE              11
#define SQLITE_FCNTL_VFSNAME                12
#define SQLITE_FCNTL_POWERSAFE_OVERWRITE    13
#define SQLITE_FCNTL_PRAGMA                 14
#define SQLITE_FCNTL_BUSYHANDLER            15
#define SQLITE_FCNTL_TEMPFILENAME           16
#define SQLITE_FCNTL_MMAP_SIZE              18
#define SQLITE_FCNTL_TRACE                  19
#define SQLITE_FCNTL_HAS_MOVED              20
#define SQLITE_FCNTL_SYNC                   21
#define SQLITE_FCNTL_COMMIT_PHASETWO        22
#define SQLITE_FCNTL_WIN32_SET_HANDLE       23
#define SQLITE_FCNTL_WAL_BLOCK              24
#define SQLITE_FCNTL_ZIPVFS                 25
#define SQLITE_FCNTL_RBU                    26
#define SQLITE_FCNTL_VFS_POINTER            27
#define SQLITE_FCNTL_JOURNAL_POINTER        28
#define SQLITE_FCNTL_WIN32_GET_HANDLE       29
#define SQLITE_FCNTL_PDB                    30
#define SQLITE_FCNTL_BEGIN_ATOMIC_WRITE     31
#define SQLITE_FCNTL_COMMIT_ATOMIC_WRITE    32
#define SQLITE_FCNTL_ROLLBACK_ATOMIC_WRITE  33

/* deprecated names */
#define SQLITE_GET_LOCKPROXYFILE      SQLITE_FCNTL_GET_LOCKPROXYFILE
#define SQLITE_SET_LOCKPROXYFILE      SQLITE_FCNTL_SET_LOCKPROXYFILE
#define SQLITE_LAST_ERRNO             SQLITE_FCNTL_LAST_ERRNO


/*
** CAPI3REF: Mutex Handle
**
** The mutex module within SQLite defines [sqlite3_mutex] to be an
** abstract type for a mutex object.  The SQLite core never looks
** at the internal representation of an [sqlite3_mutex].  It only
** deals with pointers to the [sqlite3_mutex] object.
**
** Mutexes are created using [sqlite3_mutex_alloc()].
*/
typedef struct sqlite3_mutex sqlite3_mutex;

/*
** CAPI3REF: Loadable Extension Thunk
**
** A pointer to the opaque sqlite3_api_routines structure is passed as
** the third parameter to entry points of [loadable extensions].  This
** structure must be typedefed in order to work around compiler warnings
** on some platforms.
*/
typedef struct sqlite3_api_routines sqlite3_api_routines;

/*
** CAPI3REF: OS Interface Object
**
** An instance of the sqlite3_vfs object defines the interface between
** the SQLite core and the underlying operating system.  The "vfs"
** in the name of the object stands for "virtual file system".  See
** the [VFS | VFS documentation] for further information.
**
** The VFS interface is sometimes extended by adding new methods onto
** the end.  Each time such an extension occurs, the iVersion field
** is incremented.  The iVersion value started out as 1 in
** SQLite [version 3.5.0] on [dateof:3.5.0], then increased to 2
** with SQLite [version 3.7.0] on [dateof:3.7.0], and then increased
** to 3 with SQLite [version 3.7.6] on [dateof:3.7.6].  Additional fields
** may be appended to the sqlite3_vfs object and the iVersion value
** may increase again in future versions of SQLite.
** Note that the structure
** of the sqlite3_vfs object changes in the transition from
** SQLite [version 3.5.9] to [version 3.6.0] on [dateof:3.6.0]
** and yet the iVersion field was not modified.
**
** The szOsFile field is the size of the subclassed [sqlite3_file]
** structure used by this VFS.  mxPathname is the maximum length of
** a pathname in this VFS.
**
** Registered sqlite3_vfs objects are kept on a linked list formed by
** the pNext pointer.  The [sqlite3_vfs_register()]
** and [sqlite3_vfs_unregister()] interfaces manage this list
** in a thread-safe way.  The [sqlite3_vfs_find()] interface
** searches the list.  Neither the application code nor the VFS
** implementation should use the pNext pointer.
**
** The pNext field is the only field in the sqlite3_vfs
** structure that SQLite will ever modify.  SQLite will only access
** or modify this field while holding a particular static mutex.
** The application should never modify anything within the sqlite3_vfs
** object once the object has been registered.
**
** The zName field holds the name of the VFS module.  The name must
** be unique across all VFS modules.
**
** [[sqlite3_vfs.xOpen]]
** ^SQLite guarantees that the zFilename parameter to xOpen
** is either a NULL pointer or string obtained
** from xFullPathname() with an optional suffix added.
** ^If a suffix is added to the zFilename parameter, it will
** consist of a single "-" character followed by no more than
** 11 alphanumeric and/or "-" characters.
** ^SQLite further guarantees that
** the string will be valid and unchanged until xClose() is
** called. Because of the previous sentence,
** the [sqlite3_file] can safely store a pointer to the
** filename if it needs to remember the filename for some reason.
** If the zFilename parameter to xOpen is a NULL pointer then xOpen
** must invent its own temporary name for the file.  ^Whenever the 
** xFilename parameter is NULL it will also be the case that the
** flags parameter will include [SQLITE_OPEN_DELETEONCLOSE].
**
** The flags argument to xOpen() includes all bits set in
** the flags argument to [sqlite3_open_v2()].  Or if [sqlite3_open()]
** or [sqlite3_open16()] is used, then flags includes at least
** [SQLITE_OPEN_READWRITE] | [SQLITE_OPEN_CREATE]. 
** If xOpen() opens a file read-only then it sets *pOutFlags to
** include [SQLITE_OPEN_READONLY].  Other bits in *pOutFlags may be set.
**
** ^(SQLite will also add one of the following flags to the xOpen()
** call, depending on the object being opened:
**
** <ul>
** <li>  [SQLITE_OPEN_MAIN_DB]
** <li>  [SQLITE_OPEN_MAIN_JOURNAL]
** <li>  [SQLITE_OPEN_TEMP_DB]
** <li>  [SQLITE_OPEN_TEMP_JOURNAL]
** <li>  [SQLITE_OPEN_TRANSIENT_DB]
** <li>  [SQLITE_OPEN_SUBJOURNAL]
** <li>  [SQLITE_OPEN_MASTER_JOURNAL]
** <li>  [SQLITE_OPEN_WAL]
** </ul>)^
**
** The file I/O implementation can use the object type flags to
** change the way it deals with files.  For example, an application
** that does not care about crash recovery or rollback might make
** the open of a journal file a no-op.  Writes to this journal would
** also be no-ops, and any attempt to read the journal would return
** SQLITE_IOERR.  Or the implementation might recognize that a database
** file will be doing page-aligned sector reads and writes in a random
** order and set up its I/O subsystem accordingly.
**
** SQLite might also add one of the following flags to the xOpen method:
**
** <ul>
** <li> [SQLITE_OPEN_DELETEONCLOSE]
** <li> [SQLITE_OPEN_EXCLUSIVE]
** </ul>
**
** The [SQLITE_OPEN_DELETEONCLOSE] flag means the file should be
** deleted when it is closed.  ^The [SQLITE_OPEN_DELETEONCLOSE]
** will be set for TEMP databases and their journals, transient
** databases, and subjournals.
**
** ^The [SQLITE_OPEN_EXCLUSIVE] flag is always used in conjunction
** with the [SQLITE_OPEN_CREATE] flag, which are both directly
** analogous to the O_EXCL and O_CREAT flags of the POSIX open()
** API.  The SQLITE_OPEN_EXCLUSIVE flag, when paired with the 
** SQLITE_OPEN_CREATE, is used to indicate that file should always
** be created, and that it is an error if it already exists.
** It is <i>not</i> used to indicate the file should be opened 
** for exclusive access.
**
** ^At least szOsFile bytes of memory are allocated by SQLite
** to hold the  [sqlite3_file] structure passed as the third
** argument to xOpen.  The xOpen method does not have to
** allocate the structure; it should just fill it in.  Note that
** the xOpen method must set the sqlite3_file.pMethods to either
** a valid [sqlite3_io_methods] object or to NULL.  xOpen must do
** this even if the open fails.  SQLite expects that the sqlite3_file.pMethods
** element will be valid after xOpen returns regardless of the success
** or failure of the xOpen call.
**
** [[sqlite3_vfs.xAccess]]
** ^The flags argument to xAccess() may be [SQLITE_ACCESS_EXISTS]
** to test for the existence of a file, or [SQLITE_ACCESS_READWRITE] to
** test whether a file is readable and writable, or [SQLITE_ACCESS_READ]
** to test whether a file is at least readable.   The file can be a
** directory.
**
** ^SQLite will always allocate at least mxPathname+1 bytes for the
** output buffer xFullPathname.  The exact size of the output buffer
** is also passed as a parameter to both  methods. If the output buffer
** is not large enough, [SQLITE_CANTOPEN] should be returned. Since this is
** handled as a fatal error by SQLite, vfs implementations should endeavor
** to prevent this by setting mxPathname to a sufficiently large value.
**
** The xRandomness(), xSleep(), xCurrentTime(), and xCurrentTimeInt64()
** interfaces are not strictly a part of the filesystem, but they are
** included in the VFS structure for completeness.
** The xRandomness() function attempts to return nBytes bytes
** of good-quality randomness into zOut.  The return value is
** the actual number of bytes of randomness obtained.
** The xSleep() method causes the calling thread to sleep for at
** least the number of microseconds given.  ^The xCurrentTime()
** method returns a Julian Day Number for the current date and time as
** a floating point value.
** ^The xCurrentTimeInt64() method returns, as an integer, the Julian
** Day Number multiplied by 86400000 (the number of milliseconds in 
** a 24-hour day).  
** ^SQLite will use the xCurrentTimeInt64() method to get the current
** date and time if that method is available (if iVersion is 2 or 
** greater and the function pointer is not NULL) and will fall back
** to xCurrentTime() if xCurrentTimeInt64() is unavailable.
**
** ^The xSetSystemCall(), xGetSystemCall(), and xNestSystemCall() interfaces
** are not used by the SQLite core.  These optional interfaces are provided
** by some VFSes to facilitate testing of the VFS code. By overriding 
** system calls with functions under its control, a test program can
** simulate faults and error conditions that would otherwise be difficult
** or impossible to induce.  The set of system calls that can be overridden
** varies from one VFS to another, and from one version of the same VFS to the
** next.  Applications that use these interfaces must be prepared for any
** or all of these interfaces to be NULL or for their behavior to change
** from one release to the next.  Applications must not attempt to access
** any of these methods if the iVersion of the VFS is less than 3.
*/
typedef struct sqlite3_vfs sqlite3_vfs;
typedef void (*sqlite3_syscall_ptr)(void);
struct sqlite3_vfs {
  int iVersion;            /* Structure version number (currently 3) */
  int szOsFile;            /* Size of subclassed sqlite3_file */
  int mxPathname;          /* Maximum file pathname length */
  sqlite3_vfs *pNext;      /* Next registered VFS */
  const char *zName;       /* Name of this virtual file system */
  void *pAppData;          /* Pointer to application-specific data */
  int (*xOpen)(sqlite3_vfs*, const char *zName, sqlite3_file*,
               int flags, int *pOutFlags);
  int (*xDelete)(sqlite3_vfs*, const char *zName, int syncDir);
  int (*xAccess)(sqlite3_vfs*, const char *zName, int flags, int *pResOut);
  int (*xFullPathname)(sqlite3_vfs*, const char *zName, int nOut, char *zOut);
  void *(*xDlOpen)(sqlite3_vfs*, const char *zFilename);
  void (*xDlError)(sqlite3_vfs*, int nByte, char *zErrMsg);
  void (*(*xDlSym)(sqlite3_vfs*,void*, const char *zSymbol))(void);
  void (*xDlClose)(sqlite3_vfs*, void*);
  int (*xRandomness)(sqlite3_vfs*, int nByte, char *zOut);
  int (*xSleep)(sqlite3_vfs*, int microseconds);
  int (*xCurrentTime)(sqlite3_vfs*, double*);
  int (*xGetLastError)(sqlite3_vfs*, int, char *);
  /*
  ** The methods above are in version 1 of the sqlite_vfs object
  ** definition.  Those that follow are added in version 2 or later
  */
  int (*xCurrentTimeInt64)(sqlite3_vfs*, sqlite3_int64*);
  /*
  ** The methods above are in versions 1 and 2 of the sqlite_vfs object.
  ** Those below are for version 3 and greater.
  */
  int (*xSetSystemCall)(sqlite3_vfs*, const char *zName, sqlite3_syscall_ptr);
  sqlite3_syscall_ptr (*xGetSystemCall)(sqlite3_vfs*, const char *zName);
  const char *(*xNextSystemCall)(sqlite3_vfs*, const char *zName);
  /*
  ** The methods above are in versions 1 through 3 of the sqlite_vfs object.
  ** New fields may be appended in future versions.  The iVersion
  ** value will increment whenever this happens. 
  */
};

/*
** CAPI3REF: Flags for the xAccess VFS method
**
** These integer constants can be used as the third parameter to
** the xAccess method of an [sqlite3_vfs] object.  They determine
** what kind of permissions the xAccess method is looking for.
** With SQLITE_ACCESS_EXISTS, the xAccess method
** simply checks whether the file exists.
** With SQLITE_ACCESS_READWRITE, the xAccess method
** checks whether the named directory is both readable and writable
** (in other words, if files can be added, removed, and renamed within
** the directory).
** The SQLITE_ACCESS_READWRITE constant is currently used only by the
** [temp_store_directory pragma], though this could change in a future
** release of SQLite.
** With SQLITE_ACCESS_READ, the xAccess method
** checks whether the file is readable.  The SQLITE_ACCESS_READ constant is
** currently unused, though it might be used in a future release of
** SQLite.
*/
#define SQLITE_ACCESS_EXISTS    0
#define SQLITE_ACCESS_READWRITE 1   /* Used by PRAGMA temp_store_directory */
#define SQLITE_ACCESS_READ      2   /* Unused */

/*
** CAPI3REF: Flags for the xShmLock VFS method
**
** These integer constants define the various locking operations
** allowed by the xShmLock method of [sqlite3_io_methods].  The
** following are the only legal combinations of flags to the
** xShmLock method:
**
** <ul>
** <li>  SQLITE_SHM_LOCK | SQLITE_SHM_SHARED
** <li>  SQLITE_SHM_LOCK | SQLITE_SHM_EXCLUSIVE
** <li>  SQLITE_SHM_UNLOCK | SQLITE_SHM_SHARED
** <li>  SQLITE_SHM_UNLOCK | SQLITE_SHM_EXCLUSIVE
** </ul>
**
** When unlocking, the same SHARED or EXCLUSIVE flag must be supplied as
** was given on the corresponding lock.  
**
** The xShmLock method can transition between unlocked and SHARED or
** between unlocked and EXCLUSIVE.  It cannot transition between SHARED
** and EXCLUSIVE.
*/
#define SQLITE_SHM_UNLOCK       1
#define SQLITE_SHM_LOCK         2
#define SQLITE_SHM_SHARED       4
#define SQLITE_SHM_EXCLUSIVE    8

/*
** CAPI3REF: Maximum xShmLock index
**
** The xShmLock method on [sqlite3_io_methods] may use values
** between 0 and this upper bound as its "offset" argument.
** The SQLite core will never attempt to acquire or release a
** lock outside of this range
*/
#define SQLITE_SHM_NLOCK        8


/*
** CAPI3REF: Initialize The SQLite Library
**
** ^The sqlite3_initialize() routine initializes the
** SQLite library.  ^The sqlite3_shutdown() routine
** deallocates any resources that were allocated by sqlite3_initialize().
** These routines are designed to aid in process initialization and
** shutdown on embedded systems.  Workstation applications using
** SQLite normally do not need to invoke either of these routines.
**
** A call to sqlite3_initialize() is an "effective" call if it is
** the first time sqlite3_initialize() is invoked during the lifetime of
** the process, or if it is the first time sqlite3_initialize() is invoked
** following a call to sqlite3_shutdown().  ^(Only an effective call
** of sqlite3_initialize() does any initialization.  All other calls
** are harmless no-ops.)^
**
** A call to sqlite3_shutdown() is an "effective" call if it is the first
** call to sqlite3_shutdown() since the last sqlite3_initialize().  ^(Only
** an effective call to sqlite3_shutdown() does any deinitialization.
** All other valid calls to sqlite3_shutdown() are harmless no-ops.)^
**
** The sqlite3_initialize() interface is threadsafe, but sqlite3_shutdown()
** is not.  The sqlite3_shutdown() interface must only be called from a
** single thread.  All open [database connections] must be closed and all
** other SQLite resources must be deallocated prior to invoking
** sqlite3_shutdown().
**
** Among other things, ^sqlite3_initialize() will invoke
** sqlite3_os_init().  Similarly, ^sqlite3_shutdown()
** will invoke sqlite3_os_end().
**
** ^The sqlite3_initialize() routine returns [SQLITE_OK] on success.
** ^If for some reason, sqlite3_initialize() is unable to initialize
** the library (perhaps it is unable to allocate a needed resource such
** as a mutex) it returns an [error code] other than [SQLITE_OK].
**
** ^The sqlite3_initialize() routine is called internally by many other
** SQLite interfaces so that an application usually does not need to
** invoke sqlite3_initialize() directly.  For example, [sqlite3_open()]
** calls sqlite3_initialize() so the SQLite library will be automatically
** initialized when [sqlite3_open()] is called if it has not be initialized
** already.  ^However, if SQLite is compiled with the [SQLITE_OMIT_AUTOINIT]
** compile-time option, then the automatic calls to sqlite3_initialize()
** are omitted and the application must call sqlite3_initialize() directly
** prior to using any other SQLite interface.  For maximum portability,
** it is recommended that applications always invoke sqlite3_initialize()
** directly prior to using any other SQLite interface.  Future releases
** of SQLite may require this.  In other words, the behavior exhibited
** when SQLite is compiled with [SQLITE_OMIT_AUTOINIT] might become the
** default behavior in some future release of SQLite.
**
** The sqlite3_os_init() routine does operating-system specific
** initialization of the SQLite library.  The sqlite3_os_end()
** routine undoes the effect of sqlite3_os_init().  Typical tasks
** performed by these routines include allocation or deallocation
** of static resources, initialization of global variables,
** setting up a default [sqlite3_vfs] module, or setting up
** a default configuration using [sqlite3_config()].
**
** The application should never invoke either sqlite3_os_init()
** or sqlite3_os_end() directly.  The application should only invoke
** sqlite3_initialize() and sqlite3_shutdown().  The sqlite3_os_init()
** interface is called automatically by sqlite3_initialize() and
** sqlite3_os_end() is called by sqlite3_shutdown().  Appropriate
** implementations for sqlite3_os_init() and sqlite3_os_end()
** are built into SQLite when it is compiled for Unix, Windows, or OS/2.
** When [custom builds | built for other platforms]
** (using the [SQLITE_OS_OTHER=1] compile-time
** option) the application must supply a suitable implementation for
** sqlite3_os_init() and sqlite3_os_end().  An application-supplied
** implementation of sqlite3_os_init() or sqlite3_os_end()
** must return [SQLITE_OK] on success and some other [error code] upon
** failure.
*/
int sqlite3_initialize(void);
int sqlite3_shutdown(void);
int sqlite3_os_init(void);
int sqlite3_os_end(void);

/*
** CAPI3REF: Configuring The SQLite Library
**
** The sqlite3_config() interface is used to make global configuration
** changes to SQLite in order to tune SQLite to the specific needs of
** the application.  The default configuration is recommended for most
** applications and so this routine is usually not necessary.  It is
** provided to support rare applications with unusual needs.
**
** <b>The sqlite3_config() interface is not threadsafe. The application
** must ensure that no other SQLite interfaces are invoked by other
** threads while sqlite3_config() is running.</b>
**
** The sqlite3_config() interface
** may only be invoked prior to library initialization using
** [sqlite3_initialize()] or after shutdown by [sqlite3_shutdown()].
** ^If sqlite3_config() is called after [sqlite3_initialize()] and before
** [sqlite3_shutdown()] then it will return SQLITE_MISUSE.
** Note, however, that ^sqlite3_config() can be called as part of the
** implementation of an application-defined [sqlite3_os_init()].
**
** The first argument to sqlite3_config() is an integer
** [configuration option] that determines
** what property of SQLite is to be configured.  Subsequent arguments
** vary depending on the [configuration option]
** in the first argument.
**
** ^When a configuration option is set, sqlite3_config() returns [SQLITE_OK].
** ^If the option is unknown or SQLite is unable to set the option
** then this routine returns a non-zero [error code].
*/
int sqlite3_config(int, ...);

/*
** CAPI3REF: Configure database connections
** METHOD: sqlite3
**
** The sqlite3_db_config() interface is used to make configuration
** changes to a [database connection].  The interface is similar to
** [sqlite3_config()] except that the changes apply to a single
** [database connection] (specified in the first argument).
**
** The second argument to sqlite3_db_config(D,V,...)  is the
** [SQLITE_DBCONFIG_LOOKASIDE | configuration verb] - an integer code 
** that indicates what aspect of the [database connection] is being configured.
** Subsequent arguments vary depending on the configuration verb.
**
** ^Calls to sqlite3_db_config() return SQLITE_OK if and only if
** the call is considered successful.
*/
int sqlite3_db_config(sqlite3*, int op, ...);

/*
** CAPI3REF: Memory Allocation Routines
**
** An instance of this object defines the interface between SQLite
** and low-level memory allocation routines.
**
** This object is used in only one place in the SQLite interface.
** A pointer to an instance of this object is the argument to
** [sqlite3_config()] when the configuration option is
** [SQLITE_CONFIG_MALLOC] or [SQLITE_CONFIG_GETMALLOC].  
** By creating an instance of this object
** and passing it to [sqlite3_config]([SQLITE_CONFIG_MALLOC])
** during configuration, an application can specify an alternative
** memory allocation subsystem for SQLite to use for all of its
** dynamic memory needs.
**
** Note that SQLite comes with several [built-in memory allocators]
** that are perfectly adequate for the overwhelming majority of applications
** and that this object is only useful to a tiny minority of applications
** with specialized memory allocation requirements.  This object is
** also used during testing of SQLite in order to specify an alternative
** memory allocator that simulates memory out-of-memory conditions in
** order to verify that SQLite recovers gracefully from such
** conditions.
**
** The xMalloc, xRealloc, and xFree methods must work like the
** malloc(), realloc() and free() functions from the standard C library.
** ^SQLite guarantees that the second argument to
** xRealloc is always a value returned by a prior call to xRoundup.
**
** xSize should return the allocated size of a memory allocation
** previously obtained from xMalloc or xRealloc.  The allocated size
** is always at least as big as the requested size but may be larger.
**
** The xRoundup method returns what would be the allocated size of
** a memory allocation given a particular requested size.  Most memory
** allocators round up memory allocations at least to the next multiple
** of 8.  Some allocators round up to a larger multiple or to a power of 2.
** Every memory allocation request coming in through [sqlite3_malloc()]
** or [sqlite3_realloc()] first calls xRoundup.  If xRoundup returns 0, 
** that causes the corresponding memory allocation to fail.
**
** The xInit method initializes the memory allocator.  For example,
** it might allocate any require mutexes or initialize internal data
** structures.  The xShutdown method is invoked (indirectly) by
** [sqlite3_shutdown()] and should deallocate any resources acquired
** by xInit.  The pAppData pointer is used as the only parameter to
** xInit and xShutdown.
**
** SQLite holds the [SQLITE_MUTEX_STATIC_MASTER] mutex when it invokes
** the xInit method, so the xInit method need not be threadsafe.  The
** xShutdown method is only called from [sqlite3_shutdown()] so it does
** not need to be threadsafe either.  For all other methods, SQLite
** holds the [SQLITE_MUTEX_STATIC_MEM] mutex as long as the
** [SQLITE_CONFIG_MEMSTATUS] configuration option is turned on (which
** it is by default) and so the methods are automatically serialized.
** However, if [SQLITE_CONFIG_MEMSTATUS] is disabled, then the other
** methods must be threadsafe or else make their own arrangements for
** serialization.
**
** SQLite will never invoke xInit() more than once without an intervening
** call to xShutdown().
*/
typedef struct sqlite3_mem_methods sqlite3_mem_methods;
struct sqlite3_mem_methods {
  void *(*xMalloc)(int);         /* Memory allocation function */
  void (*xFree)(void*);          /* Free a prior allocation */
  void *(*xRealloc)(void*,int);  /* Resize an allocation */
  int (*xSize)(void*);           /* Return the size of an allocation */
  int (*xRoundup)(int);          /* Round up request size to allocation size */
  int (*xInit)(void*);           /* Initialize the memory allocator */
  void (*xShutdown)(void*);      /* Deinitialize the memory allocator */
  void *pAppData;                /* Argument to xInit() and xShutdown() */
};

/*
** CAPI3REF: Configuration Options
** KEYWORDS: {configuration option}
**
** These constants are the available integer configuration options that
** can be passed as the first argument to the [sqlite3_config()] interface.
**
** New configuration options may be added in future releases of SQLite.
** Existing configuration options might be discontinued.  Applications
** should check the return code from [sqlite3_config()] to make sure that
** the call worked.  The [sqlite3_config()] interface will return a
** non-zero [error code] if a discontinued or unsupported configuration option
** is invoked.
**
** <dl>
** [[SQLITE_CONFIG_SINGLETHREAD]] <dt>SQLITE_CONFIG_SINGLETHREAD</dt>
** <dd>There are no arguments to this option.  ^This option sets the
** [threading mode] to Single-thread.  In other words, it disables
** all mutexing and puts SQLite into a mode where it can only be used
** by a single thread.   ^If SQLite is compiled with
** the [SQLITE_THREADSAFE | SQLITE_THREADSAFE=0] compile-time option then
** it is not possible to change the [threading mode] from its default
** value of Single-thread and so [sqlite3_config()] will return 
** [SQLITE_ERROR] if called with the SQLITE_CONFIG_SINGLETHREAD
** configuration option.</dd>
**
** [[SQLITE_CONFIG_MULTITHREAD]] <dt>SQLITE_CONFIG_MULTITHREAD</dt>
** <dd>There are no arguments to this option.  ^This option sets the
** [threading mode] to Multi-thread.  In other words, it disables
** mutexing on [database connection] and [prepared statement] objects.
** The application is responsible for serializing access to
** [database connections] and [prepared statements].  But other mutexes
** are enabled so that SQLite will be safe to use in a multi-threaded
** environment as long as no two threads attempt to use the same
** [database connection] at the same time.  ^If SQLite is compiled with
** the [SQLITE_THREADSAFE | SQLITE_THREADSAFE=0] compile-time option then
** it is not possible to set the Multi-thread [threading mode] and
** [sqlite3_config()] will return [SQLITE_ERROR] if called with the
** SQLITE_CONFIG_MULTITHREAD configuration option.</dd>
**
** [[SQLITE_CONFIG_SERIALIZED]] <dt>SQLITE_CONFIG_SERIALIZED</dt>
** <dd>There are no arguments to this option.  ^This option sets the
** [threading mode] to Serialized. In other words, this option enables
** all mutexes including the recursive
** mutexes on [database connection] and [prepared statement] objects.
** In this mode (which is the default when SQLite is compiled with
** [SQLITE_THREADSAFE=1]) the SQLite library will itself serialize access
** to [database connections] and [prepared statements] so that the
** application is free to use the same [database connection] or the
** same [prepared statement] in different threads at the same time.
** ^If SQLite is compiled with
** the [SQLITE_THREADSAFE | SQLITE_THREADSAFE=0] compile-time option then
** it is not possible to set the Serialized [threading mode] and
** [sqlite3_config()] will return [SQLITE_ERROR] if called with the
** SQLITE_CONFIG_SERIALIZED configuration option.</dd>
**
** [[SQLITE_CONFIG_MALLOC]] <dt>SQLITE_CONFIG_MALLOC</dt>
** <dd> ^(The SQLITE_CONFIG_MALLOC option takes a single argument which is 
** a pointer to an instance of the [sqlite3_mem_methods] structure.
** The argument specifies
** alternative low-level memory allocation routines to be used in place of
** the memory allocation routines built into SQLite.)^ ^SQLite makes
** its own private copy of the content of the [sqlite3_mem_methods] structure
** before the [sqlite3_config()] call returns.</dd>
**
** [[SQLITE_CONFIG_GETMALLOC]] <dt>SQLITE_CONFIG_GETMALLOC</dt>
** <dd> ^(The SQLITE_CONFIG_GETMALLOC option takes a single argument which
** is a pointer to an instance of the [sqlite3_mem_methods] structure.
** The [sqlite3_mem_methods]
** structure is filled with the currently defined memory allocation routines.)^
** This option can be used to overload the default memory allocation
** routines with a wrapper that simulations memory allocation failure or
** tracks memory usage, for example. </dd>
**
** [[SQLITE_CONFIG_SMALL_MALLOC]] <dt>SQLITE_CONFIG_SMALL_MALLOC</dt>
** <dd> ^The SQLITE_CONFIG_SMALL_MALLOC option takes single argument of
** type int, interpreted as a boolean, which if true provides a hint to
** SQLite that it should avoid large memory allocations if possible.
** SQLite will run faster if it is free to make large memory allocations,
** but some application might prefer to run slower in exchange for
** guarantees about memory fragmentation that are possible if large
** allocations are avoided.  This hint is normally off.
** </dd>
**
** [[SQLITE_CONFIG_MEMSTATUS]] <dt>SQLITE_CONFIG_MEMSTATUS</dt>
** <dd> ^The SQLITE_CONFIG_MEMSTATUS option takes single argument of type int,
** interpreted as a boolean, which enables or disables the collection of
** memory allocation statistics. ^(When memory allocation statistics are
** disabled, the following SQLite interfaces become non-operational:
**   <ul>
**   <li> [sqlite3_memory_used()]
**   <li> [sqlite3_memory_highwater()]
**   <li> [sqlite3_soft_heap_limit64()]
**   <li> [sqlite3_status64()]
**   </ul>)^
** ^Memory allocation statistics are enabled by default unless SQLite is
** compiled with [SQLITE_DEFAULT_MEMSTATUS]=0 in which case memory
** allocation statistics are disabled by default.
** </dd>
**
** [[SQLITE_CONFIG_SCRATCH]] <dt>SQLITE_CONFIG_SCRATCH</dt>
** <dd> The SQLITE_CONFIG_SCRATCH option is no longer used.
** </dd>
**
** [[SQLITE_CONFIG_PAGECACHE]] <dt>SQLITE_CONFIG_PAGECACHE</dt>
** <dd> ^The SQLITE_CONFIG_PAGECACHE option specifies a memory pool
** that SQLite can use for the database page cache with the default page
** cache implementation.  
** This configuration option is a no-op if an application-define page
** cache implementation is loaded using the [SQLITE_CONFIG_PCACHE2].
** ^There are three arguments to SQLITE_CONFIG_PAGECACHE: A pointer to
** 8-byte aligned memory (pMem), the size of each page cache line (sz),
** and the number of cache lines (N).
** The sz argument should be the size of the largest database page
** (a power of two between 512 and 65536) plus some extra bytes for each
** page header.  ^The number of extra bytes needed by the page header
** can be determined using [SQLITE_CONFIG_PCACHE_HDRSZ].
** ^It is harmless, apart from the wasted memory,
** for the sz parameter to be larger than necessary.  The pMem
** argument must be either a NULL pointer or a pointer to an 8-byte
** aligned block of memory of at least sz*N bytes, otherwise
** subsequent behavior is undefined.
** ^When pMem is not NULL, SQLite will strive to use the memory provided
** to satisfy page cache needs, falling back to [sqlite3_malloc()] if
** a page cache line is larger than sz bytes or if all of the pMem buffer
** is exhausted.
** ^If pMem is NULL and N is non-zero, then each database connection
** does an initial bulk allocation for page cache memory
** from [sqlite3_malloc()] sufficient for N cache lines if N is positive or
** of -1024*N bytes if N is negative, . ^If additional
** page cache memory is needed beyond what is provided by the initial
** allocation, then SQLite goes to [sqlite3_malloc()] separately for each
** additional cache line. </dd>
**
** [[SQLITE_CONFIG_HEAP]] <dt>SQLITE_CONFIG_HEAP</dt>
** <dd> ^The SQLITE_CONFIG_HEAP option specifies a static memory buffer 
** that SQLite will use for all of its dynamic memory allocation needs
** beyond those provided for by [SQLITE_CONFIG_PAGECACHE].
** ^The SQLITE_CONFIG_HEAP option is only available if SQLite is compiled
** with either [SQLITE_ENABLE_MEMSYS3] or [SQLITE_ENABLE_MEMSYS5] and returns
** [SQLITE_ERROR] if invoked otherwise.
** ^There are three arguments to SQLITE_CONFIG_HEAP:
** An 8-byte aligned pointer to the memory,
** the number of bytes in the memory buffer, and the minimum allocation size.
** ^If the first pointer (the memory pointer) is NULL, then SQLite reverts
** to using its default memory allocator (the system malloc() implementation),
** undoing any prior invocation of [SQLITE_CONFIG_MALLOC].  ^If the
** memory pointer is not NULL then the alternative memory
** allocator is engaged to handle all of SQLites memory allocation needs.
** The first pointer (the memory pointer) must be aligned to an 8-byte
** boundary or subsequent behavior of SQLite will be undefined.
** The minimum allocation size is capped at 2**12. Reasonable values
** for the minimum allocation size are 2**5 through 2**8.</dd>
**
** [[SQLITE_CONFIG_MUTEX]] <dt>SQLITE_CONFIG_MUTEX</dt>
** <dd> ^(The SQLITE_CONFIG_MUTEX option takes a single argument which is a
** pointer to an instance of the [sqlite3_mutex_methods] structure.
** The argument specifies alternative low-level mutex routines to be used
** in place the mutex routines built into SQLite.)^  ^SQLite makes a copy of
** the content of the [sqlite3_mutex_methods] structure before the call to
** [sqlite3_config()] returns. ^If SQLite is compiled with
** the [SQLITE_THREADSAFE | SQLITE_THREADSAFE=0] compile-time option then
** the entire mutexing subsystem is omitted from the build and hence calls to
** [sqlite3_config()] with the SQLITE_CONFIG_MUTEX configuration option will
** return [SQLITE_ERROR].</dd>
**
** [[SQLITE_CONFIG_GETMUTEX]] <dt>SQLITE_CONFIG_GETMUTEX</dt>
** <dd> ^(The SQLITE_CONFIG_GETMUTEX option takes a single argument which
** is a pointer to an instance of the [sqlite3_mutex_methods] structure.  The
** [sqlite3_mutex_methods]
** structure is filled with the currently defined mutex routines.)^
** This option can be used to overload the default mutex allocation
** routines with a wrapper used to track mutex usage for performance
** profiling or testing, for example.   ^If SQLite is compiled with
** the [SQLITE_THREADSAFE | SQLITE_THREADSAFE=0] compile-time option then
** the entire mutexing subsystem is omitted from the build and hence calls to
** [sqlite3_config()] with the SQLITE_CONFIG_GETMUTEX configuration option will
** return [SQLITE_ERROR].</dd>
**
** [[SQLITE_CONFIG_LOOKASIDE]] <dt>SQLITE_CONFIG_LOOKASIDE</dt>
** <dd> ^(The SQLITE_CONFIG_LOOKASIDE option takes two arguments that determine
** the default size of lookaside memory on each [database connection].
** The first argument is the
** size of each lookaside buffer slot and the second is the number of
** slots allocated to each database connection.)^  ^(SQLITE_CONFIG_LOOKASIDE
** sets the <i>default</i> lookaside size. The [SQLITE_DBCONFIG_LOOKASIDE]
** option to [sqlite3_db_config()] can be used to change the lookaside
** configuration on individual connections.)^ </dd>
**
** [[SQLITE_CONFIG_PCACHE2]] <dt>SQLITE_CONFIG_PCACHE2</dt>
** <dd> ^(The SQLITE_CONFIG_PCACHE2 option takes a single argument which is 
** a pointer to an [sqlite3_pcache_methods2] object.  This object specifies
** the interface to a custom page cache implementation.)^
** ^SQLite makes a copy of the [sqlite3_pcache_methods2] object.</dd>
**
** [[SQLITE_CONFIG_GETPCACHE2]] <dt>SQLITE_CONFIG_GETPCACHE2</dt>
** <dd> ^(The SQLITE_CONFIG_GETPCACHE2 option takes a single argument which
** is a pointer to an [sqlite3_pcache_methods2] object.  SQLite copies of
** the current page cache implementation into that object.)^ </dd>
**
** [[SQLITE_CONFIG_LOG]] <dt>SQLITE_CONFIG_LOG</dt>
** <dd> The SQLITE_CONFIG_LOG option is used to configure the SQLite
** global [error log].
** (^The SQLITE_CONFIG_LOG option takes two arguments: a pointer to a
** function with a call signature of void(*)(void*,int,const char*), 
** and a pointer to void. ^If the function pointer is not NULL, it is
** invoked by [sqlite3_log()] to process each logging event.  ^If the
** function pointer is NULL, the [sqlite3_log()] interface becomes a no-op.
** ^The void pointer that is the second argument to SQLITE_CONFIG_LOG is
** passed through as the first parameter to the application-defined logger
** function whenever that function is invoked.  ^The second parameter to
** the logger function is a copy of the first parameter to the corresponding
** [sqlite3_log()] call and is intended to be a [result code] or an
** [extended result code].  ^The third parameter passed to the logger is
** log message after formatting via [sqlite3_snprintf()].
** The SQLite logging interface is not reentrant; the logger function
** supplied by the application must not invoke any SQLite interface.
** In a multi-threaded application, the application-defined logger
** function must be threadsafe. </dd>
**
** [[SQLITE_CONFIG_URI]] <dt>SQLITE_CONFIG_URI
** <dd>^(The SQLITE_CONFIG_URI option takes a single argument of type int.
** If non-zero, then URI handling is globally enabled. If the parameter is zero,
** then URI handling is globally disabled.)^ ^If URI handling is globally
** enabled, all filenames passed to [sqlite3_open()], [sqlite3_open_v2()],
** [sqlite3_open16()] or
** specified as part of [ATTACH] commands are interpreted as URIs, regardless
** of whether or not the [SQLITE_OPEN_URI] flag is set when the database
** connection is opened. ^If it is globally disabled, filenames are
** only interpreted as URIs if the SQLITE_OPEN_URI flag is set when the
** database connection is opened. ^(By default, URI handling is globally
** disabled. The default value may be changed by compiling with the
** [SQLITE_USE_URI] symbol defined.)^
**
** [[SQLITE_CONFIG_COVERING_INDEX_SCAN]] <dt>SQLITE_CONFIG_COVERING_INDEX_SCAN
** <dd>^The SQLITE_CONFIG_COVERING_INDEX_SCAN option takes a single integer
** argument which is interpreted as a boolean in order to enable or disable
** the use of covering indices for full table scans in the query optimizer.
** ^The default setting is determined
** by the [SQLITE_ALLOW_COVERING_INDEX_SCAN] compile-time option, or is "on"
** if that compile-time option is omitted.
** The ability to disable the use of covering indices for full table scans
** is because some incorrectly coded legacy applications might malfunction
** when the optimization is enabled.  Providing the ability to
** disable the optimization allows the older, buggy application code to work
** without change even with newer versions of SQLite.
**
** [[SQLITE_CONFIG_PCACHE]] [[SQLITE_CONFIG_GETPCACHE]]
** <dt>SQLITE_CONFIG_PCACHE and SQLITE_CONFIG_GETPCACHE
** <dd> These options are obsolete and should not be used by new code.
** They are retained for backwards compatibility but are now no-ops.
** </dd>
**
** [[SQLITE_CONFIG_SQLLOG]]
** <dt>SQLITE_CONFIG_SQLLOG
** <dd>This option is only available if sqlite is compiled with the
** [SQLITE_ENABLE_SQLLOG] pre-processor macro defined. The first argument should
** be a pointer to a function of type void(*)(void*,sqlite3*,const char*, int).
** The second should be of type (void*). The callback is invoked by the library
** in three separate circumstances, identified by the value passed as the
** fourth parameter. If the fourth parameter is 0, then the database connection
** passed as the second argument has just been opened. The third argument
** points to a buffer containing the name of the main database file. If the
** fourth parameter is 1, then the SQL statement that the third parameter
** points to has just been executed. Or, if the fourth parameter is 2, then
** the connection being passed as the second parameter is being closed. The
** third parameter is passed NULL In this case.  An example of using this
** configuration option can be seen in the "test_sqllog.c" source file in
** the canonical SQLite source tree.</dd>
**
** [[SQLITE_CONFIG_MMAP_SIZE]]
** <dt>SQLITE_CONFIG_MMAP_SIZE
** <dd>^SQLITE_CONFIG_MMAP_SIZE takes two 64-bit integer (sqlite3_int64) values
** that are the default mmap size limit (the default setting for
** [PRAGMA mmap_size]) and the maximum allowed mmap size limit.
** ^The default setting can be overridden by each database connection using
** either the [PRAGMA mmap_size] command, or by using the
** [SQLITE_FCNTL_MMAP_SIZE] file control.  ^(The maximum allowed mmap size
** will be silently truncated if necessary so that it does not exceed the
** compile-time maximum mmap size set by the
** [SQLITE_MAX_MMAP_SIZE] compile-time option.)^
** ^If either argument to this option is negative, then that argument is
** changed to its compile-time default.
**
** [[SQLITE_CONFIG_WIN32_HEAPSIZE]]
** <dt>SQLITE_CONFIG_WIN32_HEAPSIZE
** <dd>^The SQLITE_CONFIG_WIN32_HEAPSIZE option is only available if SQLite is
** compiled for Windows with the [SQLITE_WIN32_MALLOC] pre-processor macro
** defined. ^SQLITE_CONFIG_WIN32_HEAPSIZE takes a 32-bit unsigned integer value
** that specifies the maximum size of the created heap.
**
** [[SQLITE_CONFIG_PCACHE_HDRSZ]]
** <dt>SQLITE_CONFIG_PCACHE_HDRSZ
** <dd>^The SQLITE_CONFIG_PCACHE_HDRSZ option takes a single parameter which
** is a pointer to an integer and writes into that integer the number of extra
** bytes per page required for each page in [SQLITE_CONFIG_PAGECACHE].
** The amount of extra space required can change depending on the compiler,
** target platform, and SQLite version.
**
** [[SQLITE_CONFIG_PMASZ]]
** <dt>SQLITE_CONFIG_PMASZ
** <dd>^The SQLITE_CONFIG_PMASZ option takes a single parameter which
** is an unsigned integer and sets the "Minimum PMA Size" for the multithreaded
** sorter to that integer.  The default minimum PMA Size is set by the
** [SQLITE_SORTER_PMASZ] compile-time option.  New threads are launched
** to help with sort operations when multithreaded sorting
** is enabled (using the [PRAGMA threads] command) and the amount of content
** to be sorted exceeds the page size times the minimum of the
** [PRAGMA cache_size] setting and this value.
**
** [[SQLITE_CONFIG_STMTJRNL_SPILL]]
** <dt>SQLITE_CONFIG_STMTJRNL_SPILL
** <dd>^The SQLITE_CONFIG_STMTJRNL_SPILL option takes a single parameter which
** becomes the [statement journal] spill-to-disk threshold.  
** [Statement journals] are held in memory until their size (in bytes)
** exceeds this threshold, at which point they are written to disk.
** Or if the threshold is -1, statement journals are always held
** exclusively in memory.
** Since many statement journals never become large, setting the spill
** threshold to a value such as 64KiB can greatly reduce the amount of
** I/O required to support statement rollback.
** The default value for this setting is controlled by the
** [SQLITE_STMTJRNL_SPILL] compile-time option.
** </dl>
*/
#define SQLITE_CONFIG_SINGLETHREAD  1  /* nil */
#define SQLITE_CONFIG_MULTITHREAD   2  /* nil */
#define SQLITE_CONFIG_SERIALIZED    3  /* nil */
#define SQLITE_CONFIG_MALLOC        4  /* sqlite3_mem_methods* */
#define SQLITE_CONFIG_GETMALLOC     5  /* sqlite3_mem_methods* */
#define SQLITE_CONFIG_SCRATCH       6  /* No longer used */
#define SQLITE_CONFIG_PAGECACHE     7  /* void*, int sz, int N */
#define SQLITE_CONFIG_HEAP          8  /* void*, int nByte, int min */
#define SQLITE_CONFIG_MEMSTATUS     9  /* boolean */
#define SQLITE_CONFIG_MUTEX        10  /* sqlite3_mutex_methods* */
#define SQLITE_CONFIG_GETMUTEX     11  /* sqlite3_mutex_methods* */
/* previously SQLITE_CONFIG_CHUNKALLOC 12 which is now unused. */ 
#define SQLITE_CONFIG_LOOKASIDE    13  /* int int */
#define SQLITE_CONFIG_PCACHE       14  /* no-op */
#define SQLITE_CONFIG_GETPCACHE    15  /* no-op */
#define SQLITE_CONFIG_LOG          16  /* xFunc, void* */
#define SQLITE_CONFIG_URI          17  /* int */
#define SQLITE_CONFIG_PCACHE2      18  /* sqlite3_pcache_methods2* */
#define SQLITE_CONFIG_GETPCACHE2   19  /* sqlite3_pcache_methods2* */
#define SQLITE_CONFIG_COVERING_INDEX_SCAN 20  /* int */
#define SQLITE_CONFIG_SQLLOG       21  /* xSqllog, void* */
#define SQLITE_CONFIG_MMAP_SIZE    22  /* sqlite3_int64, sqlite3_int64 */
#define SQLITE_CONFIG_WIN32_HEAPSIZE      23  /* int nByte */
#define SQLITE_CONFIG_PCACHE_HDRSZ        24  /* int *psz */
#define SQLITE_CONFIG_PMASZ               25  /* unsigned int szPma */
#define SQLITE_CONFIG_STMTJRNL_SPILL      26  /* int nByte */
#define SQLITE_CONFIG_SMALL_MALLOC        27  /* boolean */

/*
** CAPI3REF: Database Connection Configuration Options
**
** These constants are the available integer configuration options that
** can be passed as the second argument to the [sqlite3_db_config()] interface.
**
** New configuration options may be added in future releases of SQLite.
** Existing configuration options might be discontinued.  Applications
** should check the return code from [sqlite3_db_config()] to make sure that
** the call worked.  ^The [sqlite3_db_config()] interface will return a
** non-zero [error code] if a discontinued or unsupported configuration option
** is invoked.
**
** <dl>
** <dt>SQLITE_DBCONFIG_LOOKASIDE</dt>
** <dd> ^This option takes three additional arguments that determine the 
** [lookaside memory allocator] configuration for the [database connection].
** ^The first argument (the third parameter to [sqlite3_db_config()] is a
** pointer to a memory buffer to use for lookaside memory.
** ^The first argument after the SQLITE_DBCONFIG_LOOKASIDE verb
** may be NULL in which case SQLite will allocate the
** lookaside buffer itself using [sqlite3_malloc()]. ^The second argument is the
** size of each lookaside buffer slot.  ^The third argument is the number of
** slots.  The size of the buffer in the first argument must be greater than
** or equal to the product of the second and third arguments.  The buffer
** must be aligned to an 8-byte boundary.  ^If the second argument to
** SQLITE_DBCONFIG_LOOKASIDE is not a multiple of 8, it is internally
** rounded down to the next smaller multiple of 8.  ^(The lookaside memory
** configuration for a database connection can only be changed when that
** connection is not currently using lookaside memory, or in other words
** when the "current value" returned by
** [sqlite3_db_status](D,[SQLITE_CONFIG_LOOKASIDE],...) is zero.
** Any attempt to change the lookaside memory configuration when lookaside
** memory is in use leaves the configuration unchanged and returns 
** [SQLITE_BUSY].)^</dd>
**
** <dt>SQLITE_DBCONFIG_ENABLE_FKEY</dt>
** <dd> ^This option is used to enable or disable the enforcement of
** [foreign key constraints].  There should be two additional arguments.
** The first argument is an integer which is 0 to disable FK enforcement,
** positive to enable FK enforcement or negative to leave FK enforcement
** unchanged.  The second parameter is a pointer to an integer into which
** is written 0 or 1 to indicate whether FK enforcement is off or on
** following this call.  The second parameter may be a NULL pointer, in
** which case the FK enforcement setting is not reported back. </dd>
**
** <dt>SQLITE_DBCONFIG_ENABLE_TRIGGER</dt>
** <dd> ^This option is used to enable or disable [CREATE TRIGGER | triggers].
** There should be two additional arguments.
** The first argument is an integer which is 0 to disable triggers,
** positive to enable triggers or negative to leave the setting unchanged.
** The second parameter is a pointer to an integer into which
** is written 0 or 1 to indicate whether triggers are disabled or enabled
** following this call.  The second parameter may be a NULL pointer, in
** which case the trigger setting is not reported back. </dd>
**
** <dt>SQLITE_DBCONFIG_ENABLE_FTS3_TOKENIZER</dt>
** <dd> ^This option is used to enable or disable the two-argument
** version of the [fts3_tokenizer()] function which is part of the
** [FTS3] full-text search engine extension.
** There should be two additional arguments.
** The first argument is an integer which is 0 to disable fts3_tokenizer() or
** positive to enable fts3_tokenizer() or negative to leave the setting
** unchanged.
** The second parameter is a pointer to an integer into which
** is written 0 or 1 to indicate whether fts3_tokenizer is disabled or enabled
** following this call.  The second parameter may be a NULL pointer, in
** which case the new setting is not reported back. </dd>
**
** <dt>SQLITE_DBCONFIG_ENABLE_LOAD_EXTENSION</dt>
** <dd> ^This option is used to enable or disable the [sqlite3_load_extension()]
** interface independently of the [load_extension()] SQL function.
** The [sqlite3_enable_load_extension()] API enables or disables both the
** C-API [sqlite3_load_extension()] and the SQL function [load_extension()].
** There should be two additional arguments.
** When the first argument to this interface is 1, then only the C-API is
** enabled and the SQL function remains disabled.  If the first argument to
** this interface is 0, then both the C-API and the SQL function are disabled.
** If the first argument is -1, then no changes are made to state of either the
** C-API or the SQL function.
** The second parameter is a pointer to an integer into which
** is written 0 or 1 to indicate whether [sqlite3_load_extension()] interface
** is disabled or enabled following this call.  The second parameter may
** be a NULL pointer, in which case the new setting is not reported back.
** </dd>
**
** <dt>SQLITE_DBCONFIG_MAINDBNAME</dt>
** <dd> ^This option is used to change the name of the "main" database
** schema.  ^The sole argument is a pointer to a constant UTF8 string
** which will become the new schema name in place of "main".  ^SQLite
** does not make a copy of the new main schema name string, so the application
** must ensure that the argument passed into this DBCONFIG option is unchanged
** until after the database connection closes.
** </dd>
**
** <dt>SQLITE_DBCONFIG_NO_CKPT_ON_CLOSE</dt>
** <dd> Usually, when a database in wal mode is closed or detached from a 
** database handle, SQLite checks if this will mean that there are now no 
** connections at all to the database. If so, it performs a checkpoint 
** operation before closing the connection. This option may be used to
** override this behaviour. The first parameter passed to this operation
** is an integer - positive to disable checkpoints-on-close, or zero (the
** default) to enable them, and negative to leave the setting unchanged.
** The second parameter is a pointer to an integer
** into which is written 0 or 1 to indicate whether checkpoints-on-close
** have been disabled - 0 if they are not disabled, 1 if they are.
** </dd>
**
** <dt>SQLITE_DBCONFIG_ENABLE_QPSG</dt>
** <dd>^(The SQLITE_DBCONFIG_ENABLE_QPSG option activates or deactivates
** the [query planner stability guarantee] (QPSG).  When the QPSG is active,
** a single SQL query statement will always use the same algorithm regardless
** of values of [bound parameters].)^ The QPSG disables some query optimizations
** that look at the values of bound parameters, which can make some queries
** slower.  But the QPSG has the advantage of more predictable behavior.  With
** the QPSG active, SQLite will always use the same query plan in the field as
** was used during testing in the lab.
** The first argument to this setting is an integer which is 0 to disable 
** the QPSG, positive to enable QPSG, or negative to leave the setting
** unchanged. The second parameter is a pointer to an integer into which
** is written 0 or 1 to indicate whether the QPSG is disabled or enabled
** following this call.
** </dd>
**
** <dt>SQLITE_DBCONFIG_TRIGGER_EQP</dt>
** <dd> By default, the output of EXPLAIN QUERY PLAN commands does not 
** include output for any operations performed by trigger programs. This
** option is used to set or clear (the default) a flag that governs this
** behavior. The first parameter passed to this operation is an integer -
** positive to enable output for trigger programs, or zero to disable it,
** or negative to leave the setting unchanged.
** The second parameter is a pointer to an integer into which is written 
** 0 or 1 to indicate whether output-for-triggers has been disabled - 0 if 
** it is not disabled, 1 if it is.  
** </dd>
** </dl>
*/
#define SQLITE_DBCONFIG_MAINDBNAME            1000 /* const char* */
#define SQLITE_DBCONFIG_LOOKASIDE             1001 /* void* int int */
#define SQLITE_DBCONFIG_ENABLE_FKEY           1002 /* int int* */
#define SQLITE_DBCONFIG_ENABLE_TRIGGER        1003 /* int int* */
#define SQLITE_DBCONFIG_ENABLE_FTS3_TOKENIZER 1004 /* int int* */
#define SQLITE_DBCONFIG_ENABLE_LOAD_EXTENSION 1005 /* int int* */
#define SQLITE_DBCONFIG_NO_CKPT_ON_CLOSE      1006 /* int int* */
#define SQLITE_DBCONFIG_ENABLE_QPSG           1007 /* int int* */
#define SQLITE_DBCONFIG_TRIGGER_EQP           1008 /* int int* */
#define SQLITE_DBCONFIG_MAX                   1008 /* Largest DBCONFIG */

/*
** CAPI3REF: Enable Or Disable Extended Result Codes
** METHOD: sqlite3
**
** ^The sqlite3_extended_result_codes() routine enables or disables the
** [extended result codes] feature of SQLite. ^The extended result
** codes are disabled by default for historical compatibility.
*/
int sqlite3_extended_result_codes(sqlite3*, int onoff);

/*
** CAPI3REF: Last Insert Rowid
** METHOD: sqlite3
**
** ^Each entry in most SQLite tables (except for [WITHOUT ROWID] tables)
** has a unique 64-bit signed
** integer key called the [ROWID | "rowid"]. ^The rowid is always available
** as an undeclared column named ROWID, OID, or _ROWID_ as long as those
** names are not also used by explicitly declared columns. ^If
** the table has a column of type [INTEGER PRIMARY KEY] then that column
** is another alias for the rowid.
**
** ^The sqlite3_last_insert_rowid(D) interface usually returns the [rowid] of
** the most recent successful [INSERT] into a rowid table or [virtual table]
** on database connection D. ^Inserts into [WITHOUT ROWID] tables are not
** recorded. ^If no successful [INSERT]s into rowid tables have ever occurred 
** on the database connection D, then sqlite3_last_insert_rowid(D) returns 
** zero.
**
** As well as being set automatically as rows are inserted into database
** tables, the value returned by this function may be set explicitly by
** [sqlite3_set_last_insert_rowid()]
**
** Some virtual table implementations may INSERT rows into rowid tables as
** part of committing a transaction (e.g. to flush data accumulated in memory
** to disk). In this case subsequent calls to this function return the rowid
** associated with these internal INSERT operations, which leads to 
** unintuitive results. Virtual table implementations that do write to rowid
** tables in this way can avoid this problem by restoring the original 
** rowid value using [sqlite3_set_last_insert_rowid()] before returning 
** control to the user.
**
** ^(If an [INSERT] occurs within a trigger then this routine will 
** return the [rowid] of the inserted row as long as the trigger is 
** running. Once the trigger program ends, the value returned 
** by this routine reverts to what it was before the trigger was fired.)^
**
** ^An [INSERT] that fails due to a constraint violation is not a
** successful [INSERT] and does not change the value returned by this
** routine.  ^Thus INSERT OR FAIL, INSERT OR IGNORE, INSERT OR ROLLBACK,
** and INSERT OR ABORT make no changes to the return value of this
** routine when their insertion fails.  ^(When INSERT OR REPLACE
** encounters a constraint violation, it does not fail.  The
** INSERT continues to completion after deleting rows that caused
** the constraint problem so INSERT OR REPLACE will always change
** the return value of this interface.)^
**
** ^For the purposes of this routine, an [INSERT] is considered to
** be successful even if it is subsequently rolled back.
**
** This function is accessible to SQL statements via the
** [last_insert_rowid() SQL function].
**
** If a separate thread performs a new [INSERT] on the same
** database connection while the [sqlite3_last_insert_rowid()]
** function is running and thus changes the last insert [rowid],
** then the value returned by [sqlite3_last_insert_rowid()] is
** unpredictable and might not equal either the old or the new
** last insert [rowid].
*/
sqlite3_int64 sqlite3_last_insert_rowid(sqlite3*);

/*
** CAPI3REF: Set the Last Insert Rowid value.
** METHOD: sqlite3
**
** The sqlite3_set_last_insert_rowid(D, R) method allows the application to
** set the value returned by calling sqlite3_last_insert_rowid(D) to R 
** without inserting a row into the database.
*/
void sqlite3_set_last_insert_rowid(sqlite3*,sqlite3_int64);

/*
** CAPI3REF: Count The Number Of Rows Modified
** METHOD: sqlite3
**
** ^This function returns the number of rows modified, inserted or
** deleted by the most recently completed INSERT, UPDATE or DELETE
** statement on the database connection specified by the only parameter.
** ^Executing any other type of SQL statement does not modify the value
** returned by this function.
**
** ^Only changes made directly by the INSERT, UPDATE or DELETE statement are
** considered - auxiliary changes caused by [CREATE TRIGGER | triggers], 
** [foreign key actions] or [REPLACE] constraint resolution are not counted.
** 
** Changes to a view that are intercepted by 
** [INSTEAD OF trigger | INSTEAD OF triggers] are not counted. ^The value 
** returned by sqlite3_changes() immediately after an INSERT, UPDATE or 
** DELETE statement run on a view is always zero. Only changes made to real 
** tables are counted.
**
** Things are more complicated if the sqlite3_changes() function is
** executed while a trigger program is running. This may happen if the
** program uses the [changes() SQL function], or if some other callback
** function invokes sqlite3_changes() directly. Essentially:
** 
** <ul>
**   <li> ^(Before entering a trigger program the value returned by
**        sqlite3_changes() function is saved. After the trigger program 
**        has finished, the original value is restored.)^
** 
**   <li> ^(Within a trigger program each INSERT, UPDATE and DELETE 
**        statement sets the value returned by sqlite3_changes() 
**        upon completion as normal. Of course, this value will not include 
**        any changes performed by sub-triggers, as the sqlite3_changes() 
**        value will be saved and restored after each sub-trigger has run.)^
** </ul>
** 
** ^This means that if the changes() SQL function (or similar) is used
** by the first INSERT, UPDATE or DELETE statement within a trigger, it 
** returns the value as set when the calling statement began executing.
** ^If it is used by the second or subsequent such statement within a trigger 
** program, the value returned reflects the number of rows modified by the 
** previous INSERT, UPDATE or DELETE statement within the same trigger.
**
** See also the [sqlite3_total_changes()] interface, the
** [count_changes pragma], and the [changes() SQL function].
**
** If a separate thread makes changes on the same database connection
** while [sqlite3_changes()] is running then the value returned
** is unpredictable and not meaningful.
*/
int sqlite3_changes(sqlite3*);

/*
** CAPI3REF: Total Number Of Rows Modified
** METHOD: sqlite3
**
** ^This function returns the total number of rows inserted, modified or
** deleted by all [INSERT], [UPDATE] or [DELETE] statements completed
** since the database connection was opened, including those executed as
** part of trigger programs. ^Executing any other type of SQL statement
** does not affect the value returned by sqlite3_total_changes().
** 
** ^Changes made as part of [foreign key actions] are included in the
** count, but those made as part of REPLACE constraint resolution are
** not. ^Changes to a view that are intercepted by INSTEAD OF triggers 
** are not counted.
** 
** See also the [sqlite3_changes()] interface, the
** [count_changes pragma], and the [total_changes() SQL function].
**
** If a separate thread makes changes on the same database connection
** while [sqlite3_total_changes()] is running then the value
** returned is unpredictable and not meaningful.
*/
int sqlite3_total_changes(sqlite3*);

/*
** CAPI3REF: Interrupt A Long-Running Query
** METHOD: sqlite3
**
** ^This function causes any pending database operation to abort and
** return at its earliest opportunity. This routine is typically
** called in response to a user action such as pressing "Cancel"
** or Ctrl-C where the user wants a long query operation to halt
** immediately.
**
** ^It is safe to call this routine from a thread different from the
** thread that is currently running the database operation.  But it
** is not safe to call this routine with a [database connection] that
** is closed or might close before sqlite3_interrupt() returns.
**
** ^If an SQL operation is very nearly finished at the time when
** sqlite3_interrupt() is called, then it might not have an opportunity
** to be interrupted and might continue to completion.
**
** ^An SQL operation that is interrupted will return [SQLITE_INTERRUPT].
** ^If the interrupted SQL operation is an INSERT, UPDATE, or DELETE
** that is inside an explicit transaction, then the entire transaction
** will be rolled back automatically.
**
** ^The sqlite3_interrupt(D) call is in effect until all currently running
** SQL statements on [database connection] D complete.  ^Any new SQL statements
** that are started after the sqlite3_interrupt() call and before the 
** running statements reaches zero are interrupted as if they had been
** running prior to the sqlite3_interrupt() call.  ^New SQL statements
** that are started after the running statement count reaches zero are
** not effected by the sqlite3_interrupt().
** ^A call to sqlite3_interrupt(D) that occurs when there are no running
** SQL statements is a no-op and has no effect on SQL statements
** that are started after the sqlite3_interrupt() call returns.
*/
void sqlite3_interrupt(sqlite3*);

/*
** CAPI3REF: Determine If An SQL Statement Is Complete
**
** These routines are useful during command-line input to determine if the
** currently entered text seems to form a complete SQL statement or
** if additional input is needed before sending the text into
** SQLite for parsing.  ^These routines return 1 if the input string
** appears to be a complete SQL statement.  ^A statement is judged to be
** complete if it ends with a semicolon token and is not a prefix of a
** well-formed CREATE TRIGGER statement.  ^Semicolons that are embedded within
** string literals or quoted identifier names or comments are not
** independent tokens (they are part of the token in which they are
** embedded) and thus do not count as a statement terminator.  ^Whitespace
** and comments that follow the final semicolon are ignored.
**
** ^These routines return 0 if the statement is incomplete.  ^If a
** memory allocation fails, then SQLITE_NOMEM is returned.
**
** ^These routines do not parse the SQL statements thus
** will not detect syntactically incorrect SQL.
**
** ^(If SQLite has not been initialized using [sqlite3_initialize()] prior 
** to invoking sqlite3_complete16() then sqlite3_initialize() is invoked
** automatically by sqlite3_complete16().  If that initialization fails,
** then the return value from sqlite3_complete16() will be non-zero
** regardless of whether or not the input SQL is complete.)^
**
** The input to [sqlite3_complete()] must be a zero-terminated
** UTF-8 string.
**
** The input to [sqlite3_complete16()] must be a zero-terminated
** UTF-16 string in native byte order.
*/
int sqlite3_complete(const char *sql);
int sqlite3_complete16(const void *sql);

/*
** CAPI3REF: Register A Callback To Handle SQLITE_BUSY Errors
** KEYWORDS: {busy-handler callback} {busy handler}
** METHOD: sqlite3
**
** ^The sqlite3_busy_handler(D,X,P) routine sets a callback function X
** that might be invoked with argument P whenever
** an attempt is made to access a database table associated with
** [database connection] D when another thread
** or process has the table locked.
** The sqlite3_busy_handler() interface is used to implement
** [sqlite3_busy_timeout()] and [PRAGMA busy_timeout].
**
** ^If the busy callback is NULL, then [SQLITE_BUSY]
** is returned immediately upon encountering the lock.  ^If the busy callback
** is not NULL, then the callback might be invoked with two arguments.
**
** ^The first argument to the busy handler is a copy of the void* pointer which
** is the third argument to sqlite3_busy_handler().  ^The second argument to
** the busy handler callback is the number of times that the busy handler has
** been invoked previously for the same locking event.  ^If the
** busy callback returns 0, then no additional attempts are made to
** access the database and [SQLITE_BUSY] is returned
** to the application.
** ^If the callback returns non-zero, then another attempt
** is made to access the database and the cycle repeats.
**
** The presence of a busy handler does not guarantee that it will be invoked
** when there is lock contention. ^If SQLite determines that invoking the busy
** handler could result in a deadlock, it will go ahead and return [SQLITE_BUSY]
** to the application instead of invoking the 
** busy handler.
** Consider a scenario where one process is holding a read lock that
** it is trying to promote to a reserved lock and
** a second process is holding a reserved lock that it is trying
** to promote to an exclusive lock.  The first process cannot proceed
** because it is blocked by the second and the second process cannot
** proceed because it is blocked by the first.  If both processes
** invoke the busy handlers, neither will make any progress.  Therefore,
** SQLite returns [SQLITE_BUSY] for the first process, hoping that this
** will induce the first process to release its read lock and allow
** the second process to proceed.
**
** ^The default busy callback is NULL.
**
** ^(There can only be a single busy handler defined for each
** [database connection].  Setting a new busy handler clears any
** previously set handler.)^  ^Note that calling [sqlite3_busy_timeout()]
** or evaluating [PRAGMA busy_timeout=N] will change the
** busy handler and thus clear any previously set busy handler.
**
** The busy callback should not take any actions which modify the
** database connection that invoked the busy handler.  In other words,
** the busy handler is not reentrant.  Any such actions
** result in undefined behavior.
** 
** A busy handler must not close the database connection
** or [prepared statement] that invoked the busy handler.
*/
int sqlite3_busy_handler(sqlite3*,int(*)(void*,int),void*);

/*
** CAPI3REF: Set A Busy Timeout
** METHOD: sqlite3
**
** ^This routine sets a [sqlite3_busy_handler | busy handler] that sleeps
** for a specified amount of time when a table is locked.  ^The handler
** will sleep multiple times until at least "ms" milliseconds of sleeping
** have accumulated.  ^After at least "ms" milliseconds of sleeping,
** the handler returns 0 which causes [sqlite3_step()] to return
** [SQLITE_BUSY].
**
** ^Calling this routine with an argument less than or equal to zero
** turns off all busy handlers.
**
** ^(There can only be a single busy handler for a particular
** [database connection] at any given moment.  If another busy handler
** was defined  (using [sqlite3_busy_handler()]) prior to calling
** this routine, that other busy handler is cleared.)^
**
** See also:  [PRAGMA busy_timeout]
*/
int sqlite3_busy_timeout(sqlite3*, int ms);

/*
** CAPI3REF: Convenience Routines For Running Queries
** METHOD: sqlite3
**
** This is a legacy interface that is preserved for backwards compatibility.
** Use of this interface is not recommended.
**
** Definition: A <b>result table</b> is memory data structure created by the
** [sqlite3_get_table()] interface.  A result table records the
** complete query results from one or more queries.
**
** The table conceptually has a number of rows and columns.  But
** these numbers are not part of the result table itself.  These
** numbers are obtained separately.  Let N be the number of rows
** and M be the number of columns.
**
** A result table is an array of pointers to zero-terminated UTF-8 strings.
** There are (N+1)*M elements in the array.  The first M pointers point
** to zero-terminated strings that  contain the names of the columns.
** The remaining entries all point to query results.  NULL values result
** in NULL pointers.  All other values are in their UTF-8 zero-terminated
** string representation as returned by [sqlite3_column_text()].
**
** A result table might consist of one or more memory allocations.
** It is not safe to pass a result table directly to [sqlite3_free()].
** A result table should be deallocated using [sqlite3_free_table()].
**
** ^(As an example of the result table format, suppose a query result
** is as follows:
**
** <blockquote><pre>
**        Name        | Age
**        -----------------------
**        Alice       | 43
**        Bob         | 28
**        Cindy       | 21
** </pre></blockquote>
**
** There are two column (M==2) and three rows (N==3).  Thus the
** result table has 8 entries.  Suppose the result table is stored
** in an array names azResult.  Then azResult holds this content:
**
** <blockquote><pre>
**        azResult&#91;0] = "Name";
**        azResult&#91;1] = "Age";
**        azResult&#91;2] = "Alice";
**        azResult&#91;3] = "43";
**        azResult&#91;4] = "Bob";
**        azResult&#91;5] = "28";
**        azResult&#91;6] = "Cindy";
**        azResult&#91;7] = "21";
** </pre></blockquote>)^
**
** ^The sqlite3_get_table() function evaluates one or more
** semicolon-separated SQL statements in the zero-terminated UTF-8
** string of its 2nd parameter and returns a result table to the
** pointer given in its 3rd parameter.
**
** After the application has finished with the result from sqlite3_get_table(),
** it must pass the result table pointer to sqlite3_free_table() in order to
** release the memory that was malloced.  Because of the way the
** [sqlite3_malloc()] happens within sqlite3_get_table(), the calling
** function must not try to call [sqlite3_free()] directly.  Only
** [sqlite3_free_table()] is able to release the memory properly and safely.
**
** The sqlite3_get_table() interface is implemented as a wrapper around
** [sqlite3_exec()].  The sqlite3_get_table() routine does not have access
** to any internal data structures of SQLite.  It uses only the public
** interface defined here.  As a consequence, errors that occur in the
** wrapper layer outside of the internal [sqlite3_exec()] call are not
** reflected in subsequent calls to [sqlite3_errcode()] or
** [sqlite3_errmsg()].
*/
int sqlite3_get_table(
  sqlite3 *db,          /* An open database */
  const char *zSql,     /* SQL to be evaluated */
  char ***pazResult,    /* Results of the query */
  int *pnRow,           /* Number of result rows written here */
  int *pnColumn,        /* Number of result columns written here */
  char **pzErrmsg       /* Error msg written here */
);
void sqlite3_free_table(char **result);

/*
** CAPI3REF: Formatted String Printing Functions
**
** These routines are work-alikes of the "printf()" family of functions
** from the standard C library.
** These routines understand most of the common formatting options from
** the standard library printf() 
** plus some additional non-standard formats ([%q], [%Q], [%w], and [%z]).
** See the [built-in printf()] documentation for details.
**
** ^The sqlite3_mprintf() and sqlite3_vmprintf() routines write their
** results into memory obtained from [sqlite3_malloc64()].
** The strings returned by these two routines should be
** released by [sqlite3_free()].  ^Both routines return a
** NULL pointer if [sqlite3_malloc64()] is unable to allocate enough
** memory to hold the resulting string.
**
** ^(The sqlite3_snprintf() routine is similar to "snprintf()" from
** the standard C library.  The result is written into the
** buffer supplied as the second parameter whose size is given by
** the first parameter. Note that the order of the
** first two parameters is reversed from snprintf().)^  This is an
** historical accident that cannot be fixed without breaking
** backwards compatibility.  ^(Note also that sqlite3_snprintf()
** returns a pointer to its buffer instead of the number of
** characters actually written into the buffer.)^  We admit that
** the number of characters written would be a more useful return
** value but we cannot change the implementation of sqlite3_snprintf()
** now without breaking compatibility.
**
** ^As long as the buffer size is greater than zero, sqlite3_snprintf()
** guarantees that the buffer is always zero-terminated.  ^The first
** parameter "n" is the total size of the buffer, including space for
** the zero terminator.  So the longest string that can be completely
** written will be n-1 characters.
**
** ^The sqlite3_vsnprintf() routine is a varargs version of sqlite3_snprintf().
**
** See also:  [built-in printf()], [printf() SQL function]
*/
char *sqlite3_mprintf(const char*,...);
char *sqlite3_vmprintf(const char*, va_list);
char *sqlite3_snprintf(int,char*,const char*, ...);
char *sqlite3_vsnprintf(int,char*,const char*, va_list);

/*
** CAPI3REF: Memory Allocation Subsystem
**
** The SQLite core uses these three routines for all of its own
** internal memory allocation needs. "Core" in the previous sentence
** does not include operating-system specific VFS implementation.  The
** Windows VFS uses native malloc() and free() for some operations.
**
** ^The sqlite3_malloc() routine returns a pointer to a block
** of memory at least N bytes in length, where N is the parameter.
** ^If sqlite3_malloc() is unable to obtain sufficient free
** memory, it returns a NULL pointer.  ^If the parameter N to
** sqlite3_malloc() is zero or negative then sqlite3_malloc() returns
** a NULL pointer.
**
** ^The sqlite3_malloc64(N) routine works just like
** sqlite3_malloc(N) except that N is an unsigned 64-bit integer instead
** of a signed 32-bit integer.
**
** ^Calling sqlite3_free() with a pointer previously returned
** by sqlite3_malloc() or sqlite3_realloc() releases that memory so
** that it might be reused.  ^The sqlite3_free() routine is
** a no-op if is called with a NULL pointer.  Passing a NULL pointer
** to sqlite3_free() is harmless.  After being freed, memory
** should neither be read nor written.  Even reading previously freed
** memory might result in a segmentation fault or other severe error.
** Memory corruption, a segmentation fault, or other severe error
** might result if sqlite3_free() is called with a non-NULL pointer that
** was not obtained from sqlite3_malloc() or sqlite3_realloc().
**
** ^The sqlite3_realloc(X,N) interface attempts to resize a
** prior memory allocation X to be at least N bytes.
** ^If the X parameter to sqlite3_realloc(X,N)
** is a NULL pointer then its behavior is identical to calling
** sqlite3_malloc(N).
** ^If the N parameter to sqlite3_realloc(X,N) is zero or
** negative then the behavior is exactly the same as calling
** sqlite3_free(X).
** ^sqlite3_realloc(X,N) returns a pointer to a memory allocation
** of at least N bytes in size or NULL if insufficient memory is available.
** ^If M is the size of the prior allocation, then min(N,M) bytes
** of the prior allocation are copied into the beginning of buffer returned
** by sqlite3_realloc(X,N) and the prior allocation is freed.
** ^If sqlite3_realloc(X,N) returns NULL and N is positive, then the
** prior allocation is not freed.
**
** ^The sqlite3_realloc64(X,N) interfaces works the same as
** sqlite3_realloc(X,N) except that N is a 64-bit unsigned integer instead
** of a 32-bit signed integer.
**
** ^If X is a memory allocation previously obtained from sqlite3_malloc(),
** sqlite3_malloc64(), sqlite3_realloc(), or sqlite3_realloc64(), then
** sqlite3_msize(X) returns the size of that memory allocation in bytes.
** ^The value returned by sqlite3_msize(X) might be larger than the number
** of bytes requested when X was allocated.  ^If X is a NULL pointer then
** sqlite3_msize(X) returns zero.  If X points to something that is not
** the beginning of memory allocation, or if it points to a formerly
** valid memory allocation that has now been freed, then the behavior
** of sqlite3_msize(X) is undefined and possibly harmful.
**
** ^The memory returned by sqlite3_malloc(), sqlite3_realloc(),
** sqlite3_malloc64(), and sqlite3_realloc64()
** is always aligned to at least an 8 byte boundary, or to a
** 4 byte boundary if the [SQLITE_4_BYTE_ALIGNED_MALLOC] compile-time
** option is used.
**
** In SQLite version 3.5.0 and 3.5.1, it was possible to define
** the SQLITE_OMIT_MEMORY_ALLOCATION which would cause the built-in
** implementation of these routines to be omitted.  That capability
** is no longer provided.  Only built-in memory allocators can be used.
**
** Prior to SQLite version 3.7.10, the Windows OS interface layer called
** the system malloc() and free() directly when converting
** filenames between the UTF-8 encoding used by SQLite
** and whatever filename encoding is used by the particular Windows
** installation.  Memory allocation errors were detected, but
** they were reported back as [SQLITE_CANTOPEN] or
** [SQLITE_IOERR] rather than [SQLITE_NOMEM].
**
** The pointer arguments to [sqlite3_free()] and [sqlite3_realloc()]
** must be either NULL or else pointers obtained from a prior
** invocation of [sqlite3_malloc()] or [sqlite3_realloc()] that have
** not yet been released.
**
** The application must not read or write any part of
** a block of memory after it has been released using
** [sqlite3_free()] or [sqlite3_realloc()].
*/
void *sqlite3_malloc(int);
void *sqlite3_malloc64(sqlite3_uint64);
void *sqlite3_realloc(void*, int);
void *sqlite3_realloc64(void*, sqlite3_uint64);
void sqlite3_free(void*);
sqlite3_uint64 sqlite3_msize(void*);

/*
** CAPI3REF: Memory Allocator Statistics
**
** SQLite provides these two interfaces for reporting on the status
** of the [sqlite3_malloc()], [sqlite3_free()], and [sqlite3_realloc()]
** routines, which form the built-in memory allocation subsystem.
**
** ^The [sqlite3_memory_used()] routine returns the number of bytes
** of memory currently outstanding (malloced but not freed).
** ^The [sqlite3_memory_highwater()] routine returns the maximum
** value of [sqlite3_memory_used()] since the high-water mark
** was last reset.  ^The values returned by [sqlite3_memory_used()] and
** [sqlite3_memory_highwater()] include any overhead
** added by SQLite in its implementation of [sqlite3_malloc()],
** but not overhead added by the any underlying system library
** routines that [sqlite3_malloc()] may call.
**
** ^The memory high-water mark is reset to the current value of
** [sqlite3_memory_used()] if and only if the parameter to
** [sqlite3_memory_highwater()] is true.  ^The value returned
** by [sqlite3_memory_highwater(1)] is the high-water mark
** prior to the reset.
*/
sqlite3_int64 sqlite3_memory_used(void);
sqlite3_int64 sqlite3_memory_highwater(int resetFlag);

/*
** CAPI3REF: Pseudo-Random Number Generator
**
** SQLite contains a high-quality pseudo-random number generator (PRNG) used to
** select random [ROWID | ROWIDs] when inserting new records into a table that
** already uses the largest possible [ROWID].  The PRNG is also used for
** the build-in random() and randomblob() SQL functions.  This interface allows
** applications to access the same PRNG for other purposes.
**
** ^A call to this routine stores N bytes of randomness into buffer P.
** ^The P parameter can be a NULL pointer.
**
** ^If this routine has not been previously called or if the previous
** call had N less than one or a NULL pointer for P, then the PRNG is
** seeded using randomness obtained from the xRandomness method of
** the default [sqlite3_vfs] object.
** ^If the previous call to this routine had an N of 1 or more and a
** non-NULL P then the pseudo-randomness is generated
** internally and without recourse to the [sqlite3_vfs] xRandomness
** method.
*/
void sqlite3_randomness(int N, void *P);

/*
** CAPI3REF: Compile-Time Authorization Callbacks
** METHOD: sqlite3
** KEYWORDS: {authorizer callback}
**
** ^This routine registers an authorizer callback with a particular
** [database connection], supplied in the first argument.
** ^The authorizer callback is invoked as SQL statements are being compiled
** by [sqlite3_prepare()] or its variants [sqlite3_prepare_v2()],
** [sqlite3_prepare_v3()], [sqlite3_prepare16()], [sqlite3_prepare16_v2()],
** and [sqlite3_prepare16_v3()].  ^At various
** points during the compilation process, as logic is being created
** to perform various actions, the authorizer callback is invoked to
** see if those actions are allowed.  ^The authorizer callback should
** return [SQLITE_OK] to allow the action, [SQLITE_IGNORE] to disallow the
** specific action but allow the SQL statement to continue to be
** compiled, or [SQLITE_DENY] to cause the entire SQL statement to be
** rejected with an error.  ^If the authorizer callback returns
** any value other than [SQLITE_IGNORE], [SQLITE_OK], or [SQLITE_DENY]
** then the [sqlite3_prepare_v2()] or equivalent call that triggered
** the authorizer will fail with an error message.
**
** When the callback returns [SQLITE_OK], that means the operation
** requested is ok.  ^When the callback returns [SQLITE_DENY], the
** [sqlite3_prepare_v2()] or equivalent call that triggered the
** authorizer will fail with an error message explaining that
** access is denied. 
**
** ^The first parameter to the authorizer callback is a copy of the third
** parameter to the sqlite3_set_authorizer() interface. ^The second parameter
** to the callback is an integer [SQLITE_COPY | action code] that specifies
** the particular action to be authorized. ^The third through sixth parameters
** to the callback are either NULL pointers or zero-terminated strings
** that contain additional details about the action to be authorized.
** Applications must always be prepared to encounter a NULL pointer in any
** of the third through the sixth parameters of the authorization callback.
**
** ^If the action code is [SQLITE_READ]
** and the callback returns [SQLITE_IGNORE] then the
** [prepared statement] statement is constructed to substitute
** a NULL value in place of the table column that would have
** been read if [SQLITE_OK] had been returned.  The [SQLITE_IGNORE]
** return can be used to deny an untrusted user access to individual
** columns of a table.
** ^When a table is referenced by a [SELECT] but no column values are
** extracted from that table (for example in a query like
** "SELECT count(*) FROM tab") then the [SQLITE_READ] authorizer callback
** is invoked once for that table with a column name that is an empty string.
** ^If the action code is [SQLITE_DELETE] and the callback returns
** [SQLITE_IGNORE] then the [DELETE] operation proceeds but the
** [truncate optimization] is disabled and all rows are deleted individually.
**
** An authorizer is used when [sqlite3_prepare | preparing]
** SQL statements from an untrusted source, to ensure that the SQL statements
** do not try to access data they are not allowed to see, or that they do not
** try to execute malicious statements that damage the database.  For
** example, an application may allow a user to enter arbitrary
** SQL queries for evaluation by a database.  But the application does
** not want the user to be able to make arbitrary changes to the
** database.  An authorizer could then be put in place while the
** user-entered SQL is being [sqlite3_prepare | prepared] that
** disallows everything except [SELECT] statements.
**
** Applications that need to process SQL from untrusted sources
** might also consider lowering resource limits using [sqlite3_limit()]
** and limiting database size using the [max_page_count] [PRAGMA]
** in addition to using an authorizer.
**
** ^(Only a single authorizer can be in place on a database connection
** at a time.  Each call to sqlite3_set_authorizer overrides the
** previous call.)^  ^Disable the authorizer by installing a NULL callback.
** The authorizer is disabled by default.
**
** The authorizer callback must not do anything that will modify
** the database connection that invoked the authorizer callback.
** Note that [sqlite3_prepare_v2()] and [sqlite3_step()] both modify their
** database connections for the meaning of "modify" in this paragraph.
**
** ^When [sqlite3_prepare_v2()] is used to prepare a statement, the
** statement might be re-prepared during [sqlite3_step()] due to a 
** schema change.  Hence, the application should ensure that the
** correct authorizer callback remains in place during the [sqlite3_step()].
**
** ^Note that the authorizer callback is invoked only during
** [sqlite3_prepare()] or its variants.  Authorization is not
** performed during statement evaluation in [sqlite3_step()], unless
** as stated in the previous paragraph, sqlite3_step() invokes
** sqlite3_prepare_v2() to reprepare a statement after a schema change.
*/
int sqlite3_set_authorizer(
  sqlite3*,
  int (*xAuth)(void*,int,const char*,const char*,const char*,const char*),
  void *pUserData
);

/*
** CAPI3REF: Authorizer Return Codes
**
** The [sqlite3_set_authorizer | authorizer callback function] must
** return either [SQLITE_OK] or one of these two constants in order
** to signal SQLite whether or not the action is permitted.  See the
** [sqlite3_set_authorizer | authorizer documentation] for additional
** information.
**
** Note that SQLITE_IGNORE is also used as a [conflict resolution mode]
** returned from the [sqlite3_vtab_on_conflict()] interface.
*/
#define SQLITE_DENY   1   /* Abort the SQL statement with an error */
#define SQLITE_IGNORE 2   /* Don't allow access, but don't generate an error */

/*
** CAPI3REF: Authorizer Action Codes
**
** The [sqlite3_set_authorizer()] interface registers a callback function
** that is invoked to authorize certain SQL statement actions.  The
** second parameter to the callback is an integer code that specifies
** what action is being authorized.  These are the integer action codes that
** the authorizer callback may be passed.
**
** These action code values signify what kind of operation is to be
** authorized.  The 3rd and 4th parameters to the authorization
** callback function will be parameters or NULL depending on which of these
** codes is used as the second parameter.  ^(The 5th parameter to the
** authorizer callback is the name of the database ("main", "temp",
** etc.) if applicable.)^  ^The 6th parameter to the authorizer callback
** is the name of the inner-most trigger or view that is responsible for
** the access attempt or NULL if this access attempt is directly from
** top-level SQL code.
*/
/******************************************* 3rd ************ 4th ***********/
#define SQLITE_CREATE_INDEX          1   /* Index Name      Table Name      */
#define SQLITE_CREATE_TABLE          2   /* Table Name      NULL            */
#define SQLITE_CREATE_TEMP_INDEX     3   /* Index Name      Table Name      */
#define SQLITE_CREATE_TEMP_TABLE     4   /* Table Name      NULL            */
#define SQLITE_CREATE_TEMP_TRIGGER   5   /* Trigger Name    Table Name      */
#define SQLITE_CREATE_TEMP_VIEW      6   /* View Name       NULL            */
#define SQLITE_CREATE_TRIGGER        7   /* Trigger Name    Table Name      */
#define SQLITE_CREATE_VIEW           8   /* View Name       NULL            */
#define SQLITE_DELETE                9   /* Table Name      NULL            */
#define SQLITE_DROP_INDEX           10   /* Index Name      Table Name      */
#define SQLITE_DROP_TABLE           11   /* Table Name      NULL            */
#define SQLITE_DROP_TEMP_INDEX      12   /* Index Name      Table Name      */
#define SQLITE_DROP_TEMP_TABLE      13   /* Table Name      NULL            */
#define SQLITE_DROP_TEMP_TRIGGER    14   /* Trigger Name    Table Name      */
#define SQLITE_DROP_TEMP_VIEW       15   /* View Name       NULL            */
#define SQLITE_DROP_TRIGGER         16   /* Trigger Name    Table Name      */
#define SQLITE_DROP_VIEW            17   /* View Name       NULL            */
#define SQLITE_INSERT               18   /* Table Name      NULL            */
#define SQLITE_PRAGMA               19   /* Pragma Name     1st arg or NULL */
#define SQLITE_READ                 20   /* Table Name      Column Name     */
#define SQLITE_SELECT               21   /* NULL            NULL            */
#define SQLITE_TRANSACTION          22   /* Operation       NULL            */
#define SQLITE_UPDATE               23   /* Table Name      Column Name     */
#define SQLITE_ATTACH               24   /* Filename        NULL            */
#define SQLITE_DETACH               25   /* Database Name   NULL            */
#define SQLITE_ALTER_TABLE          26   /* Database Name   Table Name      */
#define SQLITE_REINDEX              27   /* Index Name      NULL            */
#define SQLITE_ANALYZE              28   /* Table Name      NULL            */
#define SQLITE_CREATE_VTABLE        29   /* Table Name      Module Name     */
#define SQLITE_DROP_VTABLE          30   /* Table Name      Module Name     */
#define SQLITE_FUNCTION             31   /* NULL            Function Name   */
#define SQLITE_SAVEPOINT            32   /* Operation       Savepoint Name  */
#define SQLITE_COPY                  0   /* No longer used */
#define SQLITE_RECURSIVE            33   /* NULL            NULL            */

/*
** CAPI3REF: Tracing And Profiling Functions
** METHOD: sqlite3
**
** These routines are deprecated. Use the [sqlite3_trace_v2()] interface
** instead of the routines described here.
**
** These routines register callback functions that can be used for
** tracing and profiling the execution of SQL statements.
**
** ^The callback function registered by sqlite3_trace() is invoked at
** various times when an SQL statement is being run by [sqlite3_step()].
** ^The sqlite3_trace() callback is invoked with a UTF-8 rendering of the
** SQL statement text as the statement first begins executing.
** ^(Additional sqlite3_trace() callbacks might occur
** as each triggered subprogram is entered.  The callbacks for triggers
** contain a UTF-8 SQL comment that identifies the trigger.)^
**
** The [SQLITE_TRACE_SIZE_LIMIT] compile-time option can be used to limit
** the length of [bound parameter] expansion in the output of sqlite3_trace().
**
** ^The callback function registered by sqlite3_profile() is invoked
** as each SQL statement finishes.  ^The profile callback contains
** the original statement text and an estimate of wall-clock time
** of how long that statement took to run.  ^The profile callback
** time is in units of nanoseconds, however the current implementation
** is only capable of millisecond resolution so the six least significant
** digits in the time are meaningless.  Future versions of SQLite
** might provide greater resolution on the profiler callback.  The
** sqlite3_profile() function is considered experimental and is
** subject to change in future versions of SQLite.
*/
SQLITE_DEPRECATED void *sqlite3_trace(sqlite3*,
   void(*xTrace)(void*,const char*), void*);
SQLITE_DEPRECATED void *sqlite3_profile(sqlite3*,
   void(*xProfile)(void*,const char*,sqlite3_uint64), void*);

/*
** CAPI3REF: SQL Trace Event Codes
** KEYWORDS: SQLITE_TRACE
**
** These constants identify classes of events that can be monitored
** using the [sqlite3_trace_v2()] tracing logic.  The M argument
** to [sqlite3_trace_v2(D,M,X,P)] is an OR-ed combination of one or more of
** the following constants.  ^The first argument to the trace callback
** is one of the following constants.
**
** New tracing constants may be added in future releases.
**
** ^A trace callback has four arguments: xCallback(T,C,P,X).
** ^The T argument is one of the integer type codes above.
** ^The C argument is a copy of the context pointer passed in as the
** fourth argument to [sqlite3_trace_v2()].
** The P and X arguments are pointers whose meanings depend on T.
**
** <dl>
** [[SQLITE_TRACE_STMT]] <dt>SQLITE_TRACE_STMT</dt>
** <dd>^An SQLITE_TRACE_STMT callback is invoked when a prepared statement
** first begins running and possibly at other times during the
** execution of the prepared statement, such as at the start of each
** trigger subprogram. ^The P argument is a pointer to the
** [prepared statement]. ^The X argument is a pointer to a string which
** is the unexpanded SQL text of the prepared statement or an SQL comment 
** that indicates the invocation of a trigger.  ^The callback can compute
** the same text that would have been returned by the legacy [sqlite3_trace()]
** interface by using the X argument when X begins with "--" and invoking
** [sqlite3_expanded_sql(P)] otherwise.
**
** [[SQLITE_TRACE_PROFILE]] <dt>SQLITE_TRACE_PROFILE</dt>
** <dd>^An SQLITE_TRACE_PROFILE callback provides approximately the same
** information as is provided by the [sqlite3_profile()] callback.
** ^The P argument is a pointer to the [prepared statement] and the
** X argument points to a 64-bit integer which is the estimated of
** the number of nanosecond that the prepared statement took to run.
** ^The SQLITE_TRACE_PROFILE callback is invoked when the statement finishes.
**
** [[SQLITE_TRACE_ROW]] <dt>SQLITE_TRACE_ROW</dt>
** <dd>^An SQLITE_TRACE_ROW callback is invoked whenever a prepared
** statement generates a single row of result.  
** ^The P argument is a pointer to the [prepared statement] and the
** X argument is unused.
**
** [[SQLITE_TRACE_CLOSE]] <dt>SQLITE_TRACE_CLOSE</dt>
** <dd>^An SQLITE_TRACE_CLOSE callback is invoked when a database
** connection closes.
** ^The P argument is a pointer to the [database connection] object
** and the X argument is unused.
** </dl>
*/
#define SQLITE_TRACE_STMT       0x01
#define SQLITE_TRACE_PROFILE    0x02
#define SQLITE_TRACE_ROW        0x04
#define SQLITE_TRACE_CLOSE      0x08

/*
** CAPI3REF: SQL Trace Hook
** METHOD: sqlite3
**
** ^The sqlite3_trace_v2(D,M,X,P) interface registers a trace callback
** function X against [database connection] D, using property mask M
** and context pointer P.  ^If the X callback is
** NULL or if the M mask is zero, then tracing is disabled.  The
** M argument should be the bitwise OR-ed combination of
** zero or more [SQLITE_TRACE] constants.
**
** ^Each call to either sqlite3_trace() or sqlite3_trace_v2() overrides 
** (cancels) any prior calls to sqlite3_trace() or sqlite3_trace_v2().
**
** ^The X callback is invoked whenever any of the events identified by 
** mask M occur.  ^The integer return value from the callback is currently
** ignored, though this may change in future releases.  Callback
** implementations should return zero to ensure future compatibility.
**
** ^A trace callback is invoked with four arguments: callback(T,C,P,X).
** ^The T argument is one of the [SQLITE_TRACE]
** constants to indicate why the callback was invoked.
** ^The C argument is a copy of the context pointer.
** The P and X arguments are pointers whose meanings depend on T.
**
** The sqlite3_trace_v2() interface is intended to replace the legacy
** interfaces [sqlite3_trace()] and [sqlite3_profile()], both of which
** are deprecated.
*/
int sqlite3_trace_v2(
  sqlite3*,
  unsigned uMask,
  int(*xCallback)(unsigned,void*,void*,void*),
  void *pCtx
);

/*
** CAPI3REF: Query Progress Callbacks
** METHOD: sqlite3
**
** ^The sqlite3_progress_handler(D,N,X,P) interface causes the callback
** function X to be invoked periodically during long running calls to
** [sqlite3_exec()], [sqlite3_step()] and [sqlite3_get_table()] for
** database connection D.  An example use for this
** interface is to keep a GUI updated during a large query.
**
** ^The parameter P is passed through as the only parameter to the 
** callback function X.  ^The parameter N is the approximate number of 
** [virtual machine instructions] that are evaluated between successive
** invocations of the callback X.  ^If N is less than one then the progress
** handler is disabled.
**
** ^Only a single progress handler may be defined at one time per
** [database connection]; setting a new progress handler cancels the
** old one.  ^Setting parameter X to NULL disables the progress handler.
** ^The progress handler is also disabled by setting N to a value less
** than 1.
**
** ^If the progress callback returns non-zero, the operation is
** interrupted.  This feature can be used to implement a
** "Cancel" button on a GUI progress dialog box.
**
** The progress handler callback must not do anything that will modify
** the database connection that invoked the progress handler.
** Note that [sqlite3_prepare_v2()] and [sqlite3_step()] both modify their
** database connections for the meaning of "modify" in this paragraph.
**
*/
void sqlite3_progress_handler(sqlite3*, int, int(*)(void*), void*);

/*
** CAPI3REF: Opening A New Database Connection
** CONSTRUCTOR: sqlite3
**
** ^These routines open an SQLite database file as specified by the 
** filename argument. ^The filename argument is interpreted as UTF-8 for
** sqlite3_open() and sqlite3_open_v2() and as UTF-16 in the native byte
** order for sqlite3_open16(). ^(A [database connection] handle is usually
** returned in *ppDb, even if an error occurs.  The only exception is that
** if SQLite is unable to allocate memory to hold the [sqlite3] object,
** a NULL will be written into *ppDb instead of a pointer to the [sqlite3]
** object.)^ ^(If the database is opened (and/or created) successfully, then
** [SQLITE_OK] is returned.  Otherwise an [error code] is returned.)^ ^The
** [sqlite3_errmsg()] or [sqlite3_errmsg16()] routines can be used to obtain
** an English language description of the error following a failure of any
** of the sqlite3_open() routines.
**
** ^The default encoding will be UTF-8 for databases created using
** sqlite3_open() or sqlite3_open_v2().  ^The default encoding for databases
** created using sqlite3_open16() will be UTF-16 in the native byte order.
**
** Whether or not an error occurs when it is opened, resources
** associated with the [database connection] handle should be released by
** passing it to [sqlite3_close()] when it is no longer required.
**
** The sqlite3_open_v2() interface works like sqlite3_open()
** except that it accepts two additional parameters for additional control
** over the new database connection.  ^(The flags parameter to
** sqlite3_open_v2() can take one of
** the following three values, optionally combined with the 
** [SQLITE_OPEN_NOMUTEX], [SQLITE_OPEN_FULLMUTEX], [SQLITE_OPEN_SHAREDCACHE],
** [SQLITE_OPEN_PRIVATECACHE], and/or [SQLITE_OPEN_URI] flags:)^
**
** <dl>
** ^(<dt>[SQLITE_OPEN_READONLY]</dt>
** <dd>The database is opened in read-only mode.  If the database does not
** already exist, an error is returned.</dd>)^
**
** ^(<dt>[SQLITE_OPEN_READWRITE]</dt>
** <dd>The database is opened for reading and writing if possible, or reading
** only if the file is write protected by the operating system.  In either
** case the database must already exist, otherwise an error is returned.</dd>)^
**
** ^(<dt>[SQLITE_OPEN_READWRITE] | [SQLITE_OPEN_CREATE]</dt>
** <dd>The database is opened for reading and writing, and is created if
** it does not already exist. This is the behavior that is always used for
** sqlite3_open() and sqlite3_open16().</dd>)^
** </dl>
**
** If the 3rd parameter to sqlite3_open_v2() is not one of the
** combinations shown above optionally combined with other
** [SQLITE_OPEN_READONLY | SQLITE_OPEN_* bits]
** then the behavior is undefined.
**
** ^If the [SQLITE_OPEN_NOMUTEX] flag is set, then the database connection
** opens in the multi-thread [threading mode] as long as the single-thread
** mode has not been set at compile-time or start-time.  ^If the
** [SQLITE_OPEN_FULLMUTEX] flag is set then the database connection opens
** in the serialized [threading mode] unless single-thread was
** previously selected at compile-time or start-time.
** ^The [SQLITE_OPEN_SHAREDCACHE] flag causes the database connection to be
** eligible to use [shared cache mode], regardless of whether or not shared
** cache is enabled using [sqlite3_enable_shared_cache()].  ^The
** [SQLITE_OPEN_PRIVATECACHE] flag causes the database connection to not
** participate in [shared cache mode] even if it is enabled.
**
** ^The fourth parameter to sqlite3_open_v2() is the name of the
** [sqlite3_vfs] object that defines the operating system interface that
** the new database connection should use.  ^If the fourth parameter is
** a NULL pointer then the default [sqlite3_vfs] object is used.
**
** ^If the filename is ":memory:", then a private, temporary in-memory database
** is created for the connection.  ^This in-memory database will vanish when
** the database connection is closed.  Future versions of SQLite might
** make use of additional special filenames that begin with the ":" character.
** It is recommended that when a database filename actually does begin with
** a ":" character you should prefix the filename with a pathname such as
** "./" to avoid ambiguity.
**
** ^If the filename is an empty string, then a private, temporary
** on-disk database will be created.  ^This private database will be
** automatically deleted as soon as the database connection is closed.
**
** [[URI filenames in sqlite3_open()]] <h3>URI Filenames</h3>
**
** ^If [URI filename] interpretation is enabled, and the filename argument
** begins with "file:", then the filename is interpreted as a URI. ^URI
** filename interpretation is enabled if the [SQLITE_OPEN_URI] flag is
** set in the third argument to sqlite3_open_v2(), or if it has
** been enabled globally using the [SQLITE_CONFIG_URI] option with the
** [sqlite3_config()] method or by the [SQLITE_USE_URI] compile-time option.
** URI filename interpretation is turned off
** by default, but future releases of SQLite might enable URI filename
** interpretation by default.  See "[URI filenames]" for additional
** information.
**
** URI filenames are parsed according to RFC 3986. ^If the URI contains an
** authority, then it must be either an empty string or the string 
** "localhost". ^If the authority is not an empty string or "localhost", an 
** error is returned to the caller. ^The fragment component of a URI, if 
** present, is ignored.
**
** ^SQLite uses the path component of the URI as the name of the disk file
** which contains the database. ^If the path begins with a '/' character, 
** then it is interpreted as an absolute path. ^If the path does not begin 
** with a '/' (meaning that the authority section is omitted from the URI)
** then the path is interpreted as a relative path. 
** ^(On windows, the first component of an absolute path 
** is a drive specification (e.g. "C:").)^
**
** [[core URI query parameters]]
** The query component of a URI may contain parameters that are interpreted
** either by SQLite itself, or by a [VFS | custom VFS implementation].
** SQLite and its built-in [VFSes] interpret the
** following query parameters:
**
** <ul>
**   <li> <b>vfs</b>: ^The "vfs" parameter may be used to specify the name of
**     a VFS object that provides the operating system interface that should
**     be used to access the database file on disk. ^If this option is set to
**     an empty string the default VFS object is used. ^Specifying an unknown
**     VFS is an error. ^If sqlite3_open_v2() is used and the vfs option is
**     present, then the VFS specified by the option takes precedence over
**     the value passed as the fourth parameter to sqlite3_open_v2().
**
**   <li> <b>mode</b>: ^(The mode parameter may be set to either "ro", "rw",
**     "rwc", or "memory". Attempting to set it to any other value is
**     an error)^. 
**     ^If "ro" is specified, then the database is opened for read-only 
**     access, just as if the [SQLITE_OPEN_READONLY] flag had been set in the 
**     third argument to sqlite3_open_v2(). ^If the mode option is set to 
**     "rw", then the database is opened for read-write (but not create) 
**     access, as if SQLITE_OPEN_READWRITE (but not SQLITE_OPEN_CREATE) had 
**     been set. ^Value "rwc" is equivalent to setting both 
**     SQLITE_OPEN_READWRITE and SQLITE_OPEN_CREATE.  ^If the mode option is
**     set to "memory" then a pure [in-memory database] that never reads
**     or writes from disk is used. ^It is an error to specify a value for
**     the mode parameter that is less restrictive than that specified by
**     the flags passed in the third parameter to sqlite3_open_v2().
**
**   <li> <b>cache</b>: ^The cache parameter may be set to either "shared" or
**     "private". ^Setting it to "shared" is equivalent to setting the
**     SQLITE_OPEN_SHAREDCACHE bit in the flags argument passed to
**     sqlite3_open_v2(). ^Setting the cache parameter to "private" is 
**     equivalent to setting the SQLITE_OPEN_PRIVATECACHE bit.
**     ^If sqlite3_open_v2() is used and the "cache" parameter is present in
**     a URI filename, its value overrides any behavior requested by setting
**     SQLITE_OPEN_PRIVATECACHE or SQLITE_OPEN_SHAREDCACHE flag.
**
**  <li> <b>psow</b>: ^The psow parameter indicates whether or not the
**     [powersafe overwrite] property does or does not apply to the
**     storage media on which the database file resides.
**
**  <li> <b>nolock</b>: ^The nolock parameter is a boolean query parameter
**     which if set disables file locking in rollback journal modes.  This
**     is useful for accessing a database on a filesystem that does not
**     support locking.  Caution:  Database corruption might result if two
**     or more processes write to the same database and any one of those
**     processes uses nolock=1.
**
**  <li> <b>immutable</b>: ^The immutable parameter is a boolean query
**     parameter that indicates that the database file is stored on
**     read-only media.  ^When immutable is set, SQLite assumes that the
**     database file cannot be changed, even by a process with higher
**     privilege, and so the database is opened read-only and all locking
**     and change detection is disabled.  Caution: Setting the immutable
**     property on a database file that does in fact change can result
**     in incorrect query results and/or [SQLITE_CORRUPT] errors.
**     See also: [SQLITE_IOCAP_IMMUTABLE].
**       
** </ul>
**
** ^Specifying an unknown parameter in the query component of a URI is not an
** error.  Future versions of SQLite might understand additional query
** parameters.  See "[query parameters with special meaning to SQLite]" for
** additional information.
**
** [[URI filename examples]] <h3>URI filename examples</h3>
**
** <table border="1" align=center cellpadding=5>
** <tr><th> URI filenames <th> Results
** <tr><td> file:data.db <td> 
**          Open the file "data.db" in the current directory.
** <tr><td> file:/home/fred/data.db<br>
**          file:///home/fred/data.db <br> 
**          file://localhost/home/fred/data.db <br> <td> 
**          Open the database file "/home/fred/data.db".
** <tr><td> file://darkstar/home/fred/data.db <td> 
**          An error. "darkstar" is not a recognized authority.
** <tr><td style="white-space:nowrap"> 
**          file:///C:/Documents%20and%20Settings/fred/Desktop/data.db
**     <td> Windows only: Open the file "data.db" on fred's desktop on drive
**          C:. Note that the %20 escaping in this example is not strictly 
**          necessary - space characters can be used literally
**          in URI filenames.
** <tr><td> file:data.db?mode=ro&cache=private <td> 
**          Open file "data.db" in the current directory for read-only access.
**          Regardless of whether or not shared-cache mode is enabled by
**          default, use a private cache.
** <tr><td> file:/home/fred/data.db?vfs=unix-dotfile <td>
**          Open file "/home/fred/data.db". Use the special VFS "unix-dotfile"
**          that uses dot-files in place of posix advisory locking.
** <tr><td> file:data.db?mode=readonly <td> 
**          An error. "readonly" is not a valid option for the "mode" parameter.
** </table>
**
** ^URI hexadecimal escape sequences (%HH) are supported within the path and
** query components of a URI. A hexadecimal escape sequence consists of a
** percent sign - "%" - followed by exactly two hexadecimal digits 
** specifying an octet value. ^Before the path or query components of a
** URI filename are interpreted, they are encoded using UTF-8 and all 
** hexadecimal escape sequences replaced by a single byte containing the
** corresponding octet. If this process generates an invalid UTF-8 encoding,
** the results are undefined.
**
** <b>Note to Windows users:</b>  The encoding used for the filename argument
** of sqlite3_open() and sqlite3_open_v2() must be UTF-8, not whatever
** codepage is currently defined.  Filenames containing international
** characters must be converted to UTF-8 prior to passing them into
** sqlite3_open() or sqlite3_open_v2().
**
** <b>Note to Windows Runtime users:</b>  The temporary directory must be set
** prior to calling sqlite3_open() or sqlite3_open_v2().  Otherwise, various
** features that require the use of temporary files may fail.
**
** See also: [sqlite3_temp_directory]
*/
int sqlite3_open(
  const char *filename,   /* Database filename (UTF-8) */
  sqlite3 **ppDb          /* OUT: SQLite db handle */
);
int sqlite3_open16(
  const void *filename,   /* Database filename (UTF-16) */
  sqlite3 **ppDb          /* OUT: SQLite db handle */
);
int sqlite3_open_v2(
  const char *filename,   /* Database filename (UTF-8) */
  sqlite3 **ppDb,         /* OUT: SQLite db handle */
  int flags,              /* Flags */
  const char *zVfs        /* Name of VFS module to use */
);

/*
** CAPI3REF: Obtain Values For URI Parameters
**
** These are utility routines, useful to VFS implementations, that check
** to see if a database file was a URI that contained a specific query 
** parameter, and if so obtains the value of that query parameter.
**
** If F is the database filename pointer passed into the xOpen() method of 
** a VFS implementation when the flags parameter to xOpen() has one or 
** more of the [SQLITE_OPEN_URI] or [SQLITE_OPEN_MAIN_DB] bits set and
** P is the name of the query parameter, then
** sqlite3_uri_parameter(F,P) returns the value of the P
** parameter if it exists or a NULL pointer if P does not appear as a 
** query parameter on F.  If P is a query parameter of F
** has no explicit value, then sqlite3_uri_parameter(F,P) returns
** a pointer to an empty string.
**
** The sqlite3_uri_boolean(F,P,B) routine assumes that P is a boolean
** parameter and returns true (1) or false (0) according to the value
** of P.  The sqlite3_uri_boolean(F,P,B) routine returns true (1) if the
** value of query parameter P is one of "yes", "true", or "on" in any
** case or if the value begins with a non-zero number.  The 
** sqlite3_uri_boolean(F,P,B) routines returns false (0) if the value of
** query parameter P is one of "no", "false", or "off" in any case or
** if the value begins with a numeric zero.  If P is not a query
** parameter on F or if the value of P is does not match any of the
** above, then sqlite3_uri_boolean(F,P,B) returns (B!=0).
**
** The sqlite3_uri_int64(F,P,D) routine converts the value of P into a
** 64-bit signed integer and returns that integer, or D if P does not
** exist.  If the value of P is something other than an integer, then
** zero is returned.
** 
** If F is a NULL pointer, then sqlite3_uri_parameter(F,P) returns NULL and
** sqlite3_uri_boolean(F,P,B) returns B.  If F is not a NULL pointer and
** is not a database file pathname pointer that SQLite passed into the xOpen
** VFS method, then the behavior of this routine is undefined and probably
** undesirable.
*/
const char *sqlite3_uri_parameter(const char *zFilename, const char *zParam);
int sqlite3_uri_boolean(const char *zFile, const char *zParam, int bDefault);
sqlite3_int64 sqlite3_uri_int64(const char*, const char*, sqlite3_int64);


/*
** CAPI3REF: Error Codes And Messages
** METHOD: sqlite3
**
** ^If the most recent sqlite3_* API call associated with 
** [database connection] D failed, then the sqlite3_errcode(D) interface
** returns the numeric [result code] or [extended result code] for that
** API call.
** If the most recent API call was successful,
** then the return value from sqlite3_errcode() is undefined.
** ^The sqlite3_extended_errcode()
** interface is the same except that it always returns the 
** [extended result code] even when extended result codes are
** disabled.
**
** ^The sqlite3_errmsg() and sqlite3_errmsg16() return English-language
** text that describes the error, as either UTF-8 or UTF-16 respectively.
** ^(Memory to hold the error message string is managed internally.
** The application does not need to worry about freeing the result.
** However, the error string might be overwritten or deallocated by
** subsequent calls to other SQLite interface functions.)^
**
** ^The sqlite3_errstr() interface returns the English-language text
** that describes the [result code], as UTF-8.
** ^(Memory to hold the error message string is managed internally
** and must not be freed by the application)^.
**
** When the serialized [threading mode] is in use, it might be the
** case that a second error occurs on a separate thread in between
** the time of the first error and the call to these interfaces.
** When that happens, the second error will be reported since these
** interfaces always report the most recent result.  To avoid
** this, each thread can obtain exclusive use of the [database connection] D
** by invoking [sqlite3_mutex_enter]([sqlite3_db_mutex](D)) before beginning
** to use D and invoking [sqlite3_mutex_leave]([sqlite3_db_mutex](D)) after
** all calls to the interfaces listed here are completed.
**
** If an interface fails with SQLITE_MISUSE, that means the interface
** was invoked incorrectly by the application.  In that case, the
** error code and message may or may not be set.
*/
int sqlite3_errcode(sqlite3 *db);
int sqlite3_extended_errcode(sqlite3 *db);
const char *sqlite3_errmsg(sqlite3*);
const void *sqlite3_errmsg16(sqlite3*);
const char *sqlite3_errstr(int);

/*
** CAPI3REF: Prepared Statement Object
** KEYWORDS: {prepared statement} {prepared statements}
**
** An instance of this object represents a single SQL statement that
** has been compiled into binary form and is ready to be evaluated.
**
** Think of each SQL statement as a separate computer program.  The
** original SQL text is source code.  A prepared statement object 
** is the compiled object code.  All SQL must be converted into a
** prepared statement before it can be run.
**
** The life-cycle of a prepared statement object usually goes like this:
**
** <ol>
** <li> Create the prepared statement object using [sqlite3_prepare_v2()].
** <li> Bind values to [parameters] using the sqlite3_bind_*()
**      interfaces.
** <li> Run the SQL by calling [sqlite3_step()] one or more times.
** <li> Reset the prepared statement using [sqlite3_reset()] then go back
**      to step 2.  Do this zero or more times.
** <li> Destroy the object using [sqlite3_finalize()].
** </ol>
*/
typedef struct sqlite3_stmt sqlite3_stmt;

/*
** CAPI3REF: Run-time Limits
** METHOD: sqlite3
**
** ^(This interface allows the size of various constructs to be limited
** on a connection by connection basis.  The first parameter is the
** [database connection] whose limit is to be set or queried.  The
** second parameter is one of the [limit categories] that define a
** class of constructs to be size limited.  The third parameter is the
** new limit for that construct.)^
**
** ^If the new limit is a negative number, the limit is unchanged.
** ^(For each limit category SQLITE_LIMIT_<i>NAME</i> there is a 
** [limits | hard upper bound]
** set at compile-time by a C preprocessor macro called
** [limits | SQLITE_MAX_<i>NAME</i>].
** (The "_LIMIT_" in the name is changed to "_MAX_".))^
** ^Attempts to increase a limit above its hard upper bound are
** silently truncated to the hard upper bound.
**
** ^Regardless of whether or not the limit was changed, the 
** [sqlite3_limit()] interface returns the prior value of the limit.
** ^Hence, to find the current value of a limit without changing it,
** simply invoke this interface with the third parameter set to -1.
**
** Run-time limits are intended for use in applications that manage
** both their own internal database and also databases that are controlled
** by untrusted external sources.  An example application might be a
** web browser that has its own databases for storing history and
** separate databases controlled by JavaScript applications downloaded
** off the Internet.  The internal databases can be given the
** large, default limits.  Databases managed by external sources can
** be given much smaller limits designed to prevent a denial of service
** attack.  Developers might also want to use the [sqlite3_set_authorizer()]
** interface to further control untrusted SQL.  The size of the database
** created by an untrusted script can be contained using the
** [max_page_count] [PRAGMA].
**
** New run-time limit categories may be added in future releases.
*/
int sqlite3_limit(sqlite3*, int id, int newVal);

/*
** CAPI3REF: Run-Time Limit Categories
** KEYWORDS: {limit category} {*limit categories}
**
** These constants define various performance limits
** that can be lowered at run-time using [sqlite3_limit()].
** The synopsis of the meanings of the various limits is shown below.
** Additional information is available at [limits | Limits in SQLite].
**
** <dl>
** [[SQLITE_LIMIT_LENGTH]] ^(<dt>SQLITE_LIMIT_LENGTH</dt>
** <dd>The maximum size of any string or BLOB or table row, in bytes.<dd>)^
**
** [[SQLITE_LIMIT_SQL_LENGTH]] ^(<dt>SQLITE_LIMIT_SQL_LENGTH</dt>
** <dd>The maximum length of an SQL statement, in bytes.</dd>)^
**
** [[SQLITE_LIMIT_COLUMN]] ^(<dt>SQLITE_LIMIT_COLUMN</dt>
** <dd>The maximum number of columns in a table definition or in the
** result set of a [SELECT] or the maximum number of columns in an index
** or in an ORDER BY or GROUP BY clause.</dd>)^
**
** [[SQLITE_LIMIT_EXPR_DEPTH]] ^(<dt>SQLITE_LIMIT_EXPR_DEPTH</dt>
** <dd>The maximum depth of the parse tree on any expression.</dd>)^
**
** [[SQLITE_LIMIT_COMPOUND_SELECT]] ^(<dt>SQLITE_LIMIT_COMPOUND_SELECT</dt>
** <dd>The maximum number of terms in a compound SELECT statement.</dd>)^
**
** [[SQLITE_LIMIT_VDBE_OP]] ^(<dt>SQLITE_LIMIT_VDBE_OP</dt>
** <dd>The maximum number of instructions in a virtual machine program
** used to implement an SQL statement.  If [sqlite3_prepare_v2()] or
** the equivalent tries to allocate space for more than this many opcodes
** in a single prepared statement, an SQLITE_NOMEM error is returned.</dd>)^
**
** [[SQLITE_LIMIT_FUNCTION_ARG]] ^(<dt>SQLITE_LIMIT_FUNCTION_ARG</dt>
** <dd>The maximum number of arguments on a function.</dd>)^
**
** [[SQLITE_LIMIT_ATTACHED]] ^(<dt>SQLITE_LIMIT_ATTACHED</dt>
** <dd>The maximum number of [ATTACH | attached databases].)^</dd>
**
** [[SQLITE_LIMIT_LIKE_PATTERN_LENGTH]]
** ^(<dt>SQLITE_LIMIT_LIKE_PATTERN_LENGTH</dt>
** <dd>The maximum length of the pattern argument to the [LIKE] or
** [GLOB] operators.</dd>)^
**
** [[SQLITE_LIMIT_VARIABLE_NUMBER]]
** ^(<dt>SQLITE_LIMIT_VARIABLE_NUMBER</dt>
** <dd>The maximum index number of any [parameter] in an SQL statement.)^
**
** [[SQLITE_LIMIT_TRIGGER_DEPTH]] ^(<dt>SQLITE_LIMIT_TRIGGER_DEPTH</dt>
** <dd>The maximum depth of recursion for triggers.</dd>)^
**
** [[SQLITE_LIMIT_WORKER_THREADS]] ^(<dt>SQLITE_LIMIT_WORKER_THREADS</dt>
** <dd>The maximum number of auxiliary worker threads that a single
** [prepared statement] may start.</dd>)^
** </dl>
*/
#define SQLITE_LIMIT_LENGTH                    0
#define SQLITE_LIMIT_SQL_LENGTH                1
#define SQLITE_LIMIT_COLUMN                    2
#define SQLITE_LIMIT_EXPR_DEPTH                3
#define SQLITE_LIMIT_COMPOUND_SELECT           4
#define SQLITE_LIMIT_VDBE_OP                   5
#define SQLITE_LIMIT_FUNCTION_ARG              6
#define SQLITE_LIMIT_ATTACHED                  7
#define SQLITE_LIMIT_LIKE_PATTERN_LENGTH       8
#define SQLITE_LIMIT_VARIABLE_NUMBER           9
#define SQLITE_LIMIT_TRIGGER_DEPTH            10
#define SQLITE_LIMIT_WORKER_THREADS           11

/*
** CAPI3REF: Prepare Flags
**
** These constants define various flags that can be passed into
** "prepFlags" parameter of the [sqlite3_prepare_v3()] and
** [sqlite3_prepare16_v3()] interfaces.
**
** New flags may be added in future releases of SQLite.
**
** <dl>
** [[SQLITE_PREPARE_PERSISTENT]] ^(<dt>SQLITE_PREPARE_PERSISTENT</dt>
** <dd>The SQLITE_PREPARE_PERSISTENT flag is a hint to the query planner
** that the prepared statement will be retained for a long time and
** probably reused many times.)^ ^Without this flag, [sqlite3_prepare_v3()]
** and [sqlite3_prepare16_v3()] assume that the prepared statement will 
** be used just once or at most a few times and then destroyed using
** [sqlite3_finalize()] relatively soon. The current implementation acts
** on this hint by avoiding the use of [lookaside memory] so as not to
** deplete the limited store of lookaside memory. Future versions of
** SQLite may act on this hint differently.
** </dl>
*/
#define SQLITE_PREPARE_PERSISTENT              0x01

/*
** CAPI3REF: Compiling An SQL Statement
** KEYWORDS: {SQL statement compiler}
** METHOD: sqlite3
** CONSTRUCTOR: sqlite3_stmt
**
** To execute an SQL statement, it must first be compiled into a byte-code
** program using one of these routines.  Or, in other words, these routines
** are constructors for the [prepared statement] object.
**
** The preferred routine to use is [sqlite3_prepare_v2()].  The
** [sqlite3_prepare()] interface is legacy and should be avoided.
** [sqlite3_prepare_v3()] has an extra "prepFlags" option that is used
** for special purposes.
**
** The use of the UTF-8 interfaces is preferred, as SQLite currently
** does all parsing using UTF-8.  The UTF-16 interfaces are provided
** as a convenience.  The UTF-16 interfaces work by converting the
** input text into UTF-8, then invoking the corresponding UTF-8 interface.
**
** The first argument, "db", is a [database connection] obtained from a
** prior successful call to [sqlite3_open()], [sqlite3_open_v2()] or
** [sqlite3_open16()].  The database connection must not have been closed.
**
** The second argument, "zSql", is the statement to be compiled, encoded
** as either UTF-8 or UTF-16.  The sqlite3_prepare(), sqlite3_prepare_v2(),
** and sqlite3_prepare_v3()
** interfaces use UTF-8, and sqlite3_prepare16(), sqlite3_prepare16_v2(),
** and sqlite3_prepare16_v3() use UTF-16.
**
** ^If the nByte argument is negative, then zSql is read up to the
** first zero terminator. ^If nByte is positive, then it is the
** number of bytes read from zSql.  ^If nByte is zero, then no prepared
** statement is generated.
** If the caller knows that the supplied string is nul-terminated, then
** there is a small performance advantage to passing an nByte parameter that
** is the number of bytes in the input string <i>including</i>
** the nul-terminator.
**
** ^If pzTail is not NULL then *pzTail is made to point to the first byte
** past the end of the first SQL statement in zSql.  These routines only
** compile the first statement in zSql, so *pzTail is left pointing to
** what remains uncompiled.
**
** ^*ppStmt is left pointing to a compiled [prepared statement] that can be
** executed using [sqlite3_step()].  ^If there is an error, *ppStmt is set
** to NULL.  ^If the input text contains no SQL (if the input is an empty
** string or a comment) then *ppStmt is set to NULL.
** The calling procedure is responsible for deleting the compiled
** SQL statement using [sqlite3_finalize()] after it has finished with it.
** ppStmt may not be NULL.
**
** ^On success, the sqlite3_prepare() family of routines return [SQLITE_OK];
** otherwise an [error code] is returned.
**
** The sqlite3_prepare_v2(), sqlite3_prepare_v3(), sqlite3_prepare16_v2(),
** and sqlite3_prepare16_v3() interfaces are recommended for all new programs.
** The older interfaces (sqlite3_prepare() and sqlite3_prepare16())
** are retained for backwards compatibility, but their use is discouraged.
** ^In the "vX" interfaces, the prepared statement
** that is returned (the [sqlite3_stmt] object) contains a copy of the
** original SQL text. This causes the [sqlite3_step()] interface to
** behave differently in three ways:
**
** <ol>
** <li>
** ^If the database schema changes, instead of returning [SQLITE_SCHEMA] as it
** always used to do, [sqlite3_step()] will automatically recompile the SQL
** statement and try to run it again. As many as [SQLITE_MAX_SCHEMA_RETRY]
** retries will occur before sqlite3_step() gives up and returns an error.
** </li>
**
** <li>
** ^When an error occurs, [sqlite3_step()] will return one of the detailed
** [error codes] or [extended error codes].  ^The legacy behavior was that
** [sqlite3_step()] would only return a generic [SQLITE_ERROR] result code
** and the application would have to make a second call to [sqlite3_reset()]
** in order to find the underlying cause of the problem. With the "v2" prepare
** interfaces, the underlying reason for the error is returned immediately.
** </li>
**
** <li>
** ^If the specific value bound to [parameter | host parameter] in the 
** WHERE clause might influence the choice of query plan for a statement,
** then the statement will be automatically recompiled, as if there had been 
** a schema change, on the first  [sqlite3_step()] call following any change
** to the [sqlite3_bind_text | bindings] of that [parameter]. 
** ^The specific value of WHERE-clause [parameter] might influence the 
** choice of query plan if the parameter is the left-hand side of a [LIKE]
** or [GLOB] operator or if the parameter is compared to an indexed column
** and the [SQLITE_ENABLE_STAT3] compile-time option is enabled.
** </li>
** </ol>
**
** <p>^sqlite3_prepare_v3() differs from sqlite3_prepare_v2() only in having
** the extra prepFlags parameter, which is a bit array consisting of zero or
** more of the [SQLITE_PREPARE_PERSISTENT|SQLITE_PREPARE_*] flags.  ^The
** sqlite3_prepare_v2() interface works exactly the same as
** sqlite3_prepare_v3() with a zero prepFlags parameter.
*/
int sqlite3_prepare(
  sqlite3 *db,            /* Database handle */
  const char *zSql,       /* SQL statement, UTF-8 encoded */
  int nByte,              /* Maximum length of zSql in bytes. */
  sqlite3_stmt **ppStmt,  /* OUT: Statement handle */
  const char **pzTail     /* OUT: Pointer to unused portion of zSql */
);
int sqlite3_prepare_v2(
  sqlite3 *db,            /* Database handle */
  const char *zSql,       /* SQL statement, UTF-8 encoded */
  int nByte,              /* Maximum length of zSql in bytes. */
  sqlite3_stmt **ppStmt,  /* OUT: Statement handle */
  const char **pzTail     /* OUT: Pointer to unused portion of zSql */
);
int sqlite3_prepare_v3(
  sqlite3 *db,            /* Database handle */
  const char *zSql,       /* SQL statement, UTF-8 encoded */
  int nByte,              /* Maximum length of zSql in bytes. */
  unsigned int prepFlags, /* Zero or more SQLITE_PREPARE_ flags */
  sqlite3_stmt **ppStmt,  /* OUT: Statement handle */
  const char **pzTail     /* OUT: Pointer to unused portion of zSql */
);
int sqlite3_prepare16(
  sqlite3 *db,            /* Database handle */
  const void *zSql,       /* SQL statement, UTF-16 encoded */
  int nByte,              /* Maximum length of zSql in bytes. */
  sqlite3_stmt **ppStmt,  /* OUT: Statement handle */
  const void **pzTail     /* OUT: Pointer to unused portion of zSql */
);
int sqlite3_prepare16_v2(
  sqlite3 *db,            /* Database handle */
  const void *zSql,       /* SQL statement, UTF-16 encoded */
  int nByte,              /* Maximum length of zSql in bytes. */
  sqlite3_stmt **ppStmt,  /* OUT: Statement handle */
  const void **pzTail     /* OUT: Pointer to unused portion of zSql */
);
int sqlite3_prepare16_v3(
  sqlite3 *db,            /* Database handle */
  const void *zSql,       /* SQL statement, UTF-16 encoded */
  int nByte,              /* Maximum length of zSql in bytes. */
  unsigned int prepFlags, /* Zero or more SQLITE_PREPARE_ flags */
  sqlite3_stmt **ppStmt,  /* OUT: Statement handle */
  const void **pzTail     /* OUT: Pointer to unused portion of zSql */
);

/*
** CAPI3REF: Retrieving Statement SQL
** METHOD: sqlite3_stmt
**
** ^The sqlite3_sql(P) interface returns a pointer to a copy of the UTF-8
** SQL text used to create [prepared statement] P if P was
** created by [sqlite3_prepare_v2()], [sqlite3_prepare_v3()],
** [sqlite3_prepare16_v2()], or [sqlite3_prepare16_v3()].
** ^The sqlite3_expanded_sql(P) interface returns a pointer to a UTF-8
** string containing the SQL text of prepared statement P with
** [bound parameters] expanded.
**
** ^(For example, if a prepared statement is created using the SQL
** text "SELECT $abc,:xyz" and if parameter $abc is bound to integer 2345
** and parameter :xyz is unbound, then sqlite3_sql() will return
** the original string, "SELECT $abc,:xyz" but sqlite3_expanded_sql()
** will return "SELECT 2345,NULL".)^
**
** ^The sqlite3_expanded_sql() interface returns NULL if insufficient memory
** is available to hold the result, or if the result would exceed the
** the maximum string length determined by the [SQLITE_LIMIT_LENGTH].
**
** ^The [SQLITE_TRACE_SIZE_LIMIT] compile-time option limits the size of
** bound parameter expansions.  ^The [SQLITE_OMIT_TRACE] compile-time
** option causes sqlite3_expanded_sql() to always return NULL.
**
** ^The string returned by sqlite3_sql(P) is managed by SQLite and is
** automatically freed when the prepared statement is finalized.
** ^The string returned by sqlite3_expanded_sql(P), on the other hand,
** is obtained from [sqlite3_malloc()] and must be free by the application
** by passing it to [sqlite3_free()].
*/
const char *sqlite3_sql(sqlite3_stmt *pStmt);
char *sqlite3_expanded_sql(sqlite3_stmt *pStmt);

/*
** CAPI3REF: Determine If An SQL Statement Writes The Database
** METHOD: sqlite3_stmt
**
** ^The sqlite3_stmt_readonly(X) interface returns true (non-zero) if
** and only if the [prepared statement] X makes no direct changes to
** the content of the database file.
**
** Note that [application-defined SQL functions] or
** [virtual tables] might change the database indirectly as a side effect.  
** ^(For example, if an application defines a function "eval()" that 
** calls [sqlite3_exec()], then the following SQL statement would
** change the database file through side-effects:
**
** <blockquote><pre>
**    SELECT eval('DELETE FROM t1') FROM t2;
** </pre></blockquote>
**
** But because the [SELECT] statement does not change the database file
** directly, sqlite3_stmt_readonly() would still return true.)^
**
** ^Transaction control statements such as [BEGIN], [COMMIT], [ROLLBACK],
** [SAVEPOINT], and [RELEASE] cause sqlite3_stmt_readonly() to return true,
** since the statements themselves do not actually modify the database but
** rather they control the timing of when other statements modify the 
** database.  ^The [ATTACH] and [DETACH] statements also cause
** sqlite3_stmt_readonly() to return true since, while those statements
** change the configuration of a database connection, they do not make 
** changes to the content of the database files on disk.
** ^The sqlite3_stmt_readonly() interface returns true for [BEGIN] since
** [BEGIN] merely sets internal flags, but the [BEGIN|BEGIN IMMEDIATE] and
** [BEGIN|BEGIN EXCLUSIVE] commands do touch the database and so
** sqlite3_stmt_readonly() returns false for those commands.
*/
int sqlite3_stmt_readonly(sqlite3_stmt *pStmt);

/*
** CAPI3REF: Determine If A Prepared Statement Has Been Reset
** METHOD: sqlite3_stmt
**
** ^The sqlite3_stmt_busy(S) interface returns true (non-zero) if the
** [prepared statement] S has been stepped at least once using 
** [sqlite3_step(S)] but has neither run to completion (returned
** [SQLITE_DONE] from [sqlite3_step(S)]) nor
** been reset using [sqlite3_reset(S)].  ^The sqlite3_stmt_busy(S)
** interface returns false if S is a NULL pointer.  If S is not a 
** NULL pointer and is not a pointer to a valid [prepared statement]
** object, then the behavior is undefined and probably undesirable.
**
** This interface can be used in combination [sqlite3_next_stmt()]
** to locate all prepared statements associated with a database 
** connection that are in need of being reset.  This can be used,
** for example, in diagnostic routines to search for prepared 
** statements that are holding a transaction open.
*/
int sqlite3_stmt_busy(sqlite3_stmt*);

/*
** CAPI3REF: Dynamically Typed Value Object
** KEYWORDS: {protected sqlite3_value} {unprotected sqlite3_value}
**
** SQLite uses the sqlite3_value object to represent all values
** that can be stored in a database table. SQLite uses dynamic typing
** for the values it stores.  ^Values stored in sqlite3_value objects
** can be integers, floating point values, strings, BLOBs, or NULL.
**
** An sqlite3_value object may be either "protected" or "unprotected".
** Some interfaces require a protected sqlite3_value.  Other interfaces
** will accept either a protected or an unprotected sqlite3_value.
** Every interface that accepts sqlite3_value arguments specifies
** whether or not it requires a protected sqlite3_value.  The
** [sqlite3_value_dup()] interface can be used to construct a new 
** protected sqlite3_value from an unprotected sqlite3_value.
**
** The terms "protected" and "unprotected" refer to whether or not
** a mutex is held.  An internal mutex is held for a protected
** sqlite3_value object but no mutex is held for an unprotected
** sqlite3_value object.  If SQLite is compiled to be single-threaded
** (with [SQLITE_THREADSAFE=0] and with [sqlite3_threadsafe()] returning 0)
** or if SQLite is run in one of reduced mutex modes 
** [SQLITE_CONFIG_SINGLETHREAD] or [SQLITE_CONFIG_MULTITHREAD]
** then there is no distinction between protected and unprotected
** sqlite3_value objects and they can be used interchangeably.  However,
** for maximum code portability it is recommended that applications
** still make the distinction between protected and unprotected
** sqlite3_value objects even when not strictly required.
**
** ^The sqlite3_value objects that are passed as parameters into the
** implementation of [application-defined SQL functions] are protected.
** ^The sqlite3_value object returned by
** [sqlite3_column_value()] is unprotected.
** Unprotected sqlite3_value objects may only be used as arguments
** to [sqlite3_result_value()], [sqlite3_bind_value()], and
** [sqlite3_value_dup()].
** The [sqlite3_value_blob | sqlite3_value_type()] family of
** interfaces require protected sqlite3_value objects.
*/
typedef struct sqlite3_value sqlite3_value;

/*
** CAPI3REF: SQL Function Context Object
**
** The context in which an SQL function executes is stored in an
** sqlite3_context object.  ^A pointer to an sqlite3_context object
** is always first parameter to [application-defined SQL functions].
** The application-defined SQL function implementation will pass this
** pointer through into calls to [sqlite3_result_int | sqlite3_result()],
** [sqlite3_aggregate_context()], [sqlite3_user_data()],
** [sqlite3_context_db_handle()], [sqlite3_get_auxdata()],
** and/or [sqlite3_set_auxdata()].
*/
typedef struct sqlite3_context sqlite3_context;

/*
** CAPI3REF: Binding Values To Prepared Statements
** KEYWORDS: {host parameter} {host parameters} {host parameter name}
** KEYWORDS: {SQL parameter} {SQL parameters} {parameter binding}
** METHOD: sqlite3_stmt
**
** ^(In the SQL statement text input to [sqlite3_prepare_v2()] and its variants,
** literals may be replaced by a [parameter] that matches one of following
** templates:
**
** <ul>
** <li>  ?
** <li>  ?NNN
** <li>  :VVV
** <li>  @VVV
** <li>  $VVV
** </ul>
**
** In the templates above, NNN represents an integer literal,
** and VVV represents an alphanumeric identifier.)^  ^The values of these
** parameters (also called "host parameter names" or "SQL parameters")
** can be set using the sqlite3_bind_*() routines defined here.
**
** ^The first argument to the sqlite3_bind_*() routines is always
** a pointer to the [sqlite3_stmt] object returned from
** [sqlite3_prepare_v2()] or its variants.
**
** ^The second argument is the index of the SQL parameter to be set.
** ^The leftmost SQL parameter has an index of 1.  ^When the same named
** SQL parameter is used more than once, second and subsequent
** occurrences have the same index as the first occurrence.
** ^The index for named parameters can be looked up using the
** [sqlite3_bind_parameter_index()] API if desired.  ^The index
** for "?NNN" parameters is the value of NNN.
** ^The NNN value must be between 1 and the [sqlite3_limit()]
** parameter [SQLITE_LIMIT_VARIABLE_NUMBER] (default value: 999).
**
** ^The third argument is the value to bind to the parameter.
** ^If the third parameter to sqlite3_bind_text() or sqlite3_bind_text16()
** or sqlite3_bind_blob() is a NULL pointer then the fourth parameter
** is ignored and the end result is the same as sqlite3_bind_null().
**
** ^(In those routines that have a fourth argument, its value is the
** number of bytes in the parameter.  To be clear: the value is the
** number of <u>bytes</u> in the value, not the number of characters.)^
** ^If the fourth parameter to sqlite3_bind_text() or sqlite3_bind_text16()
** is negative, then the length of the string is
** the number of bytes up to the first zero terminator.
** If the fourth parameter to sqlite3_bind_blob() is negative, then
** the behavior is undefined.
** If a non-negative fourth parameter is provided to sqlite3_bind_text()
** or sqlite3_bind_text16() or sqlite3_bind_text64() then
** that parameter must be the byte offset
** where the NUL terminator would occur assuming the string were NUL
** terminated.  If any NUL characters occur at byte offsets less than 
** the value of the fourth parameter then the resulting string value will
** contain embedded NULs.  The result of expressions involving strings
** with embedded NULs is undefined.
**
** ^The fifth argument to the BLOB and string binding interfaces
** is a destructor used to dispose of the BLOB or
** string after SQLite has finished with it.  ^The destructor is called
** to dispose of the BLOB or string even if the call to bind API fails.
** ^If the fifth argument is
** the special value [SQLITE_STATIC], then SQLite assumes that the
** information is in static, unmanaged space and does not need to be freed.
** ^If the fifth argument has the value [SQLITE_TRANSIENT], then
** SQLite makes its own private copy of the data immediately, before
** the sqlite3_bind_*() routine returns.
**
** ^The sixth argument to sqlite3_bind_text64() must be one of
** [SQLITE_UTF8], [SQLITE_UTF16], [SQLITE_UTF16BE], or [SQLITE_UTF16LE]
** to specify the encoding of the text in the third parameter.  If
** the sixth argument to sqlite3_bind_text64() is not one of the
** allowed values shown above, or if the text encoding is different
** from the encoding specified by the sixth parameter, then the behavior
** is undefined.
**
** ^The sqlite3_bind_zeroblob() routine binds a BLOB of length N that
** is filled with zeroes.  ^A zeroblob uses a fixed amount of memory
** (just an integer to hold its size) while it is being processed.
** Zeroblobs are intended to serve as placeholders for BLOBs whose
** content is later written using
** [sqlite3_blob_open | incremental BLOB I/O] routines.
** ^A negative value for the zeroblob results in a zero-length BLOB.
**
** ^The sqlite3_bind_pointer(S,I,P,T,D) routine causes the I-th parameter in
** [prepared statement] S to have an SQL value of NULL, but to also be
** associated with the pointer P of type T.  ^D is either a NULL pointer or
** a pointer to a destructor function for P. ^SQLite will invoke the
** destructor D with a single argument of P when it is finished using
** P.  The T parameter should be a static string, preferably a string
** literal. The sqlite3_bind_pointer() routine is part of the
** [pointer passing interface] added for SQLite 3.20.0.
**
** ^If any of the sqlite3_bind_*() routines are called with a NULL pointer
** for the [prepared statement] or with a prepared statement for which
** [sqlite3_step()] has been called more recently than [sqlite3_reset()],
** then the call will return [SQLITE_MISUSE].  If any sqlite3_bind_()
** routine is passed a [prepared statement] that has been finalized, the
** result is undefined and probably harmful.
**
** ^Bindings are not cleared by the [sqlite3_reset()] routine.
** ^Unbound parameters are interpreted as NULL.
**
** ^The sqlite3_bind_* routines return [SQLITE_OK] on success or an
** [error code] if anything goes wrong.
** ^[SQLITE_TOOBIG] might be returned if the size of a string or BLOB
** exceeds limits imposed by [sqlite3_limit]([SQLITE_LIMIT_LENGTH]) or
** [SQLITE_MAX_LENGTH].
** ^[SQLITE_RANGE] is returned if the parameter
** index is out of range.  ^[SQLITE_NOMEM] is returned if malloc() fails.
**
** See also: [sqlite3_bind_parameter_count()],
** [sqlite3_bind_parameter_name()], and [sqlite3_bind_parameter_index()].
*/
int sqlite3_bind_blob(sqlite3_stmt*, int, const void*, int n, void(*)(void*));
int sqlite3_bind_blob64(sqlite3_stmt*, int, const void*, sqlite3_uint64,
                        void(*)(void*));
int sqlite3_bind_double(sqlite3_stmt*, int, double);
int sqlite3_bind_int(sqlite3_stmt*, int, int);
int sqlite3_bind_int64(sqlite3_stmt*, int, sqlite3_int64);
int sqlite3_bind_null(sqlite3_stmt*, int);
int sqlite3_bind_text(sqlite3_stmt*,int,const char*,int,void(*)(void*));
int sqlite3_bind_text16(sqlite3_stmt*, int, const void*, int, void(*)(void*));
int sqlite3_bind_text64(sqlite3_stmt*, int, const char*, sqlite3_uint64,
                         void(*)(void*), unsigned char encoding);
int sqlite3_bind_value(sqlite3_stmt*, int, const sqlite3_value*);
int sqlite3_bind_pointer(sqlite3_stmt*, int, void*, const char*,void(*)(void*));
int sqlite3_bind_zeroblob(sqlite3_stmt*, int, int n);
int sqlite3_bind_zeroblob64(sqlite3_stmt*, int, sqlite3_uint64);

/*
** CAPI3REF: Number Of SQL Parameters
** METHOD: sqlite3_stmt
**
** ^This routine can be used to find the number of [SQL parameters]
** in a [prepared statement].  SQL parameters are tokens of the
** form "?", "?NNN", ":AAA", "$AAA", or "@AAA" that serve as
** placeholders for values that are [sqlite3_bind_blob | bound]
** to the parameters at a later time.
**
** ^(This routine actually returns the index of the largest (rightmost)
** parameter. For all forms except ?NNN, this will correspond to the
** number of unique parameters.  If parameters of the ?NNN form are used,
** there may be gaps in the list.)^
**
** See also: [sqlite3_bind_blob|sqlite3_bind()],
** [sqlite3_bind_parameter_name()], and
** [sqlite3_bind_parameter_index()].
*/
int sqlite3_bind_parameter_count(sqlite3_stmt*);

/*
** CAPI3REF: Name Of A Host Parameter
** METHOD: sqlite3_stmt
**
** ^The sqlite3_bind_parameter_name(P,N) interface returns
** the name of the N-th [SQL parameter] in the [prepared statement] P.
** ^(SQL parameters of the form "?NNN" or ":AAA" or "@AAA" or "$AAA"
** have a name which is the string "?NNN" or ":AAA" or "@AAA" or "$AAA"
** respectively.
** In other words, the initial ":" or "$" or "@" or "?"
** is included as part of the name.)^
** ^Parameters of the form "?" without a following integer have no name
** and are referred to as "nameless" or "anonymous parameters".
**
** ^The first host parameter has an index of 1, not 0.
**
** ^If the value N is out of range or if the N-th parameter is
** nameless, then NULL is returned.  ^The returned string is
** always in UTF-8 encoding even if the named parameter was
** originally specified as UTF-16 in [sqlite3_prepare16()],
** [sqlite3_prepare16_v2()], or [sqlite3_prepare16_v3()].
**
** See also: [sqlite3_bind_blob|sqlite3_bind()],
** [sqlite3_bind_parameter_count()], and
** [sqlite3_bind_parameter_index()].
*/
const char *sqlite3_bind_parameter_name(sqlite3_stmt*, int);

/*
** CAPI3REF: Index Of A Parameter With A Given Name
** METHOD: sqlite3_stmt
**
** ^Return the index of an SQL parameter given its name.  ^The
** index value returned is suitable for use as the second
** parameter to [sqlite3_bind_blob|sqlite3_bind()].  ^A zero
** is returned if no matching parameter is found.  ^The parameter
** name must be given in UTF-8 even if the original statement
** was prepared from UTF-16 text using [sqlite3_prepare16_v2()] or
** [sqlite3_prepare16_v3()].
**
** See also: [sqlite3_bind_blob|sqlite3_bind()],
** [sqlite3_bind_parameter_count()], and
** [sqlite3_bind_parameter_name()].
*/
int sqlite3_bind_parameter_index(sqlite3_stmt*, const char *zName);

/*
** CAPI3REF: Reset All Bindings On A Prepared Statement
** METHOD: sqlite3_stmt
**
** ^Contrary to the intuition of many, [sqlite3_reset()] does not reset
** the [sqlite3_bind_blob | bindings] on a [prepared statement].
** ^Use this routine to reset all host parameters to NULL.
*/
int sqlite3_clear_bindings(sqlite3_stmt*);

/*
** CAPI3REF: Number Of Columns In A Result Set
** METHOD: sqlite3_stmt
**
** ^Return the number of columns in the result set returned by the
** [prepared statement]. ^If this routine returns 0, that means the 
** [prepared statement] returns no data (for example an [UPDATE]).
** ^However, just because this routine returns a positive number does not
** mean that one or more rows of data will be returned.  ^A SELECT statement
** will always have a positive sqlite3_column_count() but depending on the
** WHERE clause constraints and the table content, it might return no rows.
**
** See also: [sqlite3_data_count()]
*/
int sqlite3_column_count(sqlite3_stmt *pStmt);

/*
** CAPI3REF: Column Names In A Result Set
** METHOD: sqlite3_stmt
**
** ^These routines return the name assigned to a particular column
** in the result set of a [SELECT] statement.  ^The sqlite3_column_name()
** interface returns a pointer to a zero-terminated UTF-8 string
** and sqlite3_column_name16() returns a pointer to a zero-terminated
** UTF-16 string.  ^The first parameter is the [prepared statement]
** that implements the [SELECT] statement. ^The second parameter is the
** column number.  ^The leftmost column is number 0.
**
** ^The returned string pointer is valid until either the [prepared statement]
** is destroyed by [sqlite3_finalize()] or until the statement is automatically
** reprepared by the first call to [sqlite3_step()] for a particular run
** or until the next call to
** sqlite3_column_name() or sqlite3_column_name16() on the same column.
**
** ^If sqlite3_malloc() fails during the processing of either routine
** (for example during a conversion from UTF-8 to UTF-16) then a
** NULL pointer is returned.
**
** ^The name of a result column is the value of the "AS" clause for
** that column, if there is an AS clause.  If there is no AS clause
** then the name of the column is unspecified and may change from
** one release of SQLite to the next.
*/
const char *sqlite3_column_name(sqlite3_stmt*, int N);
const void *sqlite3_column_name16(sqlite3_stmt*, int N);

/*
** CAPI3REF: Source Of Data In A Query Result
** METHOD: sqlite3_stmt
**
** ^These routines provide a means to determine the database, table, and
** table column that is the origin of a particular result column in
** [SELECT] statement.
** ^The name of the database or table or column can be returned as
** either a UTF-8 or UTF-16 string.  ^The _database_ routines return
** the database name, the _table_ routines return the table name, and
** the origin_ routines return the column name.
** ^The returned string is valid until the [prepared statement] is destroyed
** using [sqlite3_finalize()] or until the statement is automatically
** reprepared by the first call to [sqlite3_step()] for a particular run
** or until the same information is requested
** again in a different encoding.
**
** ^The names returned are the original un-aliased names of the
** database, table, and column.
**
** ^The first argument to these interfaces is a [prepared statement].
** ^These functions return information about the Nth result column returned by
** the statement, where N is the second function argument.
** ^The left-most column is column 0 for these routines.
**
** ^If the Nth column returned by the statement is an expression or
** subquery and is not a column value, then all of these functions return
** NULL.  ^These routine might also return NULL if a memory allocation error
** occurs.  ^Otherwise, they return the name of the attached database, table,
** or column that query result column was extracted from.
**
** ^As with all other SQLite APIs, those whose names end with "16" return
** UTF-16 encoded strings and the other functions return UTF-8.
**
** ^These APIs are only available if the library was compiled with the
** [SQLITE_ENABLE_COLUMN_METADATA] C-preprocessor symbol.
**
** If two or more threads call one or more of these routines against the same
** prepared statement and column at the same time then the results are
** undefined.
**
** If two or more threads call one or more
** [sqlite3_column_database_name | column metadata interfaces]
** for the same [prepared statement] and result column
** at the same time then the results are undefined.
*/
const char *sqlite3_column_database_name(sqlite3_stmt*,int);
const void *sqlite3_column_database_name16(sqlite3_stmt*,int);
const char *sqlite3_column_table_name(sqlite3_stmt*,int);
const void *sqlite3_column_table_name16(sqlite3_stmt*,int);
const char *sqlite3_column_origin_name(sqlite3_stmt*,int);
const void *sqlite3_column_origin_name16(sqlite3_stmt*,int);

/*
** CAPI3REF: Declared Datatype Of A Query Result
** METHOD: sqlite3_stmt
**
** ^(The first parameter is a [prepared statement].
** If this statement is a [SELECT] statement and the Nth column of the
** returned result set of that [SELECT] is a table column (not an
** expression or subquery) then the declared type of the table
** column is returned.)^  ^If the Nth column of the result set is an
** expression or subquery, then a NULL pointer is returned.
** ^The returned string is always UTF-8 encoded.
**
** ^(For example, given the database schema:
**
** CREATE TABLE t1(c1 VARIANT);
**
** and the following statement to be compiled:
**
** SELECT c1 + 1, c1 FROM t1;
**
** this routine would return the string "VARIANT" for the second result
** column (i==1), and a NULL pointer for the first result column (i==0).)^
**
** ^SQLite uses dynamic run-time typing.  ^So just because a column
** is declared to contain a particular type does not mean that the
** data stored in that column is of the declared type.  SQLite is
** strongly typed, but the typing is dynamic not static.  ^Type
** is associated with individual values, not with the containers
** used to hold those values.
*/
const char *sqlite3_column_decltype(sqlite3_stmt*,int);
const void *sqlite3_column_decltype16(sqlite3_stmt*,int);

/*
** CAPI3REF: Evaluate An SQL Statement
** METHOD: sqlite3_stmt
**
** After a [prepared statement] has been prepared using any of
** [sqlite3_prepare_v2()], [sqlite3_prepare_v3()], [sqlite3_prepare16_v2()],
** or [sqlite3_prepare16_v3()] or one of the legacy
** interfaces [sqlite3_prepare()] or [sqlite3_prepare16()], this function
** must be called one or more times to evaluate the statement.
**
** The details of the behavior of the sqlite3_step() interface depend
** on whether the statement was prepared using the newer "vX" interfaces
** [sqlite3_prepare_v3()], [sqlite3_prepare_v2()], [sqlite3_prepare16_v3()],
** [sqlite3_prepare16_v2()] or the older legacy
** interfaces [sqlite3_prepare()] and [sqlite3_prepare16()].  The use of the
** new "vX" interface is recommended for new applications but the legacy
** interface will continue to be supported.
**
** ^In the legacy interface, the return value will be either [SQLITE_BUSY],
** [SQLITE_DONE], [SQLITE_ROW], [SQLITE_ERROR], or [SQLITE_MISUSE].
** ^With the "v2" interface, any of the other [result codes] or
** [extended result codes] might be returned as well.
**
** ^[SQLITE_BUSY] means that the database engine was unable to acquire the
** database locks it needs to do its job.  ^If the statement is a [COMMIT]
** or occurs outside of an explicit transaction, then you can retry the
** statement.  If the statement is not a [COMMIT] and occurs within an
** explicit transaction then you should rollback the transaction before
** continuing.
**
** ^[SQLITE_DONE] means that the statement has finished executing
** successfully.  sqlite3_step() should not be called again on this virtual
** machine without first calling [sqlite3_reset()] to reset the virtual
** machine back to its initial state.
**
** ^If the SQL statement being executed returns any data, then [SQLITE_ROW]
** is returned each time a new row of data is ready for processing by the
** caller. The values may be accessed using the [column access functions].
** sqlite3_step() is called again to retrieve the next row of data.
**
** ^[SQLITE_ERROR] means that a run-time error (such as a constraint
** violation) has occurred.  sqlite3_step() should not be called again on
** the VM. More information may be found by calling [sqlite3_errmsg()].
** ^With the legacy interface, a more specific error code (for example,
** [SQLITE_INTERRUPT], [SQLITE_SCHEMA], [SQLITE_CORRUPT], and so forth)
** can be obtained by calling [sqlite3_reset()] on the
** [prepared statement].  ^In the "v2" interface,
** the more specific error code is returned directly by sqlite3_step().
**
** [SQLITE_MISUSE] means that the this routine was called inappropriately.
** Perhaps it was called on a [prepared statement] that has
** already been [sqlite3_finalize | finalized] or on one that had
** previously returned [SQLITE_ERROR] or [SQLITE_DONE].  Or it could
** be the case that the same database connection is being used by two or
** more threads at the same moment in time.
**
** For all versions of SQLite up to and including 3.6.23.1, a call to
** [sqlite3_reset()] was required after sqlite3_step() returned anything
** other than [SQLITE_ROW] before any subsequent invocation of
** sqlite3_step().  Failure to reset the prepared statement using 
** [sqlite3_reset()] would result in an [SQLITE_MISUSE] return from
** sqlite3_step().  But after [version 3.6.23.1] ([dateof:3.6.23.1],
** sqlite3_step() began
** calling [sqlite3_reset()] automatically in this circumstance rather
** than returning [SQLITE_MISUSE].  This is not considered a compatibility
** break because any application that ever receives an SQLITE_MISUSE error
** is broken by definition.  The [SQLITE_OMIT_AUTORESET] compile-time option
** can be used to restore the legacy behavior.
**
** <b>Goofy Interface Alert:</b> In the legacy interface, the sqlite3_step()
** API always returns a generic error code, [SQLITE_ERROR], following any
** error other than [SQLITE_BUSY] and [SQLITE_MISUSE].  You must call
** [sqlite3_reset()] or [sqlite3_finalize()] in order to find one of the
** specific [error codes] that better describes the error.
** We admit that this is a goofy design.  The problem has been fixed
** with the "v2" interface.  If you prepare all of your SQL statements
** using [sqlite3_prepare_v3()] or [sqlite3_prepare_v2()]
** or [sqlite3_prepare16_v2()] or [sqlite3_prepare16_v3()] instead
** of the legacy [sqlite3_prepare()] and [sqlite3_prepare16()] interfaces,
** then the more specific [error codes] are returned directly
** by sqlite3_step().  The use of the "vX" interfaces is recommended.
*/
int sqlite3_step(sqlite3_stmt*);

/*
** CAPI3REF: Number of columns in a result set
** METHOD: sqlite3_stmt
**
** ^The sqlite3_data_count(P) interface returns the number of columns in the
** current row of the result set of [prepared statement] P.
** ^If prepared statement P does not have results ready to return
** (via calls to the [sqlite3_column_int | sqlite3_column_*()] of
** interfaces) then sqlite3_data_count(P) returns 0.
** ^The sqlite3_data_count(P) routine also returns 0 if P is a NULL pointer.
** ^The sqlite3_data_count(P) routine returns 0 if the previous call to
** [sqlite3_step](P) returned [SQLITE_DONE].  ^The sqlite3_data_count(P)
** will return non-zero if previous call to [sqlite3_step](P) returned
** [SQLITE_ROW], except in the case of the [PRAGMA incremental_vacuum]
** where it always returns zero since each step of that multi-step
** pragma returns 0 columns of data.
**
** See also: [sqlite3_column_count()]
*/
int sqlite3_data_count(sqlite3_stmt *pStmt);

/*
** CAPI3REF: Fundamental Datatypes
** KEYWORDS: SQLITE_TEXT
**
** ^(Every value in SQLite has one of five fundamental datatypes:
**
** <ul>
** <li> 64-bit signed integer
** <li> 64-bit IEEE floating point number
** <li> string
** <li> BLOB
** <li> NULL
** </ul>)^
**
** These constants are codes for each of those types.
**
** Note that the SQLITE_TEXT constant was also used in SQLite version 2
** for a completely different meaning.  Software that links against both
** SQLite version 2 and SQLite version 3 should use SQLITE3_TEXT, not
** SQLITE_TEXT.
*/
#define SQLITE_INTEGER  1
#define SQLITE_FLOAT    2
#define SQLITE_BLOB     4
#define SQLITE_NULL     5
#ifdef SQLITE_TEXT
# undef SQLITE_TEXT
#else
# define SQLITE_TEXT     3
#endif
#define SQLITE3_TEXT     3

/*
** CAPI3REF: Result Values From A Query
** KEYWORDS: {column access functions}
** METHOD: sqlite3_stmt
**
** <b>Summary:</b>
** <blockquote><table border=0 cellpadding=0 cellspacing=0>
** <tr><td><b>sqlite3_column_blob</b><td>&rarr;<td>BLOB result
** <tr><td><b>sqlite3_column_double</b><td>&rarr;<td>REAL result
** <tr><td><b>sqlite3_column_int</b><td>&rarr;<td>32-bit INTEGER result
** <tr><td><b>sqlite3_column_int64</b><td>&rarr;<td>64-bit INTEGER result
** <tr><td><b>sqlite3_column_text</b><td>&rarr;<td>UTF-8 TEXT result
** <tr><td><b>sqlite3_column_text16</b><td>&rarr;<td>UTF-16 TEXT result
** <tr><td><b>sqlite3_column_value</b><td>&rarr;<td>The result as an 
** [sqlite3_value|unprotected sqlite3_value] object.
** <tr><td>&nbsp;<td>&nbsp;<td>&nbsp;
** <tr><td><b>sqlite3_column_bytes</b><td>&rarr;<td>Size of a BLOB
** or a UTF-8 TEXT result in bytes
** <tr><td><b>sqlite3_column_bytes16&nbsp;&nbsp;</b>
** <td>&rarr;&nbsp;&nbsp;<td>Size of UTF-16
** TEXT in bytes
** <tr><td><b>sqlite3_column_type</b><td>&rarr;<td>Default
** datatype of the result
** </table></blockquote>
**
** <b>Details:</b>
**
** ^These routines return information about a single column of the current
** result row of a query.  ^In every case the first argument is a pointer
** to the [prepared statement] that is being evaluated (the [sqlite3_stmt*]
** that was returned from [sqlite3_prepare_v2()] or one of its variants)
** and the second argument is the index of the column for which information
** should be returned. ^The leftmost column of the result set has the index 0.
** ^The number of columns in the result can be determined using
** [sqlite3_column_count()].
**
** If the SQL statement does not currently point to a valid row, or if the
** column index is out of range, the result is undefined.
** These routines may only be called when the most recent call to
** [sqlite3_step()] has returned [SQLITE_ROW] and neither
** [sqlite3_reset()] nor [sqlite3_finalize()] have been called subsequently.
** If any of these routines are called after [sqlite3_reset()] or
** [sqlite3_finalize()] or after [sqlite3_step()] has returned
** something other than [SQLITE_ROW], the results are undefined.
** If [sqlite3_step()] or [sqlite3_reset()] or [sqlite3_finalize()]
** are called from a different thread while any of these routines
** are pending, then the results are undefined.
**
** The first six interfaces (_blob, _double, _int, _int64, _text, and _text16)
** each return the value of a result column in a specific data format.  If
** the result column is not initially in the requested format (for example,
** if the query returns an integer but the sqlite3_column_text() interface
** is used to extract the value) then an automatic type conversion is performed.
**
** ^The sqlite3_column_type() routine returns the
** [SQLITE_INTEGER | datatype code] for the initial data type
** of the result column.  ^The returned value is one of [SQLITE_INTEGER],
** [SQLITE_FLOAT], [SQLITE_TEXT], [SQLITE_BLOB], or [SQLITE_NULL].
** The return value of sqlite3_column_type() can be used to decide which
** of the first six interface should be used to extract the column value.
** The value returned by sqlite3_column_type() is only meaningful if no
** automatic type conversions have occurred for the value in question.  
** After a type conversion, the result of calling sqlite3_column_type()
** is undefined, though harmless.  Future
** versions of SQLite may change the behavior of sqlite3_column_type()
** following a type conversion.
**
** If the result is a BLOB or a TEXT string, then the sqlite3_column_bytes()
** or sqlite3_column_bytes16() interfaces can be used to determine the size
** of that BLOB or string.
**
** ^If the result is a BLOB or UTF-8 string then the sqlite3_column_bytes()
** routine returns the number of bytes in that BLOB or string.
** ^If the result is a UTF-16 string, then sqlite3_column_bytes() converts
** the string to UTF-8 and then returns the number of bytes.
** ^If the result is a numeric value then sqlite3_column_bytes() uses
** [sqlite3_snprintf()] to convert that value to a UTF-8 string and returns
** the number of bytes in that string.
** ^If the result is NULL, then sqlite3_column_bytes() returns zero.
**
** ^If the result is a BLOB or UTF-16 string then the sqlite3_column_bytes16()
** routine returns the number of bytes in that BLOB or string.
** ^If the result is a UTF-8 string, then sqlite3_column_bytes16() converts
** the string to UTF-16 and then returns the number of bytes.
** ^If the result is a numeric value then sqlite3_column_bytes16() uses
** [sqlite3_snprintf()] to convert that value to a UTF-16 string and returns
** the number of bytes in that string.
** ^If the result is NULL, then sqlite3_column_bytes16() returns zero.
**
** ^The values returned by [sqlite3_column_bytes()] and 
** [sqlite3_column_bytes16()] do not include the zero terminators at the end
** of the string.  ^For clarity: the values returned by
** [sqlite3_column_bytes()] and [sqlite3_column_bytes16()] are the number of
** bytes in the string, not the number of characters.
**
** ^Strings returned by sqlite3_column_text() and sqlite3_column_text16(),
** even empty strings, are always zero-terminated.  ^The return
** value from sqlite3_column_blob() for a zero-length BLOB is a NULL pointer.
**
** <b>Warning:</b> ^The object returned by [sqlite3_column_value()] is an
** [unprotected sqlite3_value] object.  In a multithreaded environment,
** an unprotected sqlite3_value object may only be used safely with
** [sqlite3_bind_value()] and [sqlite3_result_value()].
** If the [unprotected sqlite3_value] object returned by
** [sqlite3_column_value()] is used in any other way, including calls
** to routines like [sqlite3_value_int()], [sqlite3_value_text()],
** or [sqlite3_value_bytes()], the behavior is not threadsafe.
** Hence, the sqlite3_column_value() interface
** is normally only useful within the implementation of 
** [application-defined SQL functions] or [virtual tables], not within
** top-level application code.
**
** The these routines may attempt to convert the datatype of the result.
** ^For example, if the internal representation is FLOAT and a text result
** is requested, [sqlite3_snprintf()] is used internally to perform the
** conversion automatically.  ^(The following table details the conversions
** that are applied:
**
** <blockquote>
** <table border="1">
** <tr><th> Internal<br>Type <th> Requested<br>Type <th>  Conversion
**
** <tr><td>  NULL    <td> INTEGER   <td> Result is 0
** <tr><td>  NULL    <td>  FLOAT    <td> Result is 0.0
** <tr><td>  NULL    <td>   TEXT    <td> Result is a NULL pointer
** <tr><td>  NULL    <td>   BLOB    <td> Result is a NULL pointer
** <tr><td> INTEGER  <td>  FLOAT    <td> Convert from integer to float
** <tr><td> INTEGER  <td>   TEXT    <td> ASCII rendering of the integer
** <tr><td> INTEGER  <td>   BLOB    <td> Same as INTEGER->TEXT
** <tr><td>  FLOAT   <td> INTEGER   <td> [CAST] to INTEGER
** <tr><td>  FLOAT   <td>   TEXT    <td> ASCII rendering of the float
** <tr><td>  FLOAT   <td>   BLOB    <td> [CAST] to BLOB
** <tr><td>  TEXT    <td> INTEGER   <td> [CAST] to INTEGER
** <tr><td>  TEXT    <td>  FLOAT    <td> [CAST] to REAL
** <tr><td>  TEXT    <td>   BLOB    <td> No change
** <tr><td>  BLOB    <td> INTEGER   <td> [CAST] to INTEGER
** <tr><td>  BLOB    <td>  FLOAT    <td> [CAST] to REAL
** <tr><td>  BLOB    <td>   TEXT    <td> Add a zero terminator if needed
** </table>
** </blockquote>)^
**
** Note that when type conversions occur, pointers returned by prior
** calls to sqlite3_column_blob(), sqlite3_column_text(), and/or
** sqlite3_column_text16() may be invalidated.
** Type conversions and pointer invalidations might occur
** in the following cases:
**
** <ul>
** <li> The initial content is a BLOB and sqlite3_column_text() or
**      sqlite3_column_text16() is called.  A zero-terminator might
**      need to be added to the string.</li>
** <li> The initial content is UTF-8 text and sqlite3_column_bytes16() or
**      sqlite3_column_text16() is called.  The content must be converted
**      to UTF-16.</li>
** <li> The initial content is UTF-16 text and sqlite3_column_bytes() or
**      sqlite3_column_text() is called.  The content must be converted
**      to UTF-8.</li>
** </ul>
**
** ^Conversions between UTF-16be and UTF-16le are always done in place and do
** not invalidate a prior pointer, though of course the content of the buffer
** that the prior pointer references will have been modified.  Other kinds
** of conversion are done in place when it is possible, but sometimes they
** are not possible and in those cases prior pointers are invalidated.
**
** The safest policy is to invoke these routines
** in one of the following ways:
**
** <ul>
**  <li>sqlite3_column_text() followed by sqlite3_column_bytes()</li>
**  <li>sqlite3_column_blob() followed by sqlite3_column_bytes()</li>
**  <li>sqlite3_column_text16() followed by sqlite3_column_bytes16()</li>
** </ul>
**
** In other words, you should call sqlite3_column_text(),
** sqlite3_column_blob(), or sqlite3_column_text16() first to force the result
** into the desired format, then invoke sqlite3_column_bytes() or
** sqlite3_column_bytes16() to find the size of the result.  Do not mix calls
** to sqlite3_column_text() or sqlite3_column_blob() with calls to
** sqlite3_column_bytes16(), and do not mix calls to sqlite3_column_text16()
** with calls to sqlite3_column_bytes().
**
** ^The pointers returned are valid until a type conversion occurs as
** described above, or until [sqlite3_step()] or [sqlite3_reset()] or
** [sqlite3_finalize()] is called.  ^The memory space used to hold strings
** and BLOBs is freed automatically.  Do not pass the pointers returned
** from [sqlite3_column_blob()], [sqlite3_column_text()], etc. into
** [sqlite3_free()].
**
** ^(If a memory allocation error occurs during the evaluation of any
** of these routines, a default value is returned.  The default value
** is either the integer 0, the floating point number 0.0, or a NULL
** pointer.  Subsequent calls to [sqlite3_errcode()] will return
** [SQLITE_NOMEM].)^
*/
const void *sqlite3_column_blob(sqlite3_stmt*, int iCol);
double sqlite3_column_double(sqlite3_stmt*, int iCol);
int sqlite3_column_int(sqlite3_stmt*, int iCol);
sqlite3_int64 sqlite3_column_int64(sqlite3_stmt*, int iCol);
const unsigned char *sqlite3_column_text(sqlite3_stmt*, int iCol);
const void *sqlite3_column_text16(sqlite3_stmt*, int iCol);
sqlite3_value *sqlite3_column_value(sqlite3_stmt*, int iCol);
int sqlite3_column_bytes(sqlite3_stmt*, int iCol);
int sqlite3_column_bytes16(sqlite3_stmt*, int iCol);
int sqlite3_column_type(sqlite3_stmt*, int iCol);

/*
** CAPI3REF: Destroy A Prepared Statement Object
** DESTRUCTOR: sqlite3_stmt
**
** ^The sqlite3_finalize() function is called to delete a [prepared statement].
** ^If the most recent evaluation of the statement encountered no errors
** or if the statement is never been evaluated, then sqlite3_finalize() returns
** SQLITE_OK.  ^If the most recent evaluation of statement S failed, then
** sqlite3_finalize(S) returns the appropriate [error code] or
** [extended error code].
**
** ^The sqlite3_finalize(S) routine can be called at any point during
** the life cycle of [prepared statement] S:
** before statement S is ever evaluated, after
** one or more calls to [sqlite3_reset()], or after any call
** to [sqlite3_step()] regardless of whether or not the statement has
** completed execution.
**
** ^Invoking sqlite3_finalize() on a NULL pointer is a harmless no-op.
**
** The application must finalize every [prepared statement] in order to avoid
** resource leaks.  It is a grievous error for the application to try to use
** a prepared statement after it has been finalized.  Any use of a prepared
** statement after it has been finalized can result in undefined and
** undesirable behavior such as segfaults and heap corruption.
*/
int sqlite3_finalize(sqlite3_stmt *pStmt);

/*
** CAPI3REF: Reset A Prepared Statement Object
** METHOD: sqlite3_stmt
**
** The sqlite3_reset() function is called to reset a [prepared statement]
** object back to its initial state, ready to be re-executed.
** ^Any SQL statement variables that had values bound to them using
** the [sqlite3_bind_blob | sqlite3_bind_*() API] retain their values.
** Use [sqlite3_clear_bindings()] to reset the bindings.
**
** ^The [sqlite3_reset(S)] interface resets the [prepared statement] S
** back to the beginning of its program.
**
** ^If the most recent call to [sqlite3_step(S)] for the
** [prepared statement] S returned [SQLITE_ROW] or [SQLITE_DONE],
** or if [sqlite3_step(S)] has never before been called on S,
** then [sqlite3_reset(S)] returns [SQLITE_OK].
**
** ^If the most recent call to [sqlite3_step(S)] for the
** [prepared statement] S indicated an error, then
** [sqlite3_reset(S)] returns an appropriate [error code].
**
** ^The [sqlite3_reset(S)] interface does not change the values
** of any [sqlite3_bind_blob|bindings] on the [prepared statement] S.
*/
int sqlite3_reset(sqlite3_stmt *pStmt);

/*
** CAPI3REF: Create Or Redefine SQL Functions
** KEYWORDS: {function creation routines}
** KEYWORDS: {application-defined SQL function}
** KEYWORDS: {application-defined SQL functions}
** METHOD: sqlite3
**
** ^These functions (collectively known as "function creation routines")
** are used to add SQL functions or aggregates or to redefine the behavior
** of existing SQL functions or aggregates.  The only differences between
** these routines are the text encoding expected for
** the second parameter (the name of the function being created)
** and the presence or absence of a destructor callback for
** the application data pointer.
**
** ^The first parameter is the [database connection] to which the SQL
** function is to be added.  ^If an application uses more than one database
** connection then application-defined SQL functions must be added
** to each database connection separately.
**
** ^The second parameter is the name of the SQL function to be created or
** redefined.  ^The length of the name is limited to 255 bytes in a UTF-8
** representation, exclusive of the zero-terminator.  ^Note that the name
** length limit is in UTF-8 bytes, not characters nor UTF-16 bytes.  
** ^Any attempt to create a function with a longer name
** will result in [SQLITE_MISUSE] being returned.
**
** ^The third parameter (nArg)
** is the number of arguments that the SQL function or
** aggregate takes. ^If this parameter is -1, then the SQL function or
** aggregate may take any number of arguments between 0 and the limit
** set by [sqlite3_limit]([SQLITE_LIMIT_FUNCTION_ARG]).  If the third
** parameter is less than -1 or greater than 127 then the behavior is
** undefined.
**
** ^The fourth parameter, eTextRep, specifies what
** [SQLITE_UTF8 | text encoding] this SQL function prefers for
** its parameters.  The application should set this parameter to
** [SQLITE_UTF16LE] if the function implementation invokes 
** [sqlite3_value_text16le()] on an input, or [SQLITE_UTF16BE] if the
** implementation invokes [sqlite3_value_text16be()] on an input, or
** [SQLITE_UTF16] if [sqlite3_value_text16()] is used, or [SQLITE_UTF8]
** otherwise.  ^The same SQL function may be registered multiple times using
** different preferred text encodings, with different implementations for
** each encoding.
** ^When multiple implementations of the same function are available, SQLite
** will pick the one that involves the least amount of data conversion.
**
** ^The fourth parameter may optionally be ORed with [SQLITE_DETERMINISTIC]
** to signal that the function will always return the same result given
** the same inputs within a single SQL statement.  Most SQL functions are
** deterministic.  The built-in [random()] SQL function is an example of a
** function that is not deterministic.  The SQLite query planner is able to
** perform additional optimizations on deterministic functions, so use
** of the [SQLITE_DETERMINISTIC] flag is recommended where possible.
**
** ^(The fifth parameter is an arbitrary pointer.  The implementation of the
** function can gain access to this pointer using [sqlite3_user_data()].)^
**
** ^The sixth, seventh and eighth parameters, xFunc, xStep and xFinal, are
** pointers to C-language functions that implement the SQL function or
** aggregate. ^A scalar SQL function requires an implementation of the xFunc
** callback only; NULL pointers must be passed as the xStep and xFinal
** parameters. ^An aggregate SQL function requires an implementation of xStep
** and xFinal and NULL pointer must be passed for xFunc. ^To delete an existing
** SQL function or aggregate, pass NULL pointers for all three function
** callbacks.
**
** ^(If the ninth parameter to sqlite3_create_function_v2() is not NULL,
** then it is destructor for the application data pointer. 
** The destructor is invoked when the function is deleted, either by being
** overloaded or when the database connection closes.)^
** ^The destructor is also invoked if the call to
** sqlite3_create_function_v2() fails.
** ^When the destructor callback of the tenth parameter is invoked, it
** is passed a single argument which is a copy of the application data 
** pointer which was the fifth parameter to sqlite3_create_function_v2().
**
** ^It is permitted to register multiple implementations of the same
** functions with the same name but with either differing numbers of
** arguments or differing preferred text encodings.  ^SQLite will use
** the implementation that most closely matches the way in which the
** SQL function is used.  ^A function implementation with a non-negative
** nArg parameter is a better match than a function implementation with
** a negative nArg.  ^A function where the preferred text encoding
** matches the database encoding is a better
** match than a function where the encoding is different.  
** ^A function where the encoding difference is between UTF16le and UTF16be
** is a closer match than a function where the encoding difference is
** between UTF8 and UTF16.
**
** ^Built-in functions may be overloaded by new application-defined functions.
**
** ^An application-defined function is permitted to call other
** SQLite interfaces.  However, such calls must not
** close the database connection nor finalize or reset the prepared
** statement in which the function is running.
*/
int sqlite3_create_function(
  sqlite3 *db,
  const char *zFunctionName,
  int nArg,
  int eTextRep,
  void *pApp,
  void (*xFunc)(sqlite3_context*,int,sqlite3_value**),
  void (*xStep)(sqlite3_context*,int,sqlite3_value**),
  void (*xFinal)(sqlite3_context*)
);
int sqlite3_create_function16(
  sqlite3 *db,
  const void *zFunctionName,
  int nArg,
  int eTextRep,
  void *pApp,
  void (*xFunc)(sqlite3_context*,int,sqlite3_value**),
  void (*xStep)(sqlite3_context*,int,sqlite3_value**),
  void (*xFinal)(sqlite3_context*)
);
int sqlite3_create_function_v2(
  sqlite3 *db,
  const char *zFunctionName,
  int nArg,
  int eTextRep,
  void *pApp,
  void (*xFunc)(sqlite3_context*,int,sqlite3_value**),
  void (*xStep)(sqlite3_context*,int,sqlite3_value**),
  void (*xFinal)(sqlite3_context*),
  void(*xDestroy)(void*)
);

/*
** CAPI3REF: Text Encodings
**
** These constant define integer codes that represent the various
** text encodings supported by SQLite.
*/
#define SQLITE_UTF8           1    /* IMP: R-37514-35566 */
#define SQLITE_UTF16LE        2    /* IMP: R-03371-37637 */
#define SQLITE_UTF16BE        3    /* IMP: R-51971-34154 */
#define SQLITE_UTF16          4    /* Use native byte order */
#define SQLITE_ANY            5    /* Deprecated */
#define SQLITE_UTF16_ALIGNED  8    /* sqlite3_create_collation only */

/*
** CAPI3REF: Function Flags
**
** These constants may be ORed together with the 
** [SQLITE_UTF8 | preferred text encoding] as the fourth argument
** to [sqlite3_create_function()], [sqlite3_create_function16()], or
** [sqlite3_create_function_v2()].
*/
#define SQLITE_DETERMINISTIC    0x800

/*
** CAPI3REF: Deprecated Functions
** DEPRECATED
**
** These functions are [deprecated].  In order to maintain
** backwards compatibility with older code, these functions continue 
** to be supported.  However, new applications should avoid
** the use of these functions.  To encourage programmers to avoid
** these functions, we will not explain what they do.
*/
#ifndef SQLITE_OMIT_DEPRECATED
SQLITE_DEPRECATED int sqlite3_aggregate_count(sqlite3_context*);
SQLITE_DEPRECATED int sqlite3_expired(sqlite3_stmt*);
SQLITE_DEPRECATED int sqlite3_transfer_bindings(sqlite3_stmt*, sqlite3_stmt*);
SQLITE_DEPRECATED int sqlite3_global_recover(void);
SQLITE_DEPRECATED void sqlite3_thread_cleanup(void);
SQLITE_DEPRECATED int sqlite3_memory_alarm(void(*)(void*,sqlite3_int64,int),
                      void*,sqlite3_int64);
#endif

/*
** CAPI3REF: Obtaining SQL Values
** METHOD: sqlite3_value
**
** <b>Summary:</b>
** <blockquote><table border=0 cellpadding=0 cellspacing=0>
** <tr><td><b>sqlite3_value_blob</b><td>&rarr;<td>BLOB value
** <tr><td><b>sqlite3_value_double</b><td>&rarr;<td>REAL value
** <tr><td><b>sqlite3_value_int</b><td>&rarr;<td>32-bit INTEGER value
** <tr><td><b>sqlite3_value_int64</b><td>&rarr;<td>64-bit INTEGER value
** <tr><td><b>sqlite3_value_pointer</b><td>&rarr;<td>Pointer value
** <tr><td><b>sqlite3_value_text</b><td>&rarr;<td>UTF-8 TEXT value
** <tr><td><b>sqlite3_value_text16</b><td>&rarr;<td>UTF-16 TEXT value in
** the native byteorder
** <tr><td><b>sqlite3_value_text16be</b><td>&rarr;<td>UTF-16be TEXT value
** <tr><td><b>sqlite3_value_text16le</b><td>&rarr;<td>UTF-16le TEXT value
** <tr><td>&nbsp;<td>&nbsp;<td>&nbsp;
** <tr><td><b>sqlite3_value_bytes</b><td>&rarr;<td>Size of a BLOB
** or a UTF-8 TEXT in bytes
** <tr><td><b>sqlite3_value_bytes16&nbsp;&nbsp;</b>
** <td>&rarr;&nbsp;&nbsp;<td>Size of UTF-16
** TEXT in bytes
** <tr><td><b>sqlite3_value_type</b><td>&rarr;<td>Default
** datatype of the value
** <tr><td><b>sqlite3_value_numeric_type&nbsp;&nbsp;</b>
** <td>&rarr;&nbsp;&nbsp;<td>Best numeric datatype of the value
** <tr><td><b>sqlite3_value_nochange&nbsp;&nbsp;</b>
** <td>&rarr;&nbsp;&nbsp;<td>True if the column is unchanged in an UPDATE
** against a virtual table.
** </table></blockquote>
**
** <b>Details:</b>
**
** These routines extract type, size, and content information from
** [protected sqlite3_value] objects.  Protected sqlite3_value objects
** are used to pass parameter information into implementation of
** [application-defined SQL functions] and [virtual tables].
**
** These routines work only with [protected sqlite3_value] objects.
** Any attempt to use these routines on an [unprotected sqlite3_value]
** is not threadsafe.
**
** ^These routines work just like the corresponding [column access functions]
** except that these routines take a single [protected sqlite3_value] object
** pointer instead of a [sqlite3_stmt*] pointer and an integer column number.
**
** ^The sqlite3_value_text16() interface extracts a UTF-16 string
** in the native byte-order of the host machine.  ^The
** sqlite3_value_text16be() and sqlite3_value_text16le() interfaces
** extract UTF-16 strings as big-endian and little-endian respectively.
**
** ^If [sqlite3_value] object V was initialized 
** using [sqlite3_bind_pointer(S,I,P,X,D)] or [sqlite3_result_pointer(C,P,X,D)]
** and if X and Y are strings that compare equal according to strcmp(X,Y),
** then sqlite3_value_pointer(V,Y) will return the pointer P.  ^Otherwise,
** sqlite3_value_pointer(V,Y) returns a NULL. The sqlite3_bind_pointer() 
** routine is part of the [pointer passing interface] added for SQLite 3.20.0.
**
** ^(The sqlite3_value_type(V) interface returns the
** [SQLITE_INTEGER | datatype code] for the initial datatype of the
** [sqlite3_value] object V. The returned value is one of [SQLITE_INTEGER],
** [SQLITE_FLOAT], [SQLITE_TEXT], [SQLITE_BLOB], or [SQLITE_NULL].)^
** Other interfaces might change the datatype for an sqlite3_value object.
** For example, if the datatype is initially SQLITE_INTEGER and
** sqlite3_value_text(V) is called to extract a text value for that
** integer, then subsequent calls to sqlite3_value_type(V) might return
** SQLITE_TEXT.  Whether or not a persistent internal datatype conversion
** occurs is undefined and may change from one release of SQLite to the next.
**
** ^(The sqlite3_value_numeric_type() interface attempts to apply
** numeric affinity to the value.  This means that an attempt is
** made to convert the value to an integer or floating point.  If
** such a conversion is possible without loss of information (in other
** words, if the value is a string that looks like a number)
** then the conversion is performed.  Otherwise no conversion occurs.
** The [SQLITE_INTEGER | datatype] after conversion is returned.)^
**
** ^Within the [xUpdate] method of a [virtual table], the
** sqlite3_value_nochange(X) interface returns true if and only if
** the column corresponding to X is unchanged by the UPDATE operation
** that the xUpdate method call was invoked to implement and if
** and the prior [xColumn] method call that was invoked to extracted
** the value for that column returned without setting a result (probably
** because it queried [sqlite3_vtab_nochange()] and found that the column
** was unchanging).  ^Within an [xUpdate] method, any value for which
** sqlite3_value_nochange(X) is true will in all other respects appear
** to be a NULL value.  If sqlite3_value_nochange(X) is invoked anywhere other
** than within an [xUpdate] method call for an UPDATE statement, then
** the return value is arbitrary and meaningless.
**
** Please pay particular attention to the fact that the pointer returned
** from [sqlite3_value_blob()], [sqlite3_value_text()], or
** [sqlite3_value_text16()] can be invalidated by a subsequent call to
** [sqlite3_value_bytes()], [sqlite3_value_bytes16()], [sqlite3_value_text()],
** or [sqlite3_value_text16()].
**
** These routines must be called from the same thread as
** the SQL function that supplied the [sqlite3_value*] parameters.
*/
const void *sqlite3_value_blob(sqlite3_value*);
double sqlite3_value_double(sqlite3_value*);
int sqlite3_value_int(sqlite3_value*);
sqlite3_int64 sqlite3_value_int64(sqlite3_value*);
void *sqlite3_value_pointer(sqlite3_value*, const char*);
const unsigned char *sqlite3_value_text(sqlite3_value*);
const void *sqlite3_value_text16(sqlite3_value*);
const void *sqlite3_value_text16le(sqlite3_value*);
const void *sqlite3_value_text16be(sqlite3_value*);
int sqlite3_value_bytes(sqlite3_value*);
int sqlite3_value_bytes16(sqlite3_value*);
int sqlite3_value_type(sqlite3_value*);
int sqlite3_value_numeric_type(sqlite3_value*);
int sqlite3_value_nochange(sqlite3_value*);

/*
** CAPI3REF: Finding The Subtype Of SQL Values
** METHOD: sqlite3_value
**
** The sqlite3_value_subtype(V) function returns the subtype for
** an [application-defined SQL function] argument V.  The subtype
** information can be used to pass a limited amount of context from
** one SQL function to another.  Use the [sqlite3_result_subtype()]
** routine to set the subtype for the return value of an SQL function.
*/
unsigned int sqlite3_value_subtype(sqlite3_value*);

/*
** CAPI3REF: Copy And Free SQL Values
** METHOD: sqlite3_value
**
** ^The sqlite3_value_dup(V) interface makes a copy of the [sqlite3_value]
** object D and returns a pointer to that copy.  ^The [sqlite3_value] returned
** is a [protected sqlite3_value] object even if the input is not.
** ^The sqlite3_value_dup(V) interface returns NULL if V is NULL or if a
** memory allocation fails.
**
** ^The sqlite3_value_free(V) interface frees an [sqlite3_value] object
** previously obtained from [sqlite3_value_dup()].  ^If V is a NULL pointer
** then sqlite3_value_free(V) is a harmless no-op.
*/
sqlite3_value *sqlite3_value_dup(const sqlite3_value*);
void sqlite3_value_free(sqlite3_value*);

/*
** CAPI3REF: Obtain Aggregate Function Context
** METHOD: sqlite3_context
**
** Implementations of aggregate SQL functions use this
** routine to allocate memory for storing their state.
**
** ^The first time the sqlite3_aggregate_context(C,N) routine is called 
** for a particular aggregate function, SQLite
** allocates N of memory, zeroes out that memory, and returns a pointer
** to the new memory. ^On second and subsequent calls to
** sqlite3_aggregate_context() for the same aggregate function instance,
** the same buffer is returned.  Sqlite3_aggregate_context() is normally
** called once for each invocation of the xStep callback and then one
** last time when the xFinal callback is invoked.  ^(When no rows match
** an aggregate query, the xStep() callback of the aggregate function
** implementation is never called and xFinal() is called exactly once.
** In those cases, sqlite3_aggregate_context() might be called for the
** first time from within xFinal().)^
**
** ^The sqlite3_aggregate_context(C,N) routine returns a NULL pointer 
** when first called if N is less than or equal to zero or if a memory
** allocate error occurs.
**
** ^(The amount of space allocated by sqlite3_aggregate_context(C,N) is
** determined by the N parameter on first successful call.  Changing the
** value of N in subsequent call to sqlite3_aggregate_context() within
** the same aggregate function instance will not resize the memory
** allocation.)^  Within the xFinal callback, it is customary to set
** N=0 in calls to sqlite3_aggregate_context(C,N) so that no 
** pointless memory allocations occur.
**
** ^SQLite automatically frees the memory allocated by 
** sqlite3_aggregate_context() when the aggregate query concludes.
**
** The first parameter must be a copy of the
** [sqlite3_context | SQL function context] that is the first parameter
** to the xStep or xFinal callback routine that implements the aggregate
** function.
**
** This routine must be called from the same thread in which
** the aggregate SQL function is running.
*/
void *sqlite3_aggregate_context(sqlite3_context*, int nBytes);

/*
** CAPI3REF: User Data For Functions
** METHOD: sqlite3_context
**
** ^The sqlite3_user_data() interface returns a copy of
** the pointer that was the pUserData parameter (the 5th parameter)
** of the [sqlite3_create_function()]
** and [sqlite3_create_function16()] routines that originally
** registered the application defined function.
**
** This routine must be called from the same thread in which
** the application-defined function is running.
*/
void *sqlite3_user_data(sqlite3_context*);

/*
** CAPI3REF: Database Connection For Functions
** METHOD: sqlite3_context
**
** ^The sqlite3_context_db_handle() interface returns a copy of
** the pointer to the [database connection] (the 1st parameter)
** of the [sqlite3_create_function()]
** and [sqlite3_create_function16()] routines that originally
** registered the application defined function.
*/
sqlite3 *sqlite3_context_db_handle(sqlite3_context*);

/*
** CAPI3REF: Function Auxiliary Data
** METHOD: sqlite3_context
**
** These functions may be used by (non-aggregate) SQL functions to
** associate metadata with argument values. If the same value is passed to
** multiple invocations of the same SQL function during query execution, under
** some circumstances the associated metadata may be preserved.  An example
** of where this might be useful is in a regular-expression matching
** function. The compiled version of the regular expression can be stored as
** metadata associated with the pattern string.  
** Then as long as the pattern string remains the same,
** the compiled regular expression can be reused on multiple
** invocations of the same function.
**
** ^The sqlite3_get_auxdata(C,N) interface returns a pointer to the metadata
** associated by the sqlite3_set_auxdata(C,N,P,X) function with the Nth argument
** value to the application-defined function.  ^N is zero for the left-most
** function argument.  ^If there is no metadata
** associated with the function argument, the sqlite3_get_auxdata(C,N) interface
** returns a NULL pointer.
**
** ^The sqlite3_set_auxdata(C,N,P,X) interface saves P as metadata for the N-th
** argument of the application-defined function.  ^Subsequent
** calls to sqlite3_get_auxdata(C,N) return P from the most recent
** sqlite3_set_auxdata(C,N,P,X) call if the metadata is still valid or
** NULL if the metadata has been discarded.
** ^After each call to sqlite3_set_auxdata(C,N,P,X) where X is not NULL,
** SQLite will invoke the destructor function X with parameter P exactly
** once, when the metadata is discarded.
** SQLite is free to discard the metadata at any time, including: <ul>
** <li> ^(when the corresponding function parameter changes)^, or
** <li> ^(when [sqlite3_reset()] or [sqlite3_finalize()] is called for the
**      SQL statement)^, or
** <li> ^(when sqlite3_set_auxdata() is invoked again on the same
**       parameter)^, or
** <li> ^(during the original sqlite3_set_auxdata() call when a memory 
**      allocation error occurs.)^ </ul>
**
** Note the last bullet in particular.  The destructor X in 
** sqlite3_set_auxdata(C,N,P,X) might be called immediately, before the
** sqlite3_set_auxdata() interface even returns.  Hence sqlite3_set_auxdata()
** should be called near the end of the function implementation and the
** function implementation should not make any use of P after
** sqlite3_set_auxdata() has been called.
**
** ^(In practice, metadata is preserved between function calls for
** function parameters that are compile-time constants, including literal
** values and [parameters] and expressions composed from the same.)^
**
** The value of the N parameter to these interfaces should be non-negative.
** Future enhancements may make use of negative N values to define new
** kinds of function caching behavior.
**
** These routines must be called from the same thread in which
** the SQL function is running.
*/
void *sqlite3_get_auxdata(sqlite3_context*, int N);
void sqlite3_set_auxdata(sqlite3_context*, int N, void*, void (*)(void*));


/*
** CAPI3REF: Constants Defining Special Destructor Behavior
**
** These are special values for the destructor that is passed in as the
** final argument to routines like [sqlite3_result_blob()].  ^If the destructor
** argument is SQLITE_STATIC, it means that the content pointer is constant
** and will never change.  It does not need to be destroyed.  ^The
** SQLITE_TRANSIENT value means that the content will likely change in
** the near future and that SQLite should make its own private copy of
** the content before returning.
**
** The typedef is necessary to work around problems in certain
** C++ compilers.
*/
typedef void (*sqlite3_destructor_type)(void*);
#define SQLITE_STATIC      ((sqlite3_destructor_type)0)
#define SQLITE_TRANSIENT   ((sqlite3_destructor_type)-1)

/*
** CAPI3REF: Setting The Result Of An SQL Function
** METHOD: sqlite3_context
**
** These routines are used by the xFunc or xFinal callbacks that
** implement SQL functions and aggregates.  See
** [sqlite3_create_function()] and [sqlite3_create_function16()]
** for additional information.
**
** These functions work very much like the [parameter binding] family of
** functions used to bind values to host parameters in prepared statements.
** Refer to the [SQL parameter] documentation for additional information.
**
** ^The sqlite3_result_blob() interface sets the result from
** an application-defined function to be the BLOB whose content is pointed
** to by the second parameter and which is N bytes long where N is the
** third parameter.
**
** ^The sqlite3_result_zeroblob(C,N) and sqlite3_result_zeroblob64(C,N)
** interfaces set the result of the application-defined function to be
** a BLOB containing all zero bytes and N bytes in size.
**
** ^The sqlite3_result_double() interface sets the result from
** an application-defined function to be a floating point value specified
** by its 2nd argument.
**
** ^The sqlite3_result_error() and sqlite3_result_error16() functions
** cause the implemented SQL function to throw an exception.
** ^SQLite uses the string pointed to by the
** 2nd parameter of sqlite3_result_error() or sqlite3_result_error16()
** as the text of an error message.  ^SQLite interprets the error
** message string from sqlite3_result_error() as UTF-8. ^SQLite
** interprets the string from sqlite3_result_error16() as UTF-16 in native
** byte order.  ^If the third parameter to sqlite3_result_error()
** or sqlite3_result_error16() is negative then SQLite takes as the error
** message all text up through the first zero character.
** ^If the third parameter to sqlite3_result_error() or
** sqlite3_result_error16() is non-negative then SQLite takes that many
** bytes (not characters) from the 2nd parameter as the error message.
** ^The sqlite3_result_error() and sqlite3_result_error16()
** routines make a private copy of the error message text before
** they return.  Hence, the calling function can deallocate or
** modify the text after they return without harm.
** ^The sqlite3_result_error_code() function changes the error code
** returned by SQLite as a result of an error in a function.  ^By default,
** the error code is SQLITE_ERROR.  ^A subsequent call to sqlite3_result_error()
** or sqlite3_result_error16() resets the error code to SQLITE_ERROR.
**
** ^The sqlite3_result_error_toobig() interface causes SQLite to throw an
** error indicating that a string or BLOB is too long to represent.
**
** ^The sqlite3_result_error_nomem() interface causes SQLite to throw an
** error indicating that a memory allocation failed.
**
** ^The sqlite3_result_int() interface sets the return value
** of the application-defined function to be the 32-bit signed integer
** value given in the 2nd argument.
** ^The sqlite3_result_int64() interface sets the return value
** of the application-defined function to be the 64-bit signed integer
** value given in the 2nd argument.
**
** ^The sqlite3_result_null() interface sets the return value
** of the application-defined function to be NULL.
**
** ^The sqlite3_result_text(), sqlite3_result_text16(),
** sqlite3_result_text16le(), and sqlite3_result_text16be() interfaces
** set the return value of the application-defined function to be
** a text string which is represented as UTF-8, UTF-16 native byte order,
** UTF-16 little endian, or UTF-16 big endian, respectively.
** ^The sqlite3_result_text64() interface sets the return value of an
** application-defined function to be a text string in an encoding
** specified by the fifth (and last) parameter, which must be one
** of [SQLITE_UTF8], [SQLITE_UTF16], [SQLITE_UTF16BE], or [SQLITE_UTF16LE].
** ^SQLite takes the text result from the application from
** the 2nd parameter of the sqlite3_result_text* interfaces.
** ^If the 3rd parameter to the sqlite3_result_text* interfaces
** is negative, then SQLite takes result text from the 2nd parameter
** through the first zero character.
** ^If the 3rd parameter to the sqlite3_result_text* interfaces
** is non-negative, then as many bytes (not characters) of the text
** pointed to by the 2nd parameter are taken as the application-defined
** function result.  If the 3rd parameter is non-negative, then it
** must be the byte offset into the string where the NUL terminator would
** appear if the string where NUL terminated.  If any NUL characters occur
** in the string at a byte offset that is less than the value of the 3rd
** parameter, then the resulting string will contain embedded NULs and the
** result of expressions operating on strings with embedded NULs is undefined.
** ^If the 4th parameter to the sqlite3_result_text* interfaces
** or sqlite3_result_blob is a non-NULL pointer, then SQLite calls that
** function as the destructor on the text or BLOB result when it has
** finished using that result.
** ^If the 4th parameter to the sqlite3_result_text* interfaces or to
** sqlite3_result_blob is the special constant SQLITE_STATIC, then SQLite
** assumes that the text or BLOB result is in constant space and does not
** copy the content of the parameter nor call a destructor on the content
** when it has finished using that result.
** ^If the 4th parameter to the sqlite3_result_text* interfaces
** or sqlite3_result_blob is the special constant SQLITE_TRANSIENT
** then SQLite makes a copy of the result into space obtained
** from [sqlite3_malloc()] before it returns.
**
** ^The sqlite3_result_value() interface sets the result of
** the application-defined function to be a copy of the
** [unprotected sqlite3_value] object specified by the 2nd parameter.  ^The
** sqlite3_result_value() interface makes a copy of the [sqlite3_value]
** so that the [sqlite3_value] specified in the parameter may change or
** be deallocated after sqlite3_result_value() returns without harm.
** ^A [protected sqlite3_value] object may always be used where an
** [unprotected sqlite3_value] object is required, so either
** kind of [sqlite3_value] object can be used with this interface.
**
** ^The sqlite3_result_pointer(C,P,T,D) interface sets the result to an
** SQL NULL value, just like [sqlite3_result_null(C)], except that it
** also associates the host-language pointer P or type T with that 
** NULL value such that the pointer can be retrieved within an
** [application-defined SQL function] using [sqlite3_value_pointer()].
** ^If the D parameter is not NULL, then it is a pointer to a destructor
** for the P parameter.  ^SQLite invokes D with P as its only argument
** when SQLite is finished with P.  The T parameter should be a static
** string and preferably a string literal. The sqlite3_result_pointer()
** routine is part of the [pointer passing interface] added for SQLite 3.20.0.
**
** If these routines are called from within the different thread
** than the one containing the application-defined function that received
** the [sqlite3_context] pointer, the results are undefined.
*/
void sqlite3_result_blob(sqlite3_context*, const void*, int, void(*)(void*));
void sqlite3_result_blob64(sqlite3_context*,const void*,
                           sqlite3_uint64,void(*)(void*));
void sqlite3_result_double(sqlite3_context*, double);
void sqlite3_result_error(sqlite3_context*, const char*, int);
void sqlite3_result_error16(sqlite3_context*, const void*, int);
void sqlite3_result_error_toobig(sqlite3_context*);
void sqlite3_result_error_nomem(sqlite3_context*);
void sqlite3_result_error_code(sqlite3_context*, int);
void sqlite3_result_int(sqlite3_context*, int);
void sqlite3_result_int64(sqlite3_context*, sqlite3_int64);
void sqlite3_result_null(sqlite3_context*);
void sqlite3_result_text(sqlite3_context*, const char*, int, void(*)(void*));
void sqlite3_result_text64(sqlite3_context*, const char*,sqlite3_uint64,
                           void(*)(void*), unsigned char encoding);
void sqlite3_result_text16(sqlite3_context*, const void*, int, void(*)(void*));
void sqlite3_result_text16le(sqlite3_context*, const void*, int,void(*)(void*));
void sqlite3_result_text16be(sqlite3_context*, const void*, int,void(*)(void*));
void sqlite3_result_value(sqlite3_context*, sqlite3_value*);
void sqlite3_result_pointer(sqlite3_context*, void*,const char*,void(*)(void*));
void sqlite3_result_zeroblob(sqlite3_context*, int n);
int sqlite3_result_zeroblob64(sqlite3_context*, sqlite3_uint64 n);


/*
** CAPI3REF: Setting The Subtype Of An SQL Function
** METHOD: sqlite3_context
**
** The sqlite3_result_subtype(C,T) function causes the subtype of
** the result from the [application-defined SQL function] with 
** [sqlite3_context] C to be the value T.  Only the lower 8 bits 
** of the subtype T are preserved in current versions of SQLite;
** higher order bits are discarded.
** The number of subtype bytes preserved by SQLite might increase
** in future releases of SQLite.
*/
void sqlite3_result_subtype(sqlite3_context*,unsigned int);

/*
** CAPI3REF: Define New Collating Sequences
** METHOD: sqlite3
**
** ^These functions add, remove, or modify a [collation] associated
** with the [database connection] specified as the first argument.
**
** ^The name of the collation is a UTF-8 string
** for sqlite3_create_collation() and sqlite3_create_collation_v2()
** and a UTF-16 string in native byte order for sqlite3_create_collation16().
** ^Collation names that compare equal according to [sqlite3_strnicmp()] are
** considered to be the same name.
**
** ^(The third argument (eTextRep) must be one of the constants:
** <ul>
** <li> [SQLITE_UTF8],
** <li> [SQLITE_UTF16LE],
** <li> [SQLITE_UTF16BE],
** <li> [SQLITE_UTF16], or
** <li> [SQLITE_UTF16_ALIGNED].
** </ul>)^
** ^The eTextRep argument determines the encoding of strings passed
** to the collating function callback, xCallback.
** ^The [SQLITE_UTF16] and [SQLITE_UTF16_ALIGNED] values for eTextRep
** force strings to be UTF16 with native byte order.
** ^The [SQLITE_UTF16_ALIGNED] value for eTextRep forces strings to begin
** on an even byte address.
**
** ^The fourth argument, pArg, is an application data pointer that is passed
** through as the first argument to the collating function callback.
**
** ^The fifth argument, xCallback, is a pointer to the collating function.
** ^Multiple collating functions can be registered using the same name but
** with different eTextRep parameters and SQLite will use whichever
** function requires the least amount of data transformation.
** ^If the xCallback argument is NULL then the collating function is
** deleted.  ^When all collating functions having the same name are deleted,
** that collation is no longer usable.
**
** ^The collating function callback is invoked with a copy of the pArg 
** application data pointer and with two strings in the encoding specified
** by the eTextRep argument.  The collating function must return an
** integer that is negative, zero, or positive
** if the first string is less than, equal to, or greater than the second,
** respectively.  A collating function must always return the same answer
** given the same inputs.  If two or more collating functions are registered
** to the same collation name (using different eTextRep values) then all
** must give an equivalent answer when invoked with equivalent strings.
** The collating function must obey the following properties for all
** strings A, B, and C:
**
** <ol>
** <li> If A==B then B==A.
** <li> If A==B and B==C then A==C.
** <li> If A&lt;B THEN B&gt;A.
** <li> If A&lt;B and B&lt;C then A&lt;C.
** </ol>
**
** If a collating function fails any of the above constraints and that
** collating function is  registered and used, then the behavior of SQLite
** is undefined.
**
** ^The sqlite3_create_collation_v2() works like sqlite3_create_collation()
** with the addition that the xDestroy callback is invoked on pArg when
** the collating function is deleted.
** ^Collating functions are deleted when they are overridden by later
** calls to the collation creation functions or when the
** [database connection] is closed using [sqlite3_close()].
**
** ^The xDestroy callback is <u>not</u> called if the 
** sqlite3_create_collation_v2() function fails.  Applications that invoke
** sqlite3_create_collation_v2() with a non-NULL xDestroy argument should 
** check the return code and dispose of the application data pointer
** themselves rather than expecting SQLite to deal with it for them.
** This is different from every other SQLite interface.  The inconsistency 
** is unfortunate but cannot be changed without breaking backwards 
** compatibility.
**
** See also:  [sqlite3_collation_needed()] and [sqlite3_collation_needed16()].
*/
int sqlite3_create_collation(
  sqlite3*, 
  const char *zName, 
  int eTextRep, 
  void *pArg,
  int(*xCompare)(void*,int,const void*,int,const void*)
);
int sqlite3_create_collation_v2(
  sqlite3*, 
  const char *zName, 
  int eTextRep, 
  void *pArg,
  int(*xCompare)(void*,int,const void*,int,const void*),
  void(*xDestroy)(void*)
);
int sqlite3_create_collation16(
  sqlite3*, 
  const void *zName,
  int eTextRep, 
  void *pArg,
  int(*xCompare)(void*,int,const void*,int,const void*)
);

/*
** CAPI3REF: Collation Needed Callbacks
** METHOD: sqlite3
**
** ^To avoid having to register all collation sequences before a database
** can be used, a single callback function may be registered with the
** [database connection] to be invoked whenever an undefined collation
** sequence is required.
**
** ^If the function is registered using the sqlite3_collation_needed() API,
** then it is passed the names of undefined collation sequences as strings
** encoded in UTF-8. ^If sqlite3_collation_needed16() is used,
** the names are passed as UTF-16 in machine native byte order.
** ^A call to either function replaces the existing collation-needed callback.
**
** ^(When the callback is invoked, the first argument passed is a copy
** of the second argument to sqlite3_collation_needed() or
** sqlite3_collation_needed16().  The second argument is the database
** connection.  The third argument is one of [SQLITE_UTF8], [SQLITE_UTF16BE],
** or [SQLITE_UTF16LE], indicating the most desirable form of the collation
** sequence function required.  The fourth parameter is the name of the
** required collation sequence.)^
**
** The callback function should register the desired collation using
** [sqlite3_create_collation()], [sqlite3_create_collation16()], or
** [sqlite3_create_collation_v2()].
*/
int sqlite3_collation_needed(
  sqlite3*, 
  void*, 
  void(*)(void*,sqlite3*,int eTextRep,const char*)
);
int sqlite3_collation_needed16(
  sqlite3*, 
  void*,
  void(*)(void*,sqlite3*,int eTextRep,const void*)
);

#ifdef SQLITE_HAS_CODEC
/*
** Specify the key for an encrypted database.  This routine should be
** called right after sqlite3_open().
**
** The code to implement this API is not available in the public release
** of SQLite.
*/
int sqlite3_key(
  sqlite3 *db,                   /* Database to be rekeyed */
  const void *pKey, int nKey     /* The key */
);
int sqlite3_key_v2(
  sqlite3 *db,                   /* Database to be rekeyed */
  const char *zDbName,           /* Name of the database */
  const void *pKey, int nKey     /* The key */
);

/*
** Change the key on an open database.  If the current database is not
** encrypted, this routine will encrypt it.  If pNew==0 or nNew==0, the
** database is decrypted.
**
** The code to implement this API is not available in the public release
** of SQLite.
*/
int sqlite3_rekey(
  sqlite3 *db,                   /* Database to be rekeyed */
  const void *pKey, int nKey     /* The new key */
);
int sqlite3_rekey_v2(
  sqlite3 *db,                   /* Database to be rekeyed */
  const char *zDbName,           /* Name of the database */
  const void *pKey, int nKey     /* The new key */
);

/*
** Specify the activation key for a SEE database.  Unless 
** activated, none of the SEE routines will work.
*/
void sqlite3_activate_see(
  const char *zPassPhrase        /* Activation phrase */
);
#endif

#ifdef SQLITE_ENABLE_CEROD
/*
** Specify the activation key for a CEROD database.  Unless 
** activated, none of the CEROD routines will work.
*/
void sqlite3_activate_cerod(
  const char *zPassPhrase        /* Activation phrase */
);
#endif

/*
** CAPI3REF: Suspend Execution For A Short Time
**
** The sqlite3_sleep() function causes the current thread to suspend execution
** for at least a number of milliseconds specified in its parameter.
**
** If the operating system does not support sleep requests with
** millisecond time resolution, then the time will be rounded up to
** the nearest second. The number of milliseconds of sleep actually
** requested from the operating system is returned.
**
** ^SQLite implements this interface by calling the xSleep()
** method of the default [sqlite3_vfs] object.  If the xSleep() method
** of the default VFS is not implemented correctly, or not implemented at
** all, then the behavior of sqlite3_sleep() may deviate from the description
** in the previous paragraphs.
*/
int sqlite3_sleep(int);

/*
** CAPI3REF: Name Of The Folder Holding Temporary Files
**
** ^(If this global variable is made to point to a string which is
** the name of a folder (a.k.a. directory), then all temporary files
** created by SQLite when using a built-in [sqlite3_vfs | VFS]
** will be placed in that directory.)^  ^If this variable
** is a NULL pointer, then SQLite performs a search for an appropriate
** temporary file directory.
**
** Applications are strongly discouraged from using this global variable.
** It is required to set a temporary folder on Windows Runtime (WinRT).
** But for all other platforms, it is highly recommended that applications
** neither read nor write this variable.  This global variable is a relic
** that exists for backwards compatibility of legacy applications and should
** be avoided in new projects.
**
** It is not safe to read or modify this variable in more than one
** thread at a time.  It is not safe to read or modify this variable
** if a [database connection] is being used at the same time in a separate
** thread.
** It is intended that this variable be set once
** as part of process initialization and before any SQLite interface
** routines have been called and that this variable remain unchanged
** thereafter.
**
** ^The [temp_store_directory pragma] may modify this variable and cause
** it to point to memory obtained from [sqlite3_malloc].  ^Furthermore,
** the [temp_store_directory pragma] always assumes that any string
** that this variable points to is held in memory obtained from 
** [sqlite3_malloc] and the pragma may attempt to free that memory
** using [sqlite3_free].
** Hence, if this variable is modified directly, either it should be
** made NULL or made to point to memory obtained from [sqlite3_malloc]
** or else the use of the [temp_store_directory pragma] should be avoided.
** Except when requested by the [temp_store_directory pragma], SQLite
** does not free the memory that sqlite3_temp_directory points to.  If
** the application wants that memory to be freed, it must do
** so itself, taking care to only do so after all [database connection]
** objects have been destroyed.
**
** <b>Note to Windows Runtime users:</b>  The temporary directory must be set
** prior to calling [sqlite3_open] or [sqlite3_open_v2].  Otherwise, various
** features that require the use of temporary files may fail.  Here is an
** example of how to do this using C++ with the Windows Runtime:
**
** <blockquote><pre>
** LPCWSTR zPath = Windows::Storage::ApplicationData::Current->
** &nbsp;     TemporaryFolder->Path->Data();
** char zPathBuf&#91;MAX_PATH + 1&#93;;
** memset(zPathBuf, 0, sizeof(zPathBuf));
** WideCharToMultiByte(CP_UTF8, 0, zPath, -1, zPathBuf, sizeof(zPathBuf),
** &nbsp;     NULL, NULL);
** sqlite3_temp_directory = sqlite3_mprintf("%s", zPathBuf);
** </pre></blockquote>
*/
SQLITE_EXTERN char *sqlite3_temp_directory;

/*
** CAPI3REF: Name Of The Folder Holding Database Files
**
** ^(If this global variable is made to point to a string which is
** the name of a folder (a.k.a. directory), then all database files
** specified with a relative pathname and created or accessed by
** SQLite when using a built-in windows [sqlite3_vfs | VFS] will be assumed
** to be relative to that directory.)^ ^If this variable is a NULL
** pointer, then SQLite assumes that all database files specified
** with a relative pathname are relative to the current directory
** for the process.  Only the windows VFS makes use of this global
** variable; it is ignored by the unix VFS.
**
** Changing the value of this variable while a database connection is
** open can result in a corrupt database.
**
** It is not safe to read or modify this variable in more than one
** thread at a time.  It is not safe to read or modify this variable
** if a [database connection] is being used at the same time in a separate
** thread.
** It is intended that this variable be set once
** as part of process initialization and before any SQLite interface
** routines have been called and that this variable remain unchanged
** thereafter.
**
** ^The [data_store_directory pragma] may modify this variable and cause
** it to point to memory obtained from [sqlite3_malloc].  ^Furthermore,
** the [data_store_directory pragma] always assumes that any string
** that this variable points to is held in memory obtained from 
** [sqlite3_malloc] and the pragma may attempt to free that memory
** using [sqlite3_free].
** Hence, if this variable is modified directly, either it should be
** made NULL or made to point to memory obtained from [sqlite3_malloc]
** or else the use of the [data_store_directory pragma] should be avoided.
*/
SQLITE_EXTERN char *sqlite3_data_directory;

/*
** CAPI3REF: Test For Auto-Commit Mode
** KEYWORDS: {autocommit mode}
** METHOD: sqlite3
**
** ^The sqlite3_get_autocommit() interface returns non-zero or
** zero if the given database connection is or is not in autocommit mode,
** respectively.  ^Autocommit mode is on by default.
** ^Autocommit mode is disabled by a [BEGIN] statement.
** ^Autocommit mode is re-enabled by a [COMMIT] or [ROLLBACK].
**
** If certain kinds of errors occur on a statement within a multi-statement
** transaction (errors including [SQLITE_FULL], [SQLITE_IOERR],
** [SQLITE_NOMEM], [SQLITE_BUSY], and [SQLITE_INTERRUPT]) then the
** transaction might be rolled back automatically.  The only way to
** find out whether SQLite automatically rolled back the transaction after
** an error is to use this function.
**
** If another thread changes the autocommit status of the database
** connection while this routine is running, then the return value
** is undefined.
*/
int sqlite3_get_autocommit(sqlite3*);

/*
** CAPI3REF: Find The Database Handle Of A Prepared Statement
** METHOD: sqlite3_stmt
**
** ^The sqlite3_db_handle interface returns the [database connection] handle
** to which a [prepared statement] belongs.  ^The [database connection]
** returned by sqlite3_db_handle is the same [database connection]
** that was the first argument
** to the [sqlite3_prepare_v2()] call (or its variants) that was used to
** create the statement in the first place.
*/
sqlite3 *sqlite3_db_handle(sqlite3_stmt*);

/*
** CAPI3REF: Return The Filename For A Database Connection
** METHOD: sqlite3
**
** ^The sqlite3_db_filename(D,N) interface returns a pointer to a filename
** associated with database N of connection D.  ^The main database file
** has the name "main".  If there is no attached database N on the database
** connection D, or if database N is a temporary or in-memory database, then
** a NULL pointer is returned.
**
** ^The filename returned by this function is the output of the
** xFullPathname method of the [VFS].  ^In other words, the filename
** will be an absolute pathname, even if the filename used
** to open the database originally was a URI or relative pathname.
*/
const char *sqlite3_db_filename(sqlite3 *db, const char *zDbName);

/*
** CAPI3REF: Determine if a database is read-only
** METHOD: sqlite3
**
** ^The sqlite3_db_readonly(D,N) interface returns 1 if the database N
** of connection D is read-only, 0 if it is read/write, or -1 if N is not
** the name of a database on connection D.
*/
int sqlite3_db_readonly(sqlite3 *db, const char *zDbName);

/*
** CAPI3REF: Find the next prepared statement
** METHOD: sqlite3
**
** ^This interface returns a pointer to the next [prepared statement] after
** pStmt associated with the [database connection] pDb.  ^If pStmt is NULL
** then this interface returns a pointer to the first prepared statement
** associated with the database connection pDb.  ^If no prepared statement
** satisfies the conditions of this routine, it returns NULL.
**
** The [database connection] pointer D in a call to
** [sqlite3_next_stmt(D,S)] must refer to an open database
** connection and in particular must not be a NULL pointer.
*/
sqlite3_stmt *sqlite3_next_stmt(sqlite3 *pDb, sqlite3_stmt *pStmt);

/*
** CAPI3REF: Commit And Rollback Notification Callbacks
** METHOD: sqlite3
**
** ^The sqlite3_commit_hook() interface registers a callback
** function to be invoked whenever a transaction is [COMMIT | committed].
** ^Any callback set by a previous call to sqlite3_commit_hook()
** for the same database connection is overridden.
** ^The sqlite3_rollback_hook() interface registers a callback
** function to be invoked whenever a transaction is [ROLLBACK | rolled back].
** ^Any callback set by a previous call to sqlite3_rollback_hook()
** for the same database connection is overridden.
** ^The pArg argument is passed through to the callback.
** ^If the callback on a commit hook function returns non-zero,
** then the commit is converted into a rollback.
**
** ^The sqlite3_commit_hook(D,C,P) and sqlite3_rollback_hook(D,C,P) functions
** return the P argument from the previous call of the same function
** on the same [database connection] D, or NULL for
** the first call for each function on D.
**
** The commit and rollback hook callbacks are not reentrant.
** The callback implementation must not do anything that will modify
** the database connection that invoked the callback.  Any actions
** to modify the database connection must be deferred until after the
** completion of the [sqlite3_step()] call that triggered the commit
** or rollback hook in the first place.
** Note that running any other SQL statements, including SELECT statements,
** or merely calling [sqlite3_prepare_v2()] and [sqlite3_step()] will modify
** the database connections for the meaning of "modify" in this paragraph.
**
** ^Registering a NULL function disables the callback.
**
** ^When the commit hook callback routine returns zero, the [COMMIT]
** operation is allowed to continue normally.  ^If the commit hook
** returns non-zero, then the [COMMIT] is converted into a [ROLLBACK].
** ^The rollback hook is invoked on a rollback that results from a commit
** hook returning non-zero, just as it would be with any other rollback.
**
** ^For the purposes of this API, a transaction is said to have been
** rolled back if an explicit "ROLLBACK" statement is executed, or
** an error or constraint causes an implicit rollback to occur.
** ^The rollback callback is not invoked if a transaction is
** automatically rolled back because the database connection is closed.
**
** See also the [sqlite3_update_hook()] interface.
*/
void *sqlite3_commit_hook(sqlite3*, int(*)(void*), void*);
void *sqlite3_rollback_hook(sqlite3*, void(*)(void *), void*);

/*
** CAPI3REF: Data Change Notification Callbacks
** METHOD: sqlite3
**
** ^The sqlite3_update_hook() interface registers a callback function
** with the [database connection] identified by the first argument
** to be invoked whenever a row is updated, inserted or deleted in
** a [rowid table].
** ^Any callback set by a previous call to this function
** for the same database connection is overridden.
**
** ^The second argument is a pointer to the function to invoke when a
** row is updated, inserted or deleted in a rowid table.
** ^The first argument to the callback is a copy of the third argument
** to sqlite3_update_hook().
** ^The second callback argument is one of [SQLITE_INSERT], [SQLITE_DELETE],
** or [SQLITE_UPDATE], depending on the operation that caused the callback
** to be invoked.
** ^The third and fourth arguments to the callback contain pointers to the
** database and table name containing the affected row.
** ^The final callback parameter is the [rowid] of the row.
** ^In the case of an update, this is the [rowid] after the update takes place.
**
** ^(The update hook is not invoked when internal system tables are
** modified (i.e. sqlite_master and sqlite_sequence).)^
** ^The update hook is not invoked when [WITHOUT ROWID] tables are modified.
**
** ^In the current implementation, the update hook
** is not invoked when conflicting rows are deleted because of an
** [ON CONFLICT | ON CONFLICT REPLACE] clause.  ^Nor is the update hook
** invoked when rows are deleted using the [truncate optimization].
** The exceptions defined in this paragraph might change in a future
** release of SQLite.
**
** The update hook implementation must not do anything that will modify
** the database connection that invoked the update hook.  Any actions
** to modify the database connection must be deferred until after the
** completion of the [sqlite3_step()] call that triggered the update hook.
** Note that [sqlite3_prepare_v2()] and [sqlite3_step()] both modify their
** database connections for the meaning of "modify" in this paragraph.
**
** ^The sqlite3_update_hook(D,C,P) function
** returns the P argument from the previous call
** on the same [database connection] D, or NULL for
** the first call on D.
**
** See also the [sqlite3_commit_hook()], [sqlite3_rollback_hook()],
** and [sqlite3_preupdate_hook()] interfaces.
*/
void *sqlite3_update_hook(
  sqlite3*, 
  void(*)(void *,int ,char const *,char const *,sqlite3_int64),
  void*
);

/*
** CAPI3REF: Enable Or Disable Shared Pager Cache
**
** ^(This routine enables or disables the sharing of the database cache
** and schema data structures between [database connection | connections]
** to the same database. Sharing is enabled if the argument is true
** and disabled if the argument is false.)^
**
** ^Cache sharing is enabled and disabled for an entire process.
** This is a change as of SQLite [version 3.5.0] ([dateof:3.5.0]). 
** In prior versions of SQLite,
** sharing was enabled or disabled for each thread separately.
**
** ^(The cache sharing mode set by this interface effects all subsequent
** calls to [sqlite3_open()], [sqlite3_open_v2()], and [sqlite3_open16()].
** Existing database connections continue use the sharing mode
** that was in effect at the time they were opened.)^
**
** ^(This routine returns [SQLITE_OK] if shared cache was enabled or disabled
** successfully.  An [error code] is returned otherwise.)^
**
** ^Shared cache is disabled by default. But this might change in
** future releases of SQLite.  Applications that care about shared
** cache setting should set it explicitly.
**
** Note: This method is disabled on MacOS X 10.7 and iOS version 5.0
** and will always return SQLITE_MISUSE. On those systems, 
** shared cache mode should be enabled per-database connection via 
** [sqlite3_open_v2()] with [SQLITE_OPEN_SHAREDCACHE].
**
** This interface is threadsafe on processors where writing a
** 32-bit integer is atomic.
**
** See Also:  [SQLite Shared-Cache Mode]
*/
int sqlite3_enable_shared_cache(int);

/*
** CAPI3REF: Attempt To Free Heap Memory
**
** ^The sqlite3_release_memory() interface attempts to free N bytes
** of heap memory by deallocating non-essential memory allocations
** held by the database library.   Memory used to cache database
** pages to improve performance is an example of non-essential memory.
** ^sqlite3_release_memory() returns the number of bytes actually freed,
** which might be more or less than the amount requested.
** ^The sqlite3_release_memory() routine is a no-op returning zero
** if SQLite is not compiled with [SQLITE_ENABLE_MEMORY_MANAGEMENT].
**
** See also: [sqlite3_db_release_memory()]
*/
int sqlite3_release_memory(int);

/*
** CAPI3REF: Free Memory Used By A Database Connection
** METHOD: sqlite3
**
** ^The sqlite3_db_release_memory(D) interface attempts to free as much heap
** memory as possible from database connection D. Unlike the
** [sqlite3_release_memory()] interface, this interface is in effect even
** when the [SQLITE_ENABLE_MEMORY_MANAGEMENT] compile-time option is
** omitted.
**
** See also: [sqlite3_release_memory()]
*/
int sqlite3_db_release_memory(sqlite3*);

/*
** CAPI3REF: Impose A Limit On Heap Size
**
** ^The sqlite3_soft_heap_limit64() interface sets and/or queries the
** soft limit on the amount of heap memory that may be allocated by SQLite.
** ^SQLite strives to keep heap memory utilization below the soft heap
** limit by reducing the number of pages held in the page cache
** as heap memory usages approaches the limit.
** ^The soft heap limit is "soft" because even though SQLite strives to stay
** below the limit, it will exceed the limit rather than generate
** an [SQLITE_NOMEM] error.  In other words, the soft heap limit 
** is advisory only.
**
** ^The return value from sqlite3_soft_heap_limit64() is the size of
** the soft heap limit prior to the call, or negative in the case of an
** error.  ^If the argument N is negative
** then no change is made to the soft heap limit.  Hence, the current
** size of the soft heap limit can be determined by invoking
** sqlite3_soft_heap_limit64() with a negative argument.
**
** ^If the argument N is zero then the soft heap limit is disabled.
**
** ^(The soft heap limit is not enforced in the current implementation
** if one or more of following conditions are true:
**
** <ul>
** <li> The soft heap limit is set to zero.
** <li> Memory accounting is disabled using a combination of the
**      [sqlite3_config]([SQLITE_CONFIG_MEMSTATUS],...) start-time option and
**      the [SQLITE_DEFAULT_MEMSTATUS] compile-time option.
** <li> An alternative page cache implementation is specified using
**      [sqlite3_config]([SQLITE_CONFIG_PCACHE2],...).
** <li> The page cache allocates from its own memory pool supplied
**      by [sqlite3_config]([SQLITE_CONFIG_PAGECACHE],...) rather than
**      from the heap.
** </ul>)^
**
** Beginning with SQLite [version 3.7.3] ([dateof:3.7.3]), 
** the soft heap limit is enforced
** regardless of whether or not the [SQLITE_ENABLE_MEMORY_MANAGEMENT]
** compile-time option is invoked.  With [SQLITE_ENABLE_MEMORY_MANAGEMENT],
** the soft heap limit is enforced on every memory allocation.  Without
** [SQLITE_ENABLE_MEMORY_MANAGEMENT], the soft heap limit is only enforced
** when memory is allocated by the page cache.  Testing suggests that because
** the page cache is the predominate memory user in SQLite, most
** applications will achieve adequate soft heap limit enforcement without
** the use of [SQLITE_ENABLE_MEMORY_MANAGEMENT].
**
** The circumstances under which SQLite will enforce the soft heap limit may
** changes in future releases of SQLite.
*/
sqlite3_int64 sqlite3_soft_heap_limit64(sqlite3_int64 N);

/*
** CAPI3REF: Deprecated Soft Heap Limit Interface
** DEPRECATED
**
** This is a deprecated version of the [sqlite3_soft_heap_limit64()]
** interface.  This routine is provided for historical compatibility
** only.  All new applications should use the
** [sqlite3_soft_heap_limit64()] interface rather than this one.
*/
SQLITE_DEPRECATED void sqlite3_soft_heap_limit(int N);


/*
** CAPI3REF: Extract Metadata About A Column Of A Table
** METHOD: sqlite3
**
** ^(The sqlite3_table_column_metadata(X,D,T,C,....) routine returns
** information about column C of table T in database D
** on [database connection] X.)^  ^The sqlite3_table_column_metadata()
** interface returns SQLITE_OK and fills in the non-NULL pointers in
** the final five arguments with appropriate values if the specified
** column exists.  ^The sqlite3_table_column_metadata() interface returns
** SQLITE_ERROR and if the specified column does not exist.
** ^If the column-name parameter to sqlite3_table_column_metadata() is a
** NULL pointer, then this routine simply checks for the existence of the
** table and returns SQLITE_OK if the table exists and SQLITE_ERROR if it
** does not.  If the table name parameter T in a call to
** sqlite3_table_column_metadata(X,D,T,C,...) is NULL then the result is
** undefined behavior.
**
** ^The column is identified by the second, third and fourth parameters to
** this function. ^(The second parameter is either the name of the database
** (i.e. "main", "temp", or an attached database) containing the specified
** table or NULL.)^ ^If it is NULL, then all attached databases are searched
** for the table using the same algorithm used by the database engine to
** resolve unqualified table references.
**
** ^The third and fourth parameters to this function are the table and column
** name of the desired column, respectively.
**
** ^Metadata is returned by writing to the memory locations passed as the 5th
** and subsequent parameters to this function. ^Any of these arguments may be
** NULL, in which case the corresponding element of metadata is omitted.
**
** ^(<blockquote>
** <table border="1">
** <tr><th> Parameter <th> Output<br>Type <th>  Description
**
** <tr><td> 5th <td> const char* <td> Data type
** <tr><td> 6th <td> const char* <td> Name of default collation sequence
** <tr><td> 7th <td> int         <td> True if column has a NOT NULL constraint
** <tr><td> 8th <td> int         <td> True if column is part of the PRIMARY KEY
** <tr><td> 9th <td> int         <td> True if column is [AUTOINCREMENT]
** </table>
** </blockquote>)^
**
** ^The memory pointed to by the character pointers returned for the
** declaration type and collation sequence is valid until the next
** call to any SQLite API function.
**
** ^If the specified table is actually a view, an [error code] is returned.
**
** ^If the specified column is "rowid", "oid" or "_rowid_" and the table 
** is not a [WITHOUT ROWID] table and an
** [INTEGER PRIMARY KEY] column has been explicitly declared, then the output
** parameters are set for the explicitly declared column. ^(If there is no
** [INTEGER PRIMARY KEY] column, then the outputs
** for the [rowid] are set as follows:
**
** <pre>
**     data type: "INTEGER"
**     collation sequence: "BINARY"
**     not null: 0
**     primary key: 1
**     auto increment: 0
** </pre>)^
**
** ^This function causes all database schemas to be read from disk and
** parsed, if that has not already been done, and returns an error if
** any errors are encountered while loading the schema.
*/
int sqlite3_table_column_metadata(
  sqlite3 *db,                /* Connection handle */
  const char *zDbName,        /* Database name or NULL */
  const char *zTableName,     /* Table name */
  const char *zColumnName,    /* Column name */
  char const **pzDataType,    /* OUTPUT: Declared data type */
  char const **pzCollSeq,     /* OUTPUT: Collation sequence name */
  int *pNotNull,              /* OUTPUT: True if NOT NULL constraint exists */
  int *pPrimaryKey,           /* OUTPUT: True if column part of PK */
  int *pAutoinc               /* OUTPUT: True if column is auto-increment */
);

/*
** CAPI3REF: Load An Extension
** METHOD: sqlite3
**
** ^This interface loads an SQLite extension library from the named file.
**
** ^The sqlite3_load_extension() interface attempts to load an
** [SQLite extension] library contained in the file zFile.  If
** the file cannot be loaded directly, attempts are made to load
** with various operating-system specific extensions added.
** So for example, if "samplelib" cannot be loaded, then names like
** "samplelib.so" or "samplelib.dylib" or "samplelib.dll" might
** be tried also.
**
** ^The entry point is zProc.
** ^(zProc may be 0, in which case SQLite will try to come up with an
** entry point name on its own.  It first tries "sqlite3_extension_init".
** If that does not work, it constructs a name "sqlite3_X_init" where the
** X is consists of the lower-case equivalent of all ASCII alphabetic
** characters in the filename from the last "/" to the first following
** "." and omitting any initial "lib".)^
** ^The sqlite3_load_extension() interface returns
** [SQLITE_OK] on success and [SQLITE_ERROR] if something goes wrong.
** ^If an error occurs and pzErrMsg is not 0, then the
** [sqlite3_load_extension()] interface shall attempt to
** fill *pzErrMsg with error message text stored in memory
** obtained from [sqlite3_malloc()]. The calling function
** should free this memory by calling [sqlite3_free()].
**
** ^Extension loading must be enabled using
** [sqlite3_enable_load_extension()] or
** [sqlite3_db_config](db,[SQLITE_DBCONFIG_ENABLE_LOAD_EXTENSION],1,NULL)
** prior to calling this API,
** otherwise an error will be returned.
**
** <b>Security warning:</b> It is recommended that the 
** [SQLITE_DBCONFIG_ENABLE_LOAD_EXTENSION] method be used to enable only this
** interface.  The use of the [sqlite3_enable_load_extension()] interface
** should be avoided.  This will keep the SQL function [load_extension()]
** disabled and prevent SQL injections from giving attackers
** access to extension loading capabilities.
**
** See also the [load_extension() SQL function].
*/
int sqlite3_load_extension(
  sqlite3 *db,          /* Load the extension into this database connection */
  const char *zFile,    /* Name of the shared library containing extension */
  const char *zProc,    /* Entry point.  Derived from zFile if 0 */
  char **pzErrMsg       /* Put error message here if not 0 */
);

/*
** CAPI3REF: Enable Or Disable Extension Loading
** METHOD: sqlite3
**
** ^So as not to open security holes in older applications that are
** unprepared to deal with [extension loading], and as a means of disabling
** [extension loading] while evaluating user-entered SQL, the following API
** is provided to turn the [sqlite3_load_extension()] mechanism on and off.
**
** ^Extension loading is off by default.
** ^Call the sqlite3_enable_load_extension() routine with onoff==1
** to turn extension loading on and call it with onoff==0 to turn
** it back off again.
**
** ^This interface enables or disables both the C-API
** [sqlite3_load_extension()] and the SQL function [load_extension()].
** ^(Use [sqlite3_db_config](db,[SQLITE_DBCONFIG_ENABLE_LOAD_EXTENSION],..)
** to enable or disable only the C-API.)^
**
** <b>Security warning:</b> It is recommended that extension loading
** be disabled using the [SQLITE_DBCONFIG_ENABLE_LOAD_EXTENSION] method
** rather than this interface, so the [load_extension()] SQL function
** remains disabled. This will prevent SQL injections from giving attackers
** access to extension loading capabilities.
*/
int sqlite3_enable_load_extension(sqlite3 *db, int onoff);

/*
** CAPI3REF: Automatically Load Statically Linked Extensions
**
** ^This interface causes the xEntryPoint() function to be invoked for
** each new [database connection] that is created.  The idea here is that
** xEntryPoint() is the entry point for a statically linked [SQLite extension]
** that is to be automatically loaded into all new database connections.
**
** ^(Even though the function prototype shows that xEntryPoint() takes
** no arguments and returns void, SQLite invokes xEntryPoint() with three
** arguments and expects an integer result as if the signature of the
** entry point where as follows:
**
** <blockquote><pre>
** &nbsp;  int xEntryPoint(
** &nbsp;    sqlite3 *db,
** &nbsp;    const char **pzErrMsg,
** &nbsp;    const struct sqlite3_api_routines *pThunk
** &nbsp;  );
** </pre></blockquote>)^
**
** If the xEntryPoint routine encounters an error, it should make *pzErrMsg
** point to an appropriate error message (obtained from [sqlite3_mprintf()])
** and return an appropriate [error code].  ^SQLite ensures that *pzErrMsg
** is NULL before calling the xEntryPoint().  ^SQLite will invoke
** [sqlite3_free()] on *pzErrMsg after xEntryPoint() returns.  ^If any
** xEntryPoint() returns an error, the [sqlite3_open()], [sqlite3_open16()],
** or [sqlite3_open_v2()] call that provoked the xEntryPoint() will fail.
**
** ^Calling sqlite3_auto_extension(X) with an entry point X that is already
** on the list of automatic extensions is a harmless no-op. ^No entry point
** will be called more than once for each database connection that is opened.
**
** See also: [sqlite3_reset_auto_extension()]
** and [sqlite3_cancel_auto_extension()]
*/
int sqlite3_auto_extension(void(*xEntryPoint)(void));

/*
** CAPI3REF: Cancel Automatic Extension Loading
**
** ^The [sqlite3_cancel_auto_extension(X)] interface unregisters the
** initialization routine X that was registered using a prior call to
** [sqlite3_auto_extension(X)].  ^The [sqlite3_cancel_auto_extension(X)]
** routine returns 1 if initialization routine X was successfully 
** unregistered and it returns 0 if X was not on the list of initialization
** routines.
*/
int sqlite3_cancel_auto_extension(void(*xEntryPoint)(void));

/*
** CAPI3REF: Reset Automatic Extension Loading
**
** ^This interface disables all automatic extensions previously
** registered using [sqlite3_auto_extension()].
*/
void sqlite3_reset_auto_extension(void);

/*
** The interface to the virtual-table mechanism is currently considered
** to be experimental.  The interface might change in incompatible ways.
** If this is a problem for you, do not use the interface at this time.
**
** When the virtual-table mechanism stabilizes, we will declare the
** interface fixed, support it indefinitely, and remove this comment.
*/

/*
** Structures used by the virtual table interface
*/
typedef struct sqlite3_vtab sqlite3_vtab;
typedef struct sqlite3_index_info sqlite3_index_info;
typedef struct sqlite3_vtab_cursor sqlite3_vtab_cursor;
typedef struct sqlite3_module sqlite3_module;

/*
** CAPI3REF: Virtual Table Object
** KEYWORDS: sqlite3_module {virtual table module}
**
** This structure, sometimes called a "virtual table module", 
** defines the implementation of a [virtual tables].  
** This structure consists mostly of methods for the module.
**
** ^A virtual table module is created by filling in a persistent
** instance of this structure and passing a pointer to that instance
** to [sqlite3_create_module()] or [sqlite3_create_module_v2()].
** ^The registration remains valid until it is replaced by a different
** module or until the [database connection] closes.  The content
** of this structure must not change while it is registered with
** any database connection.
*/
struct sqlite3_module {
  int iVersion;
  int (*xCreate)(sqlite3*, void *pAux,
               int argc, const char *const*argv,
               sqlite3_vtab **ppVTab, char**);
  int (*xConnect)(sqlite3*, void *pAux,
               int argc, const char *const*argv,
               sqlite3_vtab **ppVTab, char**);
  int (*xBestIndex)(sqlite3_vtab *pVTab, sqlite3_index_info*);
  int (*xDisconnect)(sqlite3_vtab *pVTab);
  int (*xDestroy)(sqlite3_vtab *pVTab);
  int (*xOpen)(sqlite3_vtab *pVTab, sqlite3_vtab_cursor **ppCursor);
  int (*xClose)(sqlite3_vtab_cursor*);
  int (*xFilter)(sqlite3_vtab_cursor*, int idxNum, const char *idxStr,
                int argc, sqlite3_value **argv);
  int (*xNext)(sqlite3_vtab_cursor*);
  int (*xEof)(sqlite3_vtab_cursor*);
  int (*xColumn)(sqlite3_vtab_cursor*, sqlite3_context*, int);
  int (*xRowid)(sqlite3_vtab_cursor*, sqlite3_int64 *pRowid);
  int (*xUpdate)(sqlite3_vtab *, int, sqlite3_value **, sqlite3_int64 *);
  int (*xBegin)(sqlite3_vtab *pVTab);
  int (*xSync)(sqlite3_vtab *pVTab);
  int (*xCommit)(sqlite3_vtab *pVTab);
  int (*xRollback)(sqlite3_vtab *pVTab);
  int (*xFindFunction)(sqlite3_vtab *pVtab, int nArg, const char *zName,
                       void (**pxFunc)(sqlite3_context*,int,sqlite3_value**),
                       void **ppArg);
  int (*xRename)(sqlite3_vtab *pVtab, const char *zNew);
  /* The methods above are in version 1 of the sqlite_module object. Those 
  ** below are for version 2 and greater. */
  int (*xSavepoint)(sqlite3_vtab *pVTab, int);
  int (*xRelease)(sqlite3_vtab *pVTab, int);
  int (*xRollbackTo)(sqlite3_vtab *pVTab, int);
};

/*
** CAPI3REF: Virtual Table Indexing Information
** KEYWORDS: sqlite3_index_info
**
** The sqlite3_index_info structure and its substructures is used as part
** of the [virtual table] interface to
** pass information into and receive the reply from the [xBestIndex]
** method of a [virtual table module].  The fields under **Inputs** are the
** inputs to xBestIndex and are read-only.  xBestIndex inserts its
** results into the **Outputs** fields.
**
** ^(The aConstraint[] array records WHERE clause constraints of the form:
**
** <blockquote>column OP expr</blockquote>
**
** where OP is =, &lt;, &lt;=, &gt;, or &gt;=.)^  ^(The particular operator is
** stored in aConstraint[].op using one of the
** [SQLITE_INDEX_CONSTRAINT_EQ | SQLITE_INDEX_CONSTRAINT_ values].)^
** ^(The index of the column is stored in
** aConstraint[].iColumn.)^  ^(aConstraint[].usable is TRUE if the
** expr on the right-hand side can be evaluated (and thus the constraint
** is usable) and false if it cannot.)^
**
** ^The optimizer automatically inverts terms of the form "expr OP column"
** and makes other simplifications to the WHERE clause in an attempt to
** get as many WHERE clause terms into the form shown above as possible.
** ^The aConstraint[] array only reports WHERE clause terms that are
** relevant to the particular virtual table being queried.
**
** ^Information about the ORDER BY clause is stored in aOrderBy[].
** ^Each term of aOrderBy records a column of the ORDER BY clause.
**
** The colUsed field indicates which columns of the virtual table may be
** required by the current scan. Virtual table columns are numbered from
** zero in the order in which they appear within the CREATE TABLE statement
** passed to sqlite3_declare_vtab(). For the first 63 columns (columns 0-62),
** the corresponding bit is set within the colUsed mask if the column may be
** required by SQLite. If the table has at least 64 columns and any column
** to the right of the first 63 is required, then bit 63 of colUsed is also
** set. In other words, column iCol may be required if the expression
** (colUsed & ((sqlite3_uint64)1 << (iCol>=63 ? 63 : iCol))) evaluates to 
** non-zero.
**
** The [xBestIndex] method must fill aConstraintUsage[] with information
** about what parameters to pass to xFilter.  ^If argvIndex>0 then
** the right-hand side of the corresponding aConstraint[] is evaluated
** and becomes the argvIndex-th entry in argv.  ^(If aConstraintUsage[].omit
** is true, then the constraint is assumed to be fully handled by the
** virtual table and is not checked again by SQLite.)^
**
** ^The idxNum and idxPtr values are recorded and passed into the
** [xFilter] method.
** ^[sqlite3_free()] is used to free idxPtr if and only if
** needToFreeIdxPtr is true.
**
** ^The orderByConsumed means that output from [xFilter]/[xNext] will occur in
** the correct order to satisfy the ORDER BY clause so that no separate
** sorting step is required.
**
** ^The estimatedCost value is an estimate of the cost of a particular
** strategy. A cost of N indicates that the cost of the strategy is similar
** to a linear scan of an SQLite table with N rows. A cost of log(N) 
** indicates that the expense of the operation is similar to that of a
** binary search on a unique indexed field of an SQLite table with N rows.
**
** ^The estimatedRows value is an estimate of the number of rows that
** will be returned by the strategy.
**
** The xBestIndex method may optionally populate the idxFlags field with a 
** mask of SQLITE_INDEX_SCAN_* flags. Currently there is only one such flag -
** SQLITE_INDEX_SCAN_UNIQUE. If the xBestIndex method sets this flag, SQLite
** assumes that the strategy may visit at most one row. 
**
** Additionally, if xBestIndex sets the SQLITE_INDEX_SCAN_UNIQUE flag, then
** SQLite also assumes that if a call to the xUpdate() method is made as
** part of the same statement to delete or update a virtual table row and the
** implementation returns SQLITE_CONSTRAINT, then there is no need to rollback
** any database changes. In other words, if the xUpdate() returns
** SQLITE_CONSTRAINT, the database contents must be exactly as they were
** before xUpdate was called. By contrast, if SQLITE_INDEX_SCAN_UNIQUE is not
** set and xUpdate returns SQLITE_CONSTRAINT, any database changes made by
** the xUpdate method are automatically rolled back by SQLite.
**
** IMPORTANT: The estimatedRows field was added to the sqlite3_index_info
** structure for SQLite [version 3.8.2] ([dateof:3.8.2]). 
** If a virtual table extension is
** used with an SQLite version earlier than 3.8.2, the results of attempting 
** to read or write the estimatedRows field are undefined (but are likely 
** to included crashing the application). The estimatedRows field should
** therefore only be used if [sqlite3_libversion_number()] returns a
** value greater than or equal to 3008002. Similarly, the idxFlags field
** was added for [version 3.9.0] ([dateof:3.9.0]). 
** It may therefore only be used if
** sqlite3_libversion_number() returns a value greater than or equal to
** 3009000.
*/
struct sqlite3_index_info {
  /* Inputs */
  int nConstraint;           /* Number of entries in aConstraint */
  struct sqlite3_index_constraint {
     int iColumn;              /* Column constrained.  -1 for ROWID */
     unsigned char op;         /* Constraint operator */
     unsigned char usable;     /* True if this constraint is usable */
     int iTermOffset;          /* Used internally - xBestIndex should ignore */
  } *aConstraint;            /* Table of WHERE clause constraints */
  int nOrderBy;              /* Number of terms in the ORDER BY clause */
  struct sqlite3_index_orderby {
     int iColumn;              /* Column number */
     unsigned char desc;       /* True for DESC.  False for ASC. */
  } *aOrderBy;               /* The ORDER BY clause */
  /* Outputs */
  struct sqlite3_index_constraint_usage {
    int argvIndex;           /* if >0, constraint is part of argv to xFilter */
    unsigned char omit;      /* Do not code a test for this constraint */
  } *aConstraintUsage;
  int idxNum;                /* Number used to identify the index */
  char *idxStr;              /* String, possibly obtained from sqlite3_malloc */
  int needToFreeIdxStr;      /* Free idxStr using sqlite3_free() if true */
  int orderByConsumed;       /* True if output is already ordered */
  double estimatedCost;           /* Estimated cost of using this index */
  /* Fields below are only available in SQLite 3.8.2 and later */
  sqlite3_int64 estimatedRows;    /* Estimated number of rows returned */
  /* Fields below are only available in SQLite 3.9.0 and later */
  int idxFlags;              /* Mask of SQLITE_INDEX_SCAN_* flags */
  /* Fields below are only available in SQLite 3.10.0 and later */
  sqlite3_uint64 colUsed;    /* Input: Mask of columns used by statement */
};

/*
** CAPI3REF: Virtual Table Scan Flags
*/
#define SQLITE_INDEX_SCAN_UNIQUE      1     /* Scan visits at most 1 row */

/*
** CAPI3REF: Virtual Table Constraint Operator Codes
**
** These macros defined the allowed values for the
** [sqlite3_index_info].aConstraint[].op field.  Each value represents
** an operator that is part of a constraint term in the wHERE clause of
** a query that uses a [virtual table].
*/
#define SQLITE_INDEX_CONSTRAINT_EQ         2
#define SQLITE_INDEX_CONSTRAINT_GT         4
#define SQLITE_INDEX_CONSTRAINT_LE         8
#define SQLITE_INDEX_CONSTRAINT_LT        16
#define SQLITE_INDEX_CONSTRAINT_GE        32
#define SQLITE_INDEX_CONSTRAINT_MATCH     64
#define SQLITE_INDEX_CONSTRAINT_LIKE      65
#define SQLITE_INDEX_CONSTRAINT_GLOB      66
#define SQLITE_INDEX_CONSTRAINT_REGEXP    67
#define SQLITE_INDEX_CONSTRAINT_NE        68
#define SQLITE_INDEX_CONSTRAINT_ISNOT     69
#define SQLITE_INDEX_CONSTRAINT_ISNOTNULL 70
#define SQLITE_INDEX_CONSTRAINT_ISNULL    71
#define SQLITE_INDEX_CONSTRAINT_IS        72

/*
** CAPI3REF: Register A Virtual Table Implementation
** METHOD: sqlite3
**
** ^These routines are used to register a new [virtual table module] name.
** ^Module names must be registered before
** creating a new [virtual table] using the module and before using a
** preexisting [virtual table] for the module.
**
** ^The module name is registered on the [database connection] specified
** by the first parameter.  ^The name of the module is given by the 
** second parameter.  ^The third parameter is a pointer to
** the implementation of the [virtual table module].   ^The fourth
** parameter is an arbitrary client data pointer that is passed through
** into the [xCreate] and [xConnect] methods of the virtual table module
** when a new virtual table is be being created or reinitialized.
**
** ^The sqlite3_create_module_v2() interface has a fifth parameter which
** is a pointer to a destructor for the pClientData.  ^SQLite will
** invoke the destructor function (if it is not NULL) when SQLite
** no longer needs the pClientData pointer.  ^The destructor will also
** be invoked if the call to sqlite3_create_module_v2() fails.
** ^The sqlite3_create_module()
** interface is equivalent to sqlite3_create_module_v2() with a NULL
** destructor.
*/
int sqlite3_create_module(
  sqlite3 *db,               /* SQLite connection to register module with */
  const char *zName,         /* Name of the module */
  const sqlite3_module *p,   /* Methods for the module */
  void *pClientData          /* Client data for xCreate/xConnect */
);
int sqlite3_create_module_v2(
  sqlite3 *db,               /* SQLite connection to register module with */
  const char *zName,         /* Name of the module */
  const sqlite3_module *p,   /* Methods for the module */
  void *pClientData,         /* Client data for xCreate/xConnect */
  void(*xDestroy)(void*)     /* Module destructor function */
);

/*
** CAPI3REF: Virtual Table Instance Object
** KEYWORDS: sqlite3_vtab
**
** Every [virtual table module] implementation uses a subclass
** of this object to describe a particular instance
** of the [virtual table].  Each subclass will
** be tailored to the specific needs of the module implementation.
** The purpose of this superclass is to define certain fields that are
** common to all module implementations.
**
** ^Virtual tables methods can set an error message by assigning a
** string obtained from [sqlite3_mprintf()] to zErrMsg.  The method should
** take care that any prior string is freed by a call to [sqlite3_free()]
** prior to assigning a new string to zErrMsg.  ^After the error message
** is delivered up to the client application, the string will be automatically
** freed by sqlite3_free() and the zErrMsg field will be zeroed.
*/
struct sqlite3_vtab {
  const sqlite3_module *pModule;  /* The module for this virtual table */
  int nRef;                       /* Number of open cursors */
  char *zErrMsg;                  /* Error message from sqlite3_mprintf() */
  /* Virtual table implementations will typically add additional fields */
};

/*
** CAPI3REF: Virtual Table Cursor Object
** KEYWORDS: sqlite3_vtab_cursor {virtual table cursor}
**
** Every [virtual table module] implementation uses a subclass of the
** following structure to describe cursors that point into the
** [virtual table] and are used
** to loop through the virtual table.  Cursors are created using the
** [sqlite3_module.xOpen | xOpen] method of the module and are destroyed
** by the [sqlite3_module.xClose | xClose] method.  Cursors are used
** by the [xFilter], [xNext], [xEof], [xColumn], and [xRowid] methods
** of the module.  Each module implementation will define
** the content of a cursor structure to suit its own needs.
**
** This superclass exists in order to define fields of the cursor that
** are common to all implementations.
*/
struct sqlite3_vtab_cursor {
  sqlite3_vtab *pVtab;      /* Virtual table of this cursor */
  /* Virtual table implementations will typically add additional fields */
};

/*
** CAPI3REF: Declare The Schema Of A Virtual Table
**
** ^The [xCreate] and [xConnect] methods of a
** [virtual table module] call this interface
** to declare the format (the names and datatypes of the columns) of
** the virtual tables they implement.
*/
int sqlite3_declare_vtab(sqlite3*, const char *zSQL);

/*
** CAPI3REF: Overload A Function For A Virtual Table
** METHOD: sqlite3
**
** ^(Virtual tables can provide alternative implementations of functions
** using the [xFindFunction] method of the [virtual table module].  
** But global versions of those functions
** must exist in order to be overloaded.)^
**
** ^(This API makes sure a global version of a function with a particular
** name and number of parameters exists.  If no such function exists
** before this API is called, a new function is created.)^  ^The implementation
** of the new function always causes an exception to be thrown.  So
** the new function is not good for anything by itself.  Its only
** purpose is to be a placeholder function that can be overloaded
** by a [virtual table].
*/
int sqlite3_overload_function(sqlite3*, const char *zFuncName, int nArg);

/*
** The interface to the virtual-table mechanism defined above (back up
** to a comment remarkably similar to this one) is currently considered
** to be experimental.  The interface might change in incompatible ways.
** If this is a problem for you, do not use the interface at this time.
**
** When the virtual-table mechanism stabilizes, we will declare the
** interface fixed, support it indefinitely, and remove this comment.
*/

/*
** CAPI3REF: A Handle To An Open BLOB
** KEYWORDS: {BLOB handle} {BLOB handles}
**
** An instance of this object represents an open BLOB on which
** [sqlite3_blob_open | incremental BLOB I/O] can be performed.
** ^Objects of this type are created by [sqlite3_blob_open()]
** and destroyed by [sqlite3_blob_close()].
** ^The [sqlite3_blob_read()] and [sqlite3_blob_write()] interfaces
** can be used to read or write small subsections of the BLOB.
** ^The [sqlite3_blob_bytes()] interface returns the size of the BLOB in bytes.
*/
typedef struct sqlite3_blob sqlite3_blob;

/*
** CAPI3REF: Open A BLOB For Incremental I/O
** METHOD: sqlite3
** CONSTRUCTOR: sqlite3_blob
**
** ^(This interfaces opens a [BLOB handle | handle] to the BLOB located
** in row iRow, column zColumn, table zTable in database zDb;
** in other words, the same BLOB that would be selected by:
**
** <pre>
**     SELECT zColumn FROM zDb.zTable WHERE [rowid] = iRow;
** </pre>)^
**
** ^(Parameter zDb is not the filename that contains the database, but 
** rather the symbolic name of the database. For attached databases, this is
** the name that appears after the AS keyword in the [ATTACH] statement.
** For the main database file, the database name is "main". For TEMP
** tables, the database name is "temp".)^
**
** ^If the flags parameter is non-zero, then the BLOB is opened for read
** and write access. ^If the flags parameter is zero, the BLOB is opened for
** read-only access.
**
** ^(On success, [SQLITE_OK] is returned and the new [BLOB handle] is stored
** in *ppBlob. Otherwise an [error code] is returned and, unless the error
** code is SQLITE_MISUSE, *ppBlob is set to NULL.)^ ^This means that, provided
** the API is not misused, it is always safe to call [sqlite3_blob_close()] 
** on *ppBlob after this function it returns.
**
** This function fails with SQLITE_ERROR if any of the following are true:
** <ul>
**   <li> ^(Database zDb does not exist)^, 
**   <li> ^(Table zTable does not exist within database zDb)^, 
**   <li> ^(Table zTable is a WITHOUT ROWID table)^, 
**   <li> ^(Column zColumn does not exist)^,
**   <li> ^(Row iRow is not present in the table)^,
**   <li> ^(The specified column of row iRow contains a value that is not
**         a TEXT or BLOB value)^,
**   <li> ^(Column zColumn is part of an index, PRIMARY KEY or UNIQUE 
**         constraint and the blob is being opened for read/write access)^,
**   <li> ^([foreign key constraints | Foreign key constraints] are enabled, 
**         column zColumn is part of a [child key] definition and the blob is
**         being opened for read/write access)^.
** </ul>
**
** ^Unless it returns SQLITE_MISUSE, this function sets the 
** [database connection] error code and message accessible via 
** [sqlite3_errcode()] and [sqlite3_errmsg()] and related functions. 
**
** A BLOB referenced by sqlite3_blob_open() may be read using the
** [sqlite3_blob_read()] interface and modified by using
** [sqlite3_blob_write()].  The [BLOB handle] can be moved to a
** different row of the same table using the [sqlite3_blob_reopen()]
** interface.  However, the column, table, or database of a [BLOB handle]
** cannot be changed after the [BLOB handle] is opened.
**
** ^(If the row that a BLOB handle points to is modified by an
** [UPDATE], [DELETE], or by [ON CONFLICT] side-effects
** then the BLOB handle is marked as "expired".
** This is true if any column of the row is changed, even a column
** other than the one the BLOB handle is open on.)^
** ^Calls to [sqlite3_blob_read()] and [sqlite3_blob_write()] for
** an expired BLOB handle fail with a return code of [SQLITE_ABORT].
** ^(Changes written into a BLOB prior to the BLOB expiring are not
** rolled back by the expiration of the BLOB.  Such changes will eventually
** commit if the transaction continues to completion.)^
**
** ^Use the [sqlite3_blob_bytes()] interface to determine the size of
** the opened blob.  ^The size of a blob may not be changed by this
** interface.  Use the [UPDATE] SQL command to change the size of a
** blob.
**
** ^The [sqlite3_bind_zeroblob()] and [sqlite3_result_zeroblob()] interfaces
** and the built-in [zeroblob] SQL function may be used to create a 
** zero-filled blob to read or write using the incremental-blob interface.
**
** To avoid a resource leak, every open [BLOB handle] should eventually
** be released by a call to [sqlite3_blob_close()].
**
** See also: [sqlite3_blob_close()],
** [sqlite3_blob_reopen()], [sqlite3_blob_read()],
** [sqlite3_blob_bytes()], [sqlite3_blob_write()].
*/
int sqlite3_blob_open(
  sqlite3*,
  const char *zDb,
  const char *zTable,
  const char *zColumn,
  sqlite3_int64 iRow,
  int flags,
  sqlite3_blob **ppBlob
);

/*
** CAPI3REF: Move a BLOB Handle to a New Row
** METHOD: sqlite3_blob
**
** ^This function is used to move an existing [BLOB handle] so that it points
** to a different row of the same database table. ^The new row is identified
** by the rowid value passed as the second argument. Only the row can be
** changed. ^The database, table and column on which the blob handle is open
** remain the same. Moving an existing [BLOB handle] to a new row is
** faster than closing the existing handle and opening a new one.
**
** ^(The new row must meet the same criteria as for [sqlite3_blob_open()] -
** it must exist and there must be either a blob or text value stored in
** the nominated column.)^ ^If the new row is not present in the table, or if
** it does not contain a blob or text value, or if another error occurs, an
** SQLite error code is returned and the blob handle is considered aborted.
** ^All subsequent calls to [sqlite3_blob_read()], [sqlite3_blob_write()] or
** [sqlite3_blob_reopen()] on an aborted blob handle immediately return
** SQLITE_ABORT. ^Calling [sqlite3_blob_bytes()] on an aborted blob handle
** always returns zero.
**
** ^This function sets the database handle error code and message.
*/
int sqlite3_blob_reopen(sqlite3_blob *, sqlite3_int64);

/*
** CAPI3REF: Close A BLOB Handle
** DESTRUCTOR: sqlite3_blob
**
** ^This function closes an open [BLOB handle]. ^(The BLOB handle is closed
** unconditionally.  Even if this routine returns an error code, the 
** handle is still closed.)^
**
** ^If the blob handle being closed was opened for read-write access, and if
** the database is in auto-commit mode and there are no other open read-write
** blob handles or active write statements, the current transaction is
** committed. ^If an error occurs while committing the transaction, an error
** code is returned and the transaction rolled back.
**
** Calling this function with an argument that is not a NULL pointer or an
** open blob handle results in undefined behaviour. ^Calling this routine 
** with a null pointer (such as would be returned by a failed call to 
** [sqlite3_blob_open()]) is a harmless no-op. ^Otherwise, if this function
** is passed a valid open blob handle, the values returned by the 
** sqlite3_errcode() and sqlite3_errmsg() functions are set before returning.
*/
int sqlite3_blob_close(sqlite3_blob *);

/*
** CAPI3REF: Return The Size Of An Open BLOB
** METHOD: sqlite3_blob
**
** ^Returns the size in bytes of the BLOB accessible via the 
** successfully opened [BLOB handle] in its only argument.  ^The
** incremental blob I/O routines can only read or overwriting existing
** blob content; they cannot change the size of a blob.
**
** This routine only works on a [BLOB handle] which has been created
** by a prior successful call to [sqlite3_blob_open()] and which has not
** been closed by [sqlite3_blob_close()].  Passing any other pointer in
** to this routine results in undefined and probably undesirable behavior.
*/
int sqlite3_blob_bytes(sqlite3_blob *);

/*
** CAPI3REF: Read Data From A BLOB Incrementally
** METHOD: sqlite3_blob
**
** ^(This function is used to read data from an open [BLOB handle] into a
** caller-supplied buffer. N bytes of data are copied into buffer Z
** from the open BLOB, starting at offset iOffset.)^
**
** ^If offset iOffset is less than N bytes from the end of the BLOB,
** [SQLITE_ERROR] is returned and no data is read.  ^If N or iOffset is
** less than zero, [SQLITE_ERROR] is returned and no data is read.
** ^The size of the blob (and hence the maximum value of N+iOffset)
** can be determined using the [sqlite3_blob_bytes()] interface.
**
** ^An attempt to read from an expired [BLOB handle] fails with an
** error code of [SQLITE_ABORT].
**
** ^(On success, sqlite3_blob_read() returns SQLITE_OK.
** Otherwise, an [error code] or an [extended error code] is returned.)^
**
** This routine only works on a [BLOB handle] which has been created
** by a prior successful call to [sqlite3_blob_open()] and which has not
** been closed by [sqlite3_blob_close()].  Passing any other pointer in
** to this routine results in undefined and probably undesirable behavior.
**
** See also: [sqlite3_blob_write()].
*/
int sqlite3_blob_read(sqlite3_blob *, void *Z, int N, int iOffset);

/*
** CAPI3REF: Write Data Into A BLOB Incrementally
** METHOD: sqlite3_blob
**
** ^(This function is used to write data into an open [BLOB handle] from a
** caller-supplied buffer. N bytes of data are copied from the buffer Z
** into the open BLOB, starting at offset iOffset.)^
**
** ^(On success, sqlite3_blob_write() returns SQLITE_OK.
** Otherwise, an  [error code] or an [extended error code] is returned.)^
** ^Unless SQLITE_MISUSE is returned, this function sets the 
** [database connection] error code and message accessible via 
** [sqlite3_errcode()] and [sqlite3_errmsg()] and related functions. 
**
** ^If the [BLOB handle] passed as the first argument was not opened for
** writing (the flags parameter to [sqlite3_blob_open()] was zero),
** this function returns [SQLITE_READONLY].
**
** This function may only modify the contents of the BLOB; it is
** not possible to increase the size of a BLOB using this API.
** ^If offset iOffset is less than N bytes from the end of the BLOB,
** [SQLITE_ERROR] is returned and no data is written. The size of the 
** BLOB (and hence the maximum value of N+iOffset) can be determined 
** using the [sqlite3_blob_bytes()] interface. ^If N or iOffset are less 
** than zero [SQLITE_ERROR] is returned and no data is written.
**
** ^An attempt to write to an expired [BLOB handle] fails with an
** error code of [SQLITE_ABORT].  ^Writes to the BLOB that occurred
** before the [BLOB handle] expired are not rolled back by the
** expiration of the handle, though of course those changes might
** have been overwritten by the statement that expired the BLOB handle
** or by other independent statements.
**
** This routine only works on a [BLOB handle] which has been created
** by a prior successful call to [sqlite3_blob_open()] and which has not
** been closed by [sqlite3_blob_close()].  Passing any other pointer in
** to this routine results in undefined and probably undesirable behavior.
**
** See also: [sqlite3_blob_read()].
*/
int sqlite3_blob_write(sqlite3_blob *, const void *z, int n, int iOffset);

/*
** CAPI3REF: Virtual File System Objects
**
** A virtual filesystem (VFS) is an [sqlite3_vfs] object
** that SQLite uses to interact
** with the underlying operating system.  Most SQLite builds come with a
** single default VFS that is appropriate for the host computer.
** New VFSes can be registered and existing VFSes can be unregistered.
** The following interfaces are provided.
**
** ^The sqlite3_vfs_find() interface returns a pointer to a VFS given its name.
** ^Names are case sensitive.
** ^Names are zero-terminated UTF-8 strings.
** ^If there is no match, a NULL pointer is returned.
** ^If zVfsName is NULL then the default VFS is returned.
**
** ^New VFSes are registered with sqlite3_vfs_register().
** ^Each new VFS becomes the default VFS if the makeDflt flag is set.
** ^The same VFS can be registered multiple times without injury.
** ^To make an existing VFS into the default VFS, register it again
** with the makeDflt flag set.  If two different VFSes with the
** same name are registered, the behavior is undefined.  If a
** VFS is registered with a name that is NULL or an empty string,
** then the behavior is undefined.
**
** ^Unregister a VFS with the sqlite3_vfs_unregister() interface.
** ^(If the default VFS is unregistered, another VFS is chosen as
** the default.  The choice for the new VFS is arbitrary.)^
*/
sqlite3_vfs *sqlite3_vfs_find(const char *zVfsName);
int sqlite3_vfs_register(sqlite3_vfs*, int makeDflt);
int sqlite3_vfs_unregister(sqlite3_vfs*);

/*
** CAPI3REF: Mutexes
**
** The SQLite core uses these routines for thread
** synchronization. Though they are intended for internal
** use by SQLite, code that links against SQLite is
** permitted to use any of these routines.
**
** The SQLite source code contains multiple implementations
** of these mutex routines.  An appropriate implementation
** is selected automatically at compile-time.  The following
** implementations are available in the SQLite core:
**
** <ul>
** <li>   SQLITE_MUTEX_PTHREADS
** <li>   SQLITE_MUTEX_W32
** <li>   SQLITE_MUTEX_NOOP
** </ul>
**
** The SQLITE_MUTEX_NOOP implementation is a set of routines
** that does no real locking and is appropriate for use in
** a single-threaded application.  The SQLITE_MUTEX_PTHREADS and
** SQLITE_MUTEX_W32 implementations are appropriate for use on Unix
** and Windows.
**
** If SQLite is compiled with the SQLITE_MUTEX_APPDEF preprocessor
** macro defined (with "-DSQLITE_MUTEX_APPDEF=1"), then no mutex
** implementation is included with the library. In this case the
** application must supply a custom mutex implementation using the
** [SQLITE_CONFIG_MUTEX] option of the sqlite3_config() function
** before calling sqlite3_initialize() or any other public sqlite3_
** function that calls sqlite3_initialize().
**
** ^The sqlite3_mutex_alloc() routine allocates a new
** mutex and returns a pointer to it. ^The sqlite3_mutex_alloc()
** routine returns NULL if it is unable to allocate the requested
** mutex.  The argument to sqlite3_mutex_alloc() must one of these
** integer constants:
**
** <ul>
** <li>  SQLITE_MUTEX_FAST
** <li>  SQLITE_MUTEX_RECURSIVE
** <li>  SQLITE_MUTEX_STATIC_MASTER
** <li>  SQLITE_MUTEX_STATIC_MEM
** <li>  SQLITE_MUTEX_STATIC_OPEN
** <li>  SQLITE_MUTEX_STATIC_PRNG
** <li>  SQLITE_MUTEX_STATIC_LRU
** <li>  SQLITE_MUTEX_STATIC_PMEM
** <li>  SQLITE_MUTEX_STATIC_APP1
** <li>  SQLITE_MUTEX_STATIC_APP2
** <li>  SQLITE_MUTEX_STATIC_APP3
** <li>  SQLITE_MUTEX_STATIC_VFS1
** <li>  SQLITE_MUTEX_STATIC_VFS2
** <li>  SQLITE_MUTEX_STATIC_VFS3
** </ul>
**
** ^The first two constants (SQLITE_MUTEX_FAST and SQLITE_MUTEX_RECURSIVE)
** cause sqlite3_mutex_alloc() to create
** a new mutex.  ^The new mutex is recursive when SQLITE_MUTEX_RECURSIVE
** is used but not necessarily so when SQLITE_MUTEX_FAST is used.
** The mutex implementation does not need to make a distinction
** between SQLITE_MUTEX_RECURSIVE and SQLITE_MUTEX_FAST if it does
** not want to.  SQLite will only request a recursive mutex in
** cases where it really needs one.  If a faster non-recursive mutex
** implementation is available on the host platform, the mutex subsystem
** might return such a mutex in response to SQLITE_MUTEX_FAST.
**
** ^The other allowed parameters to sqlite3_mutex_alloc() (anything other
** than SQLITE_MUTEX_FAST and SQLITE_MUTEX_RECURSIVE) each return
** a pointer to a static preexisting mutex.  ^Nine static mutexes are
** used by the current version of SQLite.  Future versions of SQLite
** may add additional static mutexes.  Static mutexes are for internal
** use by SQLite only.  Applications that use SQLite mutexes should
** use only the dynamic mutexes returned by SQLITE_MUTEX_FAST or
** SQLITE_MUTEX_RECURSIVE.
**
** ^Note that if one of the dynamic mutex parameters (SQLITE_MUTEX_FAST
** or SQLITE_MUTEX_RECURSIVE) is used then sqlite3_mutex_alloc()
** returns a different mutex on every call.  ^For the static
** mutex types, the same mutex is returned on every call that has
** the same type number.
**
** ^The sqlite3_mutex_free() routine deallocates a previously
** allocated dynamic mutex.  Attempting to deallocate a static
** mutex results in undefined behavior.
**
** ^The sqlite3_mutex_enter() and sqlite3_mutex_try() routines attempt
** to enter a mutex.  ^If another thread is already within the mutex,
** sqlite3_mutex_enter() will block and sqlite3_mutex_try() will return
** SQLITE_BUSY.  ^The sqlite3_mutex_try() interface returns [SQLITE_OK]
** upon successful entry.  ^(Mutexes created using
** SQLITE_MUTEX_RECURSIVE can be entered multiple times by the same thread.
** In such cases, the
** mutex must be exited an equal number of times before another thread
** can enter.)^  If the same thread tries to enter any mutex other
** than an SQLITE_MUTEX_RECURSIVE more than once, the behavior is undefined.
**
** ^(Some systems (for example, Windows 95) do not support the operation
** implemented by sqlite3_mutex_try().  On those systems, sqlite3_mutex_try()
** will always return SQLITE_BUSY. The SQLite core only ever uses
** sqlite3_mutex_try() as an optimization so this is acceptable 
** behavior.)^
**
** ^The sqlite3_mutex_leave() routine exits a mutex that was
** previously entered by the same thread.   The behavior
** is undefined if the mutex is not currently entered by the
** calling thread or is not currently allocated.
**
** ^If the argument to sqlite3_mutex_enter(), sqlite3_mutex_try(), or
** sqlite3_mutex_leave() is a NULL pointer, then all three routines
** behave as no-ops.
**
** See also: [sqlite3_mutex_held()] and [sqlite3_mutex_notheld()].
*/
sqlite3_mutex *sqlite3_mutex_alloc(int);
void sqlite3_mutex_free(sqlite3_mutex*);
void sqlite3_mutex_enter(sqlite3_mutex*);
int sqlite3_mutex_try(sqlite3_mutex*);
void sqlite3_mutex_leave(sqlite3_mutex*);

/*
** CAPI3REF: Mutex Methods Object
**
** An instance of this structure defines the low-level routines
** used to allocate and use mutexes.
**
** Usually, the default mutex implementations provided by SQLite are
** sufficient, however the application has the option of substituting a custom
** implementation for specialized deployments or systems for which SQLite
** does not provide a suitable implementation. In this case, the application
** creates and populates an instance of this structure to pass
** to sqlite3_config() along with the [SQLITE_CONFIG_MUTEX] option.
** Additionally, an instance of this structure can be used as an
** output variable when querying the system for the current mutex
** implementation, using the [SQLITE_CONFIG_GETMUTEX] option.
**
** ^The xMutexInit method defined by this structure is invoked as
** part of system initialization by the sqlite3_initialize() function.
** ^The xMutexInit routine is called by SQLite exactly once for each
** effective call to [sqlite3_initialize()].
**
** ^The xMutexEnd method defined by this structure is invoked as
** part of system shutdown by the sqlite3_shutdown() function. The
** implementation of this method is expected to release all outstanding
** resources obtained by the mutex methods implementation, especially
** those obtained by the xMutexInit method.  ^The xMutexEnd()
** interface is invoked exactly once for each call to [sqlite3_shutdown()].
**
** ^(The remaining seven methods defined by this structure (xMutexAlloc,
** xMutexFree, xMutexEnter, xMutexTry, xMutexLeave, xMutexHeld and
** xMutexNotheld) implement the following interfaces (respectively):
**
** <ul>
**   <li>  [sqlite3_mutex_alloc()] </li>
**   <li>  [sqlite3_mutex_free()] </li>
**   <li>  [sqlite3_mutex_enter()] </li>
**   <li>  [sqlite3_mutex_try()] </li>
**   <li>  [sqlite3_mutex_leave()] </li>
**   <li>  [sqlite3_mutex_held()] </li>
**   <li>  [sqlite3_mutex_notheld()] </li>
** </ul>)^
**
** The only difference is that the public sqlite3_XXX functions enumerated
** above silently ignore any invocations that pass a NULL pointer instead
** of a valid mutex handle. The implementations of the methods defined
** by this structure are not required to handle this case, the results
** of passing a NULL pointer instead of a valid mutex handle are undefined
** (i.e. it is acceptable to provide an implementation that segfaults if
** it is passed a NULL pointer).
**
** The xMutexInit() method must be threadsafe.  It must be harmless to
** invoke xMutexInit() multiple times within the same process and without
** intervening calls to xMutexEnd().  Second and subsequent calls to
** xMutexInit() must be no-ops.
**
** xMutexInit() must not use SQLite memory allocation ([sqlite3_malloc()]
** and its associates).  Similarly, xMutexAlloc() must not use SQLite memory
** allocation for a static mutex.  ^However xMutexAlloc() may use SQLite
** memory allocation for a fast or recursive mutex.
**
** ^SQLite will invoke the xMutexEnd() method when [sqlite3_shutdown()] is
** called, but only if the prior call to xMutexInit returned SQLITE_OK.
** If xMutexInit fails in any way, it is expected to clean up after itself
** prior to returning.
*/
typedef struct sqlite3_mutex_methods sqlite3_mutex_methods;
struct sqlite3_mutex_methods {
  int (*xMutexInit)(void);
  int (*xMutexEnd)(void);
  sqlite3_mutex *(*xMutexAlloc)(int);
  void (*xMutexFree)(sqlite3_mutex *);
  void (*xMutexEnter)(sqlite3_mutex *);
  int (*xMutexTry)(sqlite3_mutex *);
  void (*xMutexLeave)(sqlite3_mutex *);
  int (*xMutexHeld)(sqlite3_mutex *);
  int (*xMutexNotheld)(sqlite3_mutex *);
};

/*
** CAPI3REF: Mutex Verification Routines
**
** The sqlite3_mutex_held() and sqlite3_mutex_notheld() routines
** are intended for use inside assert() statements.  The SQLite core
** never uses these routines except inside an assert() and applications
** are advised to follow the lead of the core.  The SQLite core only
** provides implementations for these routines when it is compiled
** with the SQLITE_DEBUG flag.  External mutex implementations
** are only required to provide these routines if SQLITE_DEBUG is
** defined and if NDEBUG is not defined.
**
** These routines should return true if the mutex in their argument
** is held or not held, respectively, by the calling thread.
**
** The implementation is not required to provide versions of these
** routines that actually work. If the implementation does not provide working
** versions of these routines, it should at least provide stubs that always
** return true so that one does not get spurious assertion failures.
**
** If the argument to sqlite3_mutex_held() is a NULL pointer then
** the routine should return 1.   This seems counter-intuitive since
** clearly the mutex cannot be held if it does not exist.  But
** the reason the mutex does not exist is because the build is not
** using mutexes.  And we do not want the assert() containing the
** call to sqlite3_mutex_held() to fail, so a non-zero return is
** the appropriate thing to do.  The sqlite3_mutex_notheld()
** interface should also return 1 when given a NULL pointer.
*/
#ifndef NDEBUG
int sqlite3_mutex_held(sqlite3_mutex*);
int sqlite3_mutex_notheld(sqlite3_mutex*);
#endif

/*
** CAPI3REF: Mutex Types
**
** The [sqlite3_mutex_alloc()] interface takes a single argument
** which is one of these integer constants.
**
** The set of static mutexes may change from one SQLite release to the
** next.  Applications that override the built-in mutex logic must be
** prepared to accommodate additional static mutexes.
*/
#define SQLITE_MUTEX_FAST             0
#define SQLITE_MUTEX_RECURSIVE        1
#define SQLITE_MUTEX_STATIC_MASTER    2
#define SQLITE_MUTEX_STATIC_MEM       3  /* sqlite3_malloc() */
#define SQLITE_MUTEX_STATIC_MEM2      4  /* NOT USED */
#define SQLITE_MUTEX_STATIC_OPEN      4  /* sqlite3BtreeOpen() */
#define SQLITE_MUTEX_STATIC_PRNG      5  /* sqlite3_randomness() */
#define SQLITE_MUTEX_STATIC_LRU       6  /* lru page list */
#define SQLITE_MUTEX_STATIC_LRU2      7  /* NOT USED */
#define SQLITE_MUTEX_STATIC_PMEM      7  /* sqlite3PageMalloc() */
#define SQLITE_MUTEX_STATIC_APP1      8  /* For use by application */
#define SQLITE_MUTEX_STATIC_APP2      9  /* For use by application */
#define SQLITE_MUTEX_STATIC_APP3     10  /* For use by application */
#define SQLITE_MUTEX_STATIC_VFS1     11  /* For use by built-in VFS */
#define SQLITE_MUTEX_STATIC_VFS2     12  /* For use by extension VFS */
#define SQLITE_MUTEX_STATIC_VFS3     13  /* For use by application VFS */

/*
** CAPI3REF: Retrieve the mutex for a database connection
** METHOD: sqlite3
**
** ^This interface returns a pointer the [sqlite3_mutex] object that 
** serializes access to the [database connection] given in the argument
** when the [threading mode] is Serialized.
** ^If the [threading mode] is Single-thread or Multi-thread then this
** routine returns a NULL pointer.
*/
sqlite3_mutex *sqlite3_db_mutex(sqlite3*);

/*
** CAPI3REF: Low-Level Control Of Database Files
** METHOD: sqlite3
**
** ^The [sqlite3_file_control()] interface makes a direct call to the
** xFileControl method for the [sqlite3_io_methods] object associated
** with a particular database identified by the second argument. ^The
** name of the database is "main" for the main database or "temp" for the
** TEMP database, or the name that appears after the AS keyword for
** databases that are added using the [ATTACH] SQL command.
** ^A NULL pointer can be used in place of "main" to refer to the
** main database file.
** ^The third and fourth parameters to this routine
** are passed directly through to the second and third parameters of
** the xFileControl method.  ^The return value of the xFileControl
** method becomes the return value of this routine.
**
** ^The [SQLITE_FCNTL_FILE_POINTER] value for the op parameter causes
** a pointer to the underlying [sqlite3_file] object to be written into
** the space pointed to by the 4th parameter.  ^The [SQLITE_FCNTL_FILE_POINTER]
** case is a short-circuit path which does not actually invoke the
** underlying sqlite3_io_methods.xFileControl method.
**
** ^If the second parameter (zDbName) does not match the name of any
** open database file, then SQLITE_ERROR is returned.  ^This error
** code is not remembered and will not be recalled by [sqlite3_errcode()]
** or [sqlite3_errmsg()].  The underlying xFileControl method might
** also return SQLITE_ERROR.  There is no way to distinguish between
** an incorrect zDbName and an SQLITE_ERROR return from the underlying
** xFileControl method.
**
** See also: [file control opcodes]
*/
int sqlite3_file_control(sqlite3*, const char *zDbName, int op, void*);

/*
** CAPI3REF: Testing Interface
**
** ^The sqlite3_test_control() interface is used to read out internal
** state of SQLite and to inject faults into SQLite for testing
** purposes.  ^The first parameter is an operation code that determines
** the number, meaning, and operation of all subsequent parameters.
**
** This interface is not for use by applications.  It exists solely
** for verifying the correct operation of the SQLite library.  Depending
** on how the SQLite library is compiled, this interface might not exist.
**
** The details of the operation codes, their meanings, the parameters
** they take, and what they do are all subject to change without notice.
** Unlike most of the SQLite API, this function is not guaranteed to
** operate consistently from one release to the next.
*/
int sqlite3_test_control(int op, ...);

/*
** CAPI3REF: Testing Interface Operation Codes
**
** These constants are the valid operation code parameters used
** as the first argument to [sqlite3_test_control()].
**
** These parameters and their meanings are subject to change
** without notice.  These values are for testing purposes only.
** Applications should not use any of these parameters or the
** [sqlite3_test_control()] interface.
*/
#define SQLITE_TESTCTRL_FIRST                    5
#define SQLITE_TESTCTRL_PRNG_SAVE                5
#define SQLITE_TESTCTRL_PRNG_RESTORE             6
#define SQLITE_TESTCTRL_PRNG_RESET               7
#define SQLITE_TESTCTRL_BITVEC_TEST              8
#define SQLITE_TESTCTRL_FAULT_INSTALL            9
#define SQLITE_TESTCTRL_BENIGN_MALLOC_HOOKS     10
#define SQLITE_TESTCTRL_PENDING_BYTE            11
#define SQLITE_TESTCTRL_ASSERT                  12
#define SQLITE_TESTCTRL_ALWAYS                  13
#define SQLITE_TESTCTRL_RESERVE                 14
#define SQLITE_TESTCTRL_OPTIMIZATIONS           15
#define SQLITE_TESTCTRL_ISKEYWORD               16
#define SQLITE_TESTCTRL_SCRATCHMALLOC           17  /* NOT USED */
#define SQLITE_TESTCTRL_LOCALTIME_FAULT         18
#define SQLITE_TESTCTRL_EXPLAIN_STMT            19  /* NOT USED */
#define SQLITE_TESTCTRL_ONCE_RESET_THRESHOLD    19
#define SQLITE_TESTCTRL_NEVER_CORRUPT           20
#define SQLITE_TESTCTRL_VDBE_COVERAGE           21
#define SQLITE_TESTCTRL_BYTEORDER               22
#define SQLITE_TESTCTRL_ISINIT                  23
#define SQLITE_TESTCTRL_SORTER_MMAP             24
#define SQLITE_TESTCTRL_IMPOSTER                25
#define SQLITE_TESTCTRL_PARSER_COVERAGE         26
#define SQLITE_TESTCTRL_LAST                    26  /* Largest TESTCTRL */

/*
** CAPI3REF: SQLite Runtime Status
**
** ^These interfaces are used to retrieve runtime status information
** about the performance of SQLite, and optionally to reset various
** highwater marks.  ^The first argument is an integer code for
** the specific parameter to measure.  ^(Recognized integer codes
** are of the form [status parameters | SQLITE_STATUS_...].)^
** ^The current value of the parameter is returned into *pCurrent.
** ^The highest recorded value is returned in *pHighwater.  ^If the
** resetFlag is true, then the highest record value is reset after
** *pHighwater is written.  ^(Some parameters do not record the highest
** value.  For those parameters
** nothing is written into *pHighwater and the resetFlag is ignored.)^
** ^(Other parameters record only the highwater mark and not the current
** value.  For these latter parameters nothing is written into *pCurrent.)^
**
** ^The sqlite3_status() and sqlite3_status64() routines return
** SQLITE_OK on success and a non-zero [error code] on failure.
**
** If either the current value or the highwater mark is too large to
** be represented by a 32-bit integer, then the values returned by
** sqlite3_status() are undefined.
**
** See also: [sqlite3_db_status()]
*/
int sqlite3_status(int op, int *pCurrent, int *pHighwater, int resetFlag);
int sqlite3_status64(
  int op,
  sqlite3_int64 *pCurrent,
  sqlite3_int64 *pHighwater,
  int resetFlag
);


/*
** CAPI3REF: Status Parameters
** KEYWORDS: {status parameters}
**
** These integer constants designate various run-time status parameters
** that can be returned by [sqlite3_status()].
**
** <dl>
** [[SQLITE_STATUS_MEMORY_USED]] ^(<dt>SQLITE_STATUS_MEMORY_USED</dt>
** <dd>This parameter is the current amount of memory checked out
** using [sqlite3_malloc()], either directly or indirectly.  The
** figure includes calls made to [sqlite3_malloc()] by the application
** and internal memory usage by the SQLite library.  Auxiliary page-cache
** memory controlled by [SQLITE_CONFIG_PAGECACHE] is not included in
** this parameter.  The amount returned is the sum of the allocation
** sizes as reported by the xSize method in [sqlite3_mem_methods].</dd>)^
**
** [[SQLITE_STATUS_MALLOC_SIZE]] ^(<dt>SQLITE_STATUS_MALLOC_SIZE</dt>
** <dd>This parameter records the largest memory allocation request
** handed to [sqlite3_malloc()] or [sqlite3_realloc()] (or their
** internal equivalents).  Only the value returned in the
** *pHighwater parameter to [sqlite3_status()] is of interest.  
** The value written into the *pCurrent parameter is undefined.</dd>)^
**
** [[SQLITE_STATUS_MALLOC_COUNT]] ^(<dt>SQLITE_STATUS_MALLOC_COUNT</dt>
** <dd>This parameter records the number of separate memory allocations
** currently checked out.</dd>)^
**
** [[SQLITE_STATUS_PAGECACHE_USED]] ^(<dt>SQLITE_STATUS_PAGECACHE_USED</dt>
** <dd>This parameter returns the number of pages used out of the
** [pagecache memory allocator] that was configured using 
** [SQLITE_CONFIG_PAGECACHE].  The
** value returned is in pages, not in bytes.</dd>)^
**
** [[SQLITE_STATUS_PAGECACHE_OVERFLOW]] 
** ^(<dt>SQLITE_STATUS_PAGECACHE_OVERFLOW</dt>
** <dd>This parameter returns the number of bytes of page cache
** allocation which could not be satisfied by the [SQLITE_CONFIG_PAGECACHE]
** buffer and where forced to overflow to [sqlite3_malloc()].  The
** returned value includes allocations that overflowed because they
** where too large (they were larger than the "sz" parameter to
** [SQLITE_CONFIG_PAGECACHE]) and allocations that overflowed because
** no space was left in the page cache.</dd>)^
**
** [[SQLITE_STATUS_PAGECACHE_SIZE]] ^(<dt>SQLITE_STATUS_PAGECACHE_SIZE</dt>
** <dd>This parameter records the largest memory allocation request
** handed to [pagecache memory allocator].  Only the value returned in the
** *pHighwater parameter to [sqlite3_status()] is of interest.  
** The value written into the *pCurrent parameter is undefined.</dd>)^
**
** [[SQLITE_STATUS_SCRATCH_USED]] <dt>SQLITE_STATUS_SCRATCH_USED</dt>
** <dd>No longer used.</dd>
**
** [[SQLITE_STATUS_SCRATCH_OVERFLOW]] ^(<dt>SQLITE_STATUS_SCRATCH_OVERFLOW</dt>
** <dd>No longer used.</dd>
**
** [[SQLITE_STATUS_SCRATCH_SIZE]] <dt>SQLITE_STATUS_SCRATCH_SIZE</dt>
** <dd>No longer used.</dd>
**
** [[SQLITE_STATUS_PARSER_STACK]] ^(<dt>SQLITE_STATUS_PARSER_STACK</dt>
** <dd>The *pHighwater parameter records the deepest parser stack. 
** The *pCurrent value is undefined.  The *pHighwater value is only
** meaningful if SQLite is compiled with [YYTRACKMAXSTACKDEPTH].</dd>)^
** </dl>
**
** New status parameters may be added from time to time.
*/
#define SQLITE_STATUS_MEMORY_USED          0
#define SQLITE_STATUS_PAGECACHE_USED       1
#define SQLITE_STATUS_PAGECACHE_OVERFLOW   2
#define SQLITE_STATUS_SCRATCH_USED         3  /* NOT USED */
#define SQLITE_STATUS_SCRATCH_OVERFLOW     4  /* NOT USED */
#define SQLITE_STATUS_MALLOC_SIZE          5
#define SQLITE_STATUS_PARSER_STACK         6
#define SQLITE_STATUS_PAGECACHE_SIZE       7
#define SQLITE_STATUS_SCRATCH_SIZE         8  /* NOT USED */
#define SQLITE_STATUS_MALLOC_COUNT         9

/*
** CAPI3REF: Database Connection Status
** METHOD: sqlite3
**
** ^This interface is used to retrieve runtime status information 
** about a single [database connection].  ^The first argument is the
** database connection object to be interrogated.  ^The second argument
** is an integer constant, taken from the set of
** [SQLITE_DBSTATUS options], that
** determines the parameter to interrogate.  The set of 
** [SQLITE_DBSTATUS options] is likely
** to grow in future releases of SQLite.
**
** ^The current value of the requested parameter is written into *pCur
** and the highest instantaneous value is written into *pHiwtr.  ^If
** the resetFlg is true, then the highest instantaneous value is
** reset back down to the current value.
**
** ^The sqlite3_db_status() routine returns SQLITE_OK on success and a
** non-zero [error code] on failure.
**
** See also: [sqlite3_status()] and [sqlite3_stmt_status()].
*/
int sqlite3_db_status(sqlite3*, int op, int *pCur, int *pHiwtr, int resetFlg);

/*
** CAPI3REF: Status Parameters for database connections
** KEYWORDS: {SQLITE_DBSTATUS options}
**
** These constants are the available integer "verbs" that can be passed as
** the second argument to the [sqlite3_db_status()] interface.
**
** New verbs may be added in future releases of SQLite. Existing verbs
** might be discontinued. Applications should check the return code from
** [sqlite3_db_status()] to make sure that the call worked.
** The [sqlite3_db_status()] interface will return a non-zero error code
** if a discontinued or unsupported verb is invoked.
**
** <dl>
** [[SQLITE_DBSTATUS_LOOKASIDE_USED]] ^(<dt>SQLITE_DBSTATUS_LOOKASIDE_USED</dt>
** <dd>This parameter returns the number of lookaside memory slots currently
** checked out.</dd>)^
**
** [[SQLITE_DBSTATUS_LOOKASIDE_HIT]] ^(<dt>SQLITE_DBSTATUS_LOOKASIDE_HIT</dt>
** <dd>This parameter returns the number malloc attempts that were 
** satisfied using lookaside memory. Only the high-water value is meaningful;
** the current value is always zero.)^
**
** [[SQLITE_DBSTATUS_LOOKASIDE_MISS_SIZE]]
** ^(<dt>SQLITE_DBSTATUS_LOOKASIDE_MISS_SIZE</dt>
** <dd>This parameter returns the number malloc attempts that might have
** been satisfied using lookaside memory but failed due to the amount of
** memory requested being larger than the lookaside slot size.
** Only the high-water value is meaningful;
** the current value is always zero.)^
**
** [[SQLITE_DBSTATUS_LOOKASIDE_MISS_FULL]]
** ^(<dt>SQLITE_DBSTATUS_LOOKASIDE_MISS_FULL</dt>
** <dd>This parameter returns the number malloc attempts that might have
** been satisfied using lookaside memory but failed due to all lookaside
** memory already being in use.
** Only the high-water value is meaningful;
** the current value is always zero.)^
**
** [[SQLITE_DBSTATUS_CACHE_USED]] ^(<dt>SQLITE_DBSTATUS_CACHE_USED</dt>
** <dd>This parameter returns the approximate number of bytes of heap
** memory used by all pager caches associated with the database connection.)^
** ^The highwater mark associated with SQLITE_DBSTATUS_CACHE_USED is always 0.
**
** [[SQLITE_DBSTATUS_CACHE_USED_SHARED]] 
** ^(<dt>SQLITE_DBSTATUS_CACHE_USED_SHARED</dt>
** <dd>This parameter is similar to DBSTATUS_CACHE_USED, except that if a
** pager cache is shared between two or more connections the bytes of heap
** memory used by that pager cache is divided evenly between the attached
** connections.)^  In other words, if none of the pager caches associated
** with the database connection are shared, this request returns the same
** value as DBSTATUS_CACHE_USED. Or, if one or more or the pager caches are
** shared, the value returned by this call will be smaller than that returned
** by DBSTATUS_CACHE_USED. ^The highwater mark associated with
** SQLITE_DBSTATUS_CACHE_USED_SHARED is always 0.
**
** [[SQLITE_DBSTATUS_SCHEMA_USED]] ^(<dt>SQLITE_DBSTATUS_SCHEMA_USED</dt>
** <dd>This parameter returns the approximate number of bytes of heap
** memory used to store the schema for all databases associated
** with the connection - main, temp, and any [ATTACH]-ed databases.)^ 
** ^The full amount of memory used by the schemas is reported, even if the
** schema memory is shared with other database connections due to
** [shared cache mode] being enabled.
** ^The highwater mark associated with SQLITE_DBSTATUS_SCHEMA_USED is always 0.
**
** [[SQLITE_DBSTATUS_STMT_USED]] ^(<dt>SQLITE_DBSTATUS_STMT_USED</dt>
** <dd>This parameter returns the approximate number of bytes of heap
** and lookaside memory used by all prepared statements associated with
** the database connection.)^
** ^The highwater mark associated with SQLITE_DBSTATUS_STMT_USED is always 0.
** </dd>
**
** [[SQLITE_DBSTATUS_CACHE_HIT]] ^(<dt>SQLITE_DBSTATUS_CACHE_HIT</dt>
** <dd>This parameter returns the number of pager cache hits that have
** occurred.)^ ^The highwater mark associated with SQLITE_DBSTATUS_CACHE_HIT 
** is always 0.
** </dd>
**
** [[SQLITE_DBSTATUS_CACHE_MISS]] ^(<dt>SQLITE_DBSTATUS_CACHE_MISS</dt>
** <dd>This parameter returns the number of pager cache misses that have
** occurred.)^ ^The highwater mark associated with SQLITE_DBSTATUS_CACHE_MISS 
** is always 0.
** </dd>
**
** [[SQLITE_DBSTATUS_CACHE_WRITE]] ^(<dt>SQLITE_DBSTATUS_CACHE_WRITE</dt>
** <dd>This parameter returns the number of dirty cache entries that have
** been written to disk. Specifically, the number of pages written to the
** wal file in wal mode databases, or the number of pages written to the
** database file in rollback mode databases. Any pages written as part of
** transaction rollback or database recovery operations are not included.
** If an IO or other error occurs while writing a page to disk, the effect
** on subsequent SQLITE_DBSTATUS_CACHE_WRITE requests is undefined.)^ ^The
** highwater mark associated with SQLITE_DBSTATUS_CACHE_WRITE is always 0.
** </dd>
**
** [[SQLITE_DBSTATUS_CACHE_SPILL]] ^(<dt>SQLITE_DBSTATUS_CACHE_SPILL</dt>
** <dd>This parameter returns the number of dirty cache entries that have
** been written to disk in the middle of a transaction due to the page
** cache overflowing. Transactions are more efficient if they are written
** to disk all at once. When pages spill mid-transaction, that introduces
** additional overhead. This parameter can be used help identify
** inefficiencies that can be resolve by increasing the cache size.
** </dd>
**
** [[SQLITE_DBSTATUS_DEFERRED_FKS]] ^(<dt>SQLITE_DBSTATUS_DEFERRED_FKS</dt>
** <dd>This parameter returns zero for the current value if and only if
** all foreign key constraints (deferred or immediate) have been
** resolved.)^  ^The highwater mark is always 0.
** </dd>
** </dl>
*/
#define SQLITE_DBSTATUS_LOOKASIDE_USED       0
#define SQLITE_DBSTATUS_CACHE_USED           1
#define SQLITE_DBSTATUS_SCHEMA_USED          2
#define SQLITE_DBSTATUS_STMT_USED            3
#define SQLITE_DBSTATUS_LOOKASIDE_HIT        4
#define SQLITE_DBSTATUS_LOOKASIDE_MISS_SIZE  5
#define SQLITE_DBSTATUS_LOOKASIDE_MISS_FULL  6
#define SQLITE_DBSTATUS_CACHE_HIT            7
#define SQLITE_DBSTATUS_CACHE_MISS           8
#define SQLITE_DBSTATUS_CACHE_WRITE          9
#define SQLITE_DBSTATUS_DEFERRED_FKS        10
#define SQLITE_DBSTATUS_CACHE_USED_SHARED   11
#define SQLITE_DBSTATUS_CACHE_SPILL         12
#define SQLITE_DBSTATUS_MAX                 12   /* Largest defined DBSTATUS */


/*
** CAPI3REF: Prepared Statement Status
** METHOD: sqlite3_stmt
**
** ^(Each prepared statement maintains various
** [SQLITE_STMTSTATUS counters] that measure the number
** of times it has performed specific operations.)^  These counters can
** be used to monitor the performance characteristics of the prepared
** statements.  For example, if the number of table steps greatly exceeds
** the number of table searches or result rows, that would tend to indicate
** that the prepared statement is using a full table scan rather than
** an index.  
**
** ^(This interface is used to retrieve and reset counter values from
** a [prepared statement].  The first argument is the prepared statement
** object to be interrogated.  The second argument
** is an integer code for a specific [SQLITE_STMTSTATUS counter]
** to be interrogated.)^
** ^The current value of the requested counter is returned.
** ^If the resetFlg is true, then the counter is reset to zero after this
** interface call returns.
**
** See also: [sqlite3_status()] and [sqlite3_db_status()].
*/
int sqlite3_stmt_status(sqlite3_stmt*, int op,int resetFlg);

/*
** CAPI3REF: Status Parameters for prepared statements
** KEYWORDS: {SQLITE_STMTSTATUS counter} {SQLITE_STMTSTATUS counters}
**
** These preprocessor macros define integer codes that name counter
** values associated with the [sqlite3_stmt_status()] interface.
** The meanings of the various counters are as follows:
**
** <dl>
** [[SQLITE_STMTSTATUS_FULLSCAN_STEP]] <dt>SQLITE_STMTSTATUS_FULLSCAN_STEP</dt>
** <dd>^This is the number of times that SQLite has stepped forward in
** a table as part of a full table scan.  Large numbers for this counter
** may indicate opportunities for performance improvement through 
** careful use of indices.</dd>
**
** [[SQLITE_STMTSTATUS_SORT]] <dt>SQLITE_STMTSTATUS_SORT</dt>
** <dd>^This is the number of sort operations that have occurred.
** A non-zero value in this counter may indicate an opportunity to
** improvement performance through careful use of indices.</dd>
**
** [[SQLITE_STMTSTATUS_AUTOINDEX]] <dt>SQLITE_STMTSTATUS_AUTOINDEX</dt>
** <dd>^This is the number of rows inserted into transient indices that
** were created automatically in order to help joins run faster.
** A non-zero value in this counter may indicate an opportunity to
** improvement performance by adding permanent indices that do not
** need to be reinitialized each time the statement is run.</dd>
**
** [[SQLITE_STMTSTATUS_VM_STEP]] <dt>SQLITE_STMTSTATUS_VM_STEP</dt>
** <dd>^This is the number of virtual machine operations executed
** by the prepared statement if that number is less than or equal
** to 2147483647.  The number of virtual machine operations can be 
** used as a proxy for the total work done by the prepared statement.
** If the number of virtual machine operations exceeds 2147483647
** then the value returned by this statement status code is undefined.
**
** [[SQLITE_STMTSTATUS_REPREPARE]] <dt>SQLITE_STMTSTATUS_REPREPARE</dt>
** <dd>^This is the number of times that the prepare statement has been
** automatically regenerated due to schema changes or change to 
** [bound parameters] that might affect the query plan.
**
** [[SQLITE_STMTSTATUS_RUN]] <dt>SQLITE_STMTSTATUS_RUN</dt>
** <dd>^This is the number of times that the prepared statement has
** been run.  A single "run" for the purposes of this counter is one
** or more calls to [sqlite3_step()] followed by a call to [sqlite3_reset()].
** The counter is incremented on the first [sqlite3_step()] call of each
** cycle.
**
** [[SQLITE_STMTSTATUS_MEMUSED]] <dt>SQLITE_STMTSTATUS_MEMUSED</dt>
** <dd>^This is the approximate number of bytes of heap memory
** used to store the prepared statement.  ^This value is not actually
** a counter, and so the resetFlg parameter to sqlite3_stmt_status()
** is ignored when the opcode is SQLITE_STMTSTATUS_MEMUSED.
** </dd>
** </dl>
*/
#define SQLITE_STMTSTATUS_FULLSCAN_STEP     1
#define SQLITE_STMTSTATUS_SORT              2
#define SQLITE_STMTSTATUS_AUTOINDEX         3
#define SQLITE_STMTSTATUS_VM_STEP           4
#define SQLITE_STMTSTATUS_REPREPARE         5
#define SQLITE_STMTSTATUS_RUN               6
#define SQLITE_STMTSTATUS_MEMUSED           99

/*
** CAPI3REF: Custom Page Cache Object
**
** The sqlite3_pcache type is opaque.  It is implemented by
** the pluggable module.  The SQLite core has no knowledge of
** its size or internal structure and never deals with the
** sqlite3_pcache object except by holding and passing pointers
** to the object.
**
** See [sqlite3_pcache_methods2] for additional information.
*/
typedef struct sqlite3_pcache sqlite3_pcache;

/*
** CAPI3REF: Custom Page Cache Object
**
** The sqlite3_pcache_page object represents a single page in the
** page cache.  The page cache will allocate instances of this
** object.  Various methods of the page cache use pointers to instances
** of this object as parameters or as their return value.
**
** See [sqlite3_pcache_methods2] for additional information.
*/
typedef struct sqlite3_pcache_page sqlite3_pcache_page;
struct sqlite3_pcache_page {
  void *pBuf;        /* The content of the page */
  void *pExtra;      /* Extra information associated with the page */
};

/*
** CAPI3REF: Application Defined Page Cache.
** KEYWORDS: {page cache}
**
** ^(The [sqlite3_config]([SQLITE_CONFIG_PCACHE2], ...) interface can
** register an alternative page cache implementation by passing in an 
** instance of the sqlite3_pcache_methods2 structure.)^
** In many applications, most of the heap memory allocated by 
** SQLite is used for the page cache.
** By implementing a 
** custom page cache using this API, an application can better control
** the amount of memory consumed by SQLite, the way in which 
** that memory is allocated and released, and the policies used to 
** determine exactly which parts of a database file are cached and for 
** how long.
**
** The alternative page cache mechanism is an
** extreme measure that is only needed by the most demanding applications.
** The built-in page cache is recommended for most uses.
**
** ^(The contents of the sqlite3_pcache_methods2 structure are copied to an
** internal buffer by SQLite within the call to [sqlite3_config].  Hence
** the application may discard the parameter after the call to
** [sqlite3_config()] returns.)^
**
** [[the xInit() page cache method]]
** ^(The xInit() method is called once for each effective 
** call to [sqlite3_initialize()])^
** (usually only once during the lifetime of the process). ^(The xInit()
** method is passed a copy of the sqlite3_pcache_methods2.pArg value.)^
** The intent of the xInit() method is to set up global data structures 
** required by the custom page cache implementation. 
** ^(If the xInit() method is NULL, then the 
** built-in default page cache is used instead of the application defined
** page cache.)^
**
** [[the xShutdown() page cache method]]
** ^The xShutdown() method is called by [sqlite3_shutdown()].
** It can be used to clean up 
** any outstanding resources before process shutdown, if required.
** ^The xShutdown() method may be NULL.
**
** ^SQLite automatically serializes calls to the xInit method,
** so the xInit method need not be threadsafe.  ^The
** xShutdown method is only called from [sqlite3_shutdown()] so it does
** not need to be threadsafe either.  All other methods must be threadsafe
** in multithreaded applications.
**
** ^SQLite will never invoke xInit() more than once without an intervening
** call to xShutdown().
**
** [[the xCreate() page cache methods]]
** ^SQLite invokes the xCreate() method to construct a new cache instance.
** SQLite will typically create one cache instance for each open database file,
** though this is not guaranteed. ^The
** first parameter, szPage, is the size in bytes of the pages that must
** be allocated by the cache.  ^szPage will always a power of two.  ^The
** second parameter szExtra is a number of bytes of extra storage 
** associated with each page cache entry.  ^The szExtra parameter will
** a number less than 250.  SQLite will use the
** extra szExtra bytes on each page to store metadata about the underlying
** database page on disk.  The value passed into szExtra depends
** on the SQLite version, the target platform, and how SQLite was compiled.
** ^The third argument to xCreate(), bPurgeable, is true if the cache being
** created will be used to cache database pages of a file stored on disk, or
** false if it is used for an in-memory database. The cache implementation
** does not have to do anything special based with the value of bPurgeable;
** it is purely advisory.  ^On a cache where bPurgeable is false, SQLite will
** never invoke xUnpin() except to deliberately delete a page.
** ^In other words, calls to xUnpin() on a cache with bPurgeable set to
** false will always have the "discard" flag set to true.  
** ^Hence, a cache created with bPurgeable false will
** never contain any unpinned pages.
**
** [[the xCachesize() page cache method]]
** ^(The xCachesize() method may be called at any time by SQLite to set the
** suggested maximum cache-size (number of pages stored by) the cache
** instance passed as the first argument. This is the value configured using
** the SQLite "[PRAGMA cache_size]" command.)^  As with the bPurgeable
** parameter, the implementation is not required to do anything with this
** value; it is advisory only.
**
** [[the xPagecount() page cache methods]]
** The xPagecount() method must return the number of pages currently
** stored in the cache, both pinned and unpinned.
** 
** [[the xFetch() page cache methods]]
** The xFetch() method locates a page in the cache and returns a pointer to 
** an sqlite3_pcache_page object associated with that page, or a NULL pointer.
** The pBuf element of the returned sqlite3_pcache_page object will be a
** pointer to a buffer of szPage bytes used to store the content of a 
** single database page.  The pExtra element of sqlite3_pcache_page will be
** a pointer to the szExtra bytes of extra storage that SQLite has requested
** for each entry in the page cache.
**
** The page to be fetched is determined by the key. ^The minimum key value
** is 1.  After it has been retrieved using xFetch, the page is considered
** to be "pinned".
**
** If the requested page is already in the page cache, then the page cache
** implementation must return a pointer to the page buffer with its content
** intact.  If the requested page is not already in the cache, then the
** cache implementation should use the value of the createFlag
** parameter to help it determined what action to take:
**
** <table border=1 width=85% align=center>
** <tr><th> createFlag <th> Behavior when page is not already in cache
** <tr><td> 0 <td> Do not allocate a new page.  Return NULL.
** <tr><td> 1 <td> Allocate a new page if it easy and convenient to do so.
**                 Otherwise return NULL.
** <tr><td> 2 <td> Make every effort to allocate a new page.  Only return
**                 NULL if allocating a new page is effectively impossible.
** </table>
**
** ^(SQLite will normally invoke xFetch() with a createFlag of 0 or 1.  SQLite
** will only use a createFlag of 2 after a prior call with a createFlag of 1
** failed.)^  In between the to xFetch() calls, SQLite may
** attempt to unpin one or more cache pages by spilling the content of
** pinned pages to disk and synching the operating system disk cache.
**
** [[the xUnpin() page cache method]]
** ^xUnpin() is called by SQLite with a pointer to a currently pinned page
** as its second argument.  If the third parameter, discard, is non-zero,
** then the page must be evicted from the cache.
** ^If the discard parameter is
** zero, then the page may be discarded or retained at the discretion of
** page cache implementation. ^The page cache implementation
** may choose to evict unpinned pages at any time.
**
** The cache must not perform any reference counting. A single 
** call to xUnpin() unpins the page regardless of the number of prior calls 
** to xFetch().
**
** [[the xRekey() page cache methods]]
** The xRekey() method is used to change the key value associated with the
** page passed as the second argument. If the cache
** previously contains an entry associated with newKey, it must be
** discarded. ^Any prior cache entry associated with newKey is guaranteed not
** to be pinned.
**
** When SQLite calls the xTruncate() method, the cache must discard all
** existing cache entries with page numbers (keys) greater than or equal
** to the value of the iLimit parameter passed to xTruncate(). If any
** of these pages are pinned, they are implicitly unpinned, meaning that
** they can be safely discarded.
**
** [[the xDestroy() page cache method]]
** ^The xDestroy() method is used to delete a cache allocated by xCreate().
** All resources associated with the specified cache should be freed. ^After
** calling the xDestroy() method, SQLite considers the [sqlite3_pcache*]
** handle invalid, and will not use it with any other sqlite3_pcache_methods2
** functions.
**
** [[the xShrink() page cache method]]
** ^SQLite invokes the xShrink() method when it wants the page cache to
** free up as much of heap memory as possible.  The page cache implementation
** is not obligated to free any memory, but well-behaved implementations should
** do their best.
*/
typedef struct sqlite3_pcache_methods2 sqlite3_pcache_methods2;
struct sqlite3_pcache_methods2 {
  int iVersion;
  void *pArg;
  int (*xInit)(void*);
  void (*xShutdown)(void*);
  sqlite3_pcache *(*xCreate)(int szPage, int szExtra, int bPurgeable);
  void (*xCachesize)(sqlite3_pcache*, int nCachesize);
  int (*xPagecount)(sqlite3_pcache*);
  sqlite3_pcache_page *(*xFetch)(sqlite3_pcache*, unsigned key, int createFlag);
  void (*xUnpin)(sqlite3_pcache*, sqlite3_pcache_page*, int discard);
  void (*xRekey)(sqlite3_pcache*, sqlite3_pcache_page*, 
      unsigned oldKey, unsigned newKey);
  void (*xTruncate)(sqlite3_pcache*, unsigned iLimit);
  void (*xDestroy)(sqlite3_pcache*);
  void (*xShrink)(sqlite3_pcache*);
};

/*
** This is the obsolete pcache_methods object that has now been replaced
** by sqlite3_pcache_methods2.  This object is not used by SQLite.  It is
** retained in the header file for backwards compatibility only.
*/
typedef struct sqlite3_pcache_methods sqlite3_pcache_methods;
struct sqlite3_pcache_methods {
  void *pArg;
  int (*xInit)(void*);
  void (*xShutdown)(void*);
  sqlite3_pcache *(*xCreate)(int szPage, int bPurgeable);
  void (*xCachesize)(sqlite3_pcache*, int nCachesize);
  int (*xPagecount)(sqlite3_pcache*);
  void *(*xFetch)(sqlite3_pcache*, unsigned key, int createFlag);
  void (*xUnpin)(sqlite3_pcache*, void*, int discard);
  void (*xRekey)(sqlite3_pcache*, void*, unsigned oldKey, unsigned newKey);
  void (*xTruncate)(sqlite3_pcache*, unsigned iLimit);
  void (*xDestroy)(sqlite3_pcache*);
};


/*
** CAPI3REF: Online Backup Object
**
** The sqlite3_backup object records state information about an ongoing
** online backup operation.  ^The sqlite3_backup object is created by
** a call to [sqlite3_backup_init()] and is destroyed by a call to
** [sqlite3_backup_finish()].
**
** See Also: [Using the SQLite Online Backup API]
*/
typedef struct sqlite3_backup sqlite3_backup;

/*
** CAPI3REF: Online Backup API.
**
** The backup API copies the content of one database into another.
** It is useful either for creating backups of databases or
** for copying in-memory databases to or from persistent files. 
**
** See Also: [Using the SQLite Online Backup API]
**
** ^SQLite holds a write transaction open on the destination database file
** for the duration of the backup operation.
** ^The source database is read-locked only while it is being read;
** it is not locked continuously for the entire backup operation.
** ^Thus, the backup may be performed on a live source database without
** preventing other database connections from
** reading or writing to the source database while the backup is underway.
** 
** ^(To perform a backup operation: 
**   <ol>
**     <li><b>sqlite3_backup_init()</b> is called once to initialize the
**         backup, 
**     <li><b>sqlite3_backup_step()</b> is called one or more times to transfer 
**         the data between the two databases, and finally
**     <li><b>sqlite3_backup_finish()</b> is called to release all resources 
**         associated with the backup operation. 
**   </ol>)^
** There should be exactly one call to sqlite3_backup_finish() for each
** successful call to sqlite3_backup_init().
**
** [[sqlite3_backup_init()]] <b>sqlite3_backup_init()</b>
**
** ^The D and N arguments to sqlite3_backup_init(D,N,S,M) are the 
** [database connection] associated with the destination database 
** and the database name, respectively.
** ^The database name is "main" for the main database, "temp" for the
** temporary database, or the name specified after the AS keyword in
** an [ATTACH] statement for an attached database.
** ^The S and M arguments passed to 
** sqlite3_backup_init(D,N,S,M) identify the [database connection]
** and database name of the source database, respectively.
** ^The source and destination [database connections] (parameters S and D)
** must be different or else sqlite3_backup_init(D,N,S,M) will fail with
** an error.
**
** ^A call to sqlite3_backup_init() will fail, returning NULL, if 
** there is already a read or read-write transaction open on the 
** destination database.
**
** ^If an error occurs within sqlite3_backup_init(D,N,S,M), then NULL is
** returned and an error code and error message are stored in the
** destination [database connection] D.
** ^The error code and message for the failed call to sqlite3_backup_init()
** can be retrieved using the [sqlite3_errcode()], [sqlite3_errmsg()], and/or
** [sqlite3_errmsg16()] functions.
** ^A successful call to sqlite3_backup_init() returns a pointer to an
** [sqlite3_backup] object.
** ^The [sqlite3_backup] object may be used with the sqlite3_backup_step() and
** sqlite3_backup_finish() functions to perform the specified backup 
** operation.
**
** [[sqlite3_backup_step()]] <b>sqlite3_backup_step()</b>
**
** ^Function sqlite3_backup_step(B,N) will copy up to N pages between 
** the source and destination databases specified by [sqlite3_backup] object B.
** ^If N is negative, all remaining source pages are copied. 
** ^If sqlite3_backup_step(B,N) successfully copies N pages and there
** are still more pages to be copied, then the function returns [SQLITE_OK].
** ^If sqlite3_backup_step(B,N) successfully finishes copying all pages
** from source to destination, then it returns [SQLITE_DONE].
** ^If an error occurs while running sqlite3_backup_step(B,N),
** then an [error code] is returned. ^As well as [SQLITE_OK] and
** [SQLITE_DONE], a call to sqlite3_backup_step() may return [SQLITE_READONLY],
** [SQLITE_NOMEM], [SQLITE_BUSY], [SQLITE_LOCKED], or an
** [SQLITE_IOERR_ACCESS | SQLITE_IOERR_XXX] extended error code.
**
** ^(The sqlite3_backup_step() might return [SQLITE_READONLY] if
** <ol>
** <li> the destination database was opened read-only, or
** <li> the destination database is using write-ahead-log journaling
** and the destination and source page sizes differ, or
** <li> the destination database is an in-memory database and the
** destination and source page sizes differ.
** </ol>)^
**
** ^If sqlite3_backup_step() cannot obtain a required file-system lock, then
** the [sqlite3_busy_handler | busy-handler function]
** is invoked (if one is specified). ^If the 
** busy-handler returns non-zero before the lock is available, then 
** [SQLITE_BUSY] is returned to the caller. ^In this case the call to
** sqlite3_backup_step() can be retried later. ^If the source
** [database connection]
** is being used to write to the source database when sqlite3_backup_step()
** is called, then [SQLITE_LOCKED] is returned immediately. ^Again, in this
** case the call to sqlite3_backup_step() can be retried later on. ^(If
** [SQLITE_IOERR_ACCESS | SQLITE_IOERR_XXX], [SQLITE_NOMEM], or
** [SQLITE_READONLY] is returned, then 
** there is no point in retrying the call to sqlite3_backup_step(). These 
** errors are considered fatal.)^  The application must accept 
** that the backup operation has failed and pass the backup operation handle 
** to the sqlite3_backup_finish() to release associated resources.
**
** ^The first call to sqlite3_backup_step() obtains an exclusive lock
** on the destination file. ^The exclusive lock is not released until either 
** sqlite3_backup_finish() is called or the backup operation is complete 
** and sqlite3_backup_step() returns [SQLITE_DONE].  ^Every call to
** sqlite3_backup_step() obtains a [shared lock] on the source database that
** lasts for the duration of the sqlite3_backup_step() call.
** ^Because the source database is not locked between calls to
** sqlite3_backup_step(), the source database may be modified mid-way
** through the backup process.  ^If the source database is modified by an
** external process or via a database connection other than the one being
** used by the backup operation, then the backup will be automatically
** restarted by the next call to sqlite3_backup_step(). ^If the source 
** database is modified by the using the same database connection as is used
** by the backup operation, then the backup database is automatically
** updated at the same time.
**
** [[sqlite3_backup_finish()]] <b>sqlite3_backup_finish()</b>
**
** When sqlite3_backup_step() has returned [SQLITE_DONE], or when the 
** application wishes to abandon the backup operation, the application
** should destroy the [sqlite3_backup] by passing it to sqlite3_backup_finish().
** ^The sqlite3_backup_finish() interfaces releases all
** resources associated with the [sqlite3_backup] object. 
** ^If sqlite3_backup_step() has not yet returned [SQLITE_DONE], then any
** active write-transaction on the destination database is rolled back.
** The [sqlite3_backup] object is invalid
** and may not be used following a call to sqlite3_backup_finish().
**
** ^The value returned by sqlite3_backup_finish is [SQLITE_OK] if no
** sqlite3_backup_step() errors occurred, regardless or whether or not
** sqlite3_backup_step() completed.
** ^If an out-of-memory condition or IO error occurred during any prior
** sqlite3_backup_step() call on the same [sqlite3_backup] object, then
** sqlite3_backup_finish() returns the corresponding [error code].
**
** ^A return of [SQLITE_BUSY] or [SQLITE_LOCKED] from sqlite3_backup_step()
** is not a permanent error and does not affect the return value of
** sqlite3_backup_finish().
**
** [[sqlite3_backup_remaining()]] [[sqlite3_backup_pagecount()]]
** <b>sqlite3_backup_remaining() and sqlite3_backup_pagecount()</b>
**
** ^The sqlite3_backup_remaining() routine returns the number of pages still
** to be backed up at the conclusion of the most recent sqlite3_backup_step().
** ^The sqlite3_backup_pagecount() routine returns the total number of pages
** in the source database at the conclusion of the most recent
** sqlite3_backup_step().
** ^(The values returned by these functions are only updated by
** sqlite3_backup_step(). If the source database is modified in a way that
** changes the size of the source database or the number of pages remaining,
** those changes are not reflected in the output of sqlite3_backup_pagecount()
** and sqlite3_backup_remaining() until after the next
** sqlite3_backup_step().)^
**
** <b>Concurrent Usage of Database Handles</b>
**
** ^The source [database connection] may be used by the application for other
** purposes while a backup operation is underway or being initialized.
** ^If SQLite is compiled and configured to support threadsafe database
** connections, then the source database connection may be used concurrently
** from within other threads.
**
** However, the application must guarantee that the destination 
** [database connection] is not passed to any other API (by any thread) after 
** sqlite3_backup_init() is called and before the corresponding call to
** sqlite3_backup_finish().  SQLite does not currently check to see
** if the application incorrectly accesses the destination [database connection]
** and so no error code is reported, but the operations may malfunction
** nevertheless.  Use of the destination database connection while a
** backup is in progress might also also cause a mutex deadlock.
**
** If running in [shared cache mode], the application must
** guarantee that the shared cache used by the destination database
** is not accessed while the backup is running. In practice this means
** that the application must guarantee that the disk file being 
** backed up to is not accessed by any connection within the process,
** not just the specific connection that was passed to sqlite3_backup_init().
**
** The [sqlite3_backup] object itself is partially threadsafe. Multiple 
** threads may safely make multiple concurrent calls to sqlite3_backup_step().
** However, the sqlite3_backup_remaining() and sqlite3_backup_pagecount()
** APIs are not strictly speaking threadsafe. If they are invoked at the
** same time as another thread is invoking sqlite3_backup_step() it is
** possible that they return invalid values.
*/
sqlite3_backup *sqlite3_backup_init(
  sqlite3 *pDest,                        /* Destination database handle */
  const char *zDestName,                 /* Destination database name */
  sqlite3 *pSource,                      /* Source database handle */
  const char *zSourceName                /* Source database name */
);
int sqlite3_backup_step(sqlite3_backup *p, int nPage);
int sqlite3_backup_finish(sqlite3_backup *p);
int sqlite3_backup_remaining(sqlite3_backup *p);
int sqlite3_backup_pagecount(sqlite3_backup *p);

/*
** CAPI3REF: Unlock Notification
** METHOD: sqlite3
**
** ^When running in shared-cache mode, a database operation may fail with
** an [SQLITE_LOCKED] error if the required locks on the shared-cache or
** individual tables within the shared-cache cannot be obtained. See
** [SQLite Shared-Cache Mode] for a description of shared-cache locking. 
** ^This API may be used to register a callback that SQLite will invoke 
** when the connection currently holding the required lock relinquishes it.
** ^This API is only available if the library was compiled with the
** [SQLITE_ENABLE_UNLOCK_NOTIFY] C-preprocessor symbol defined.
**
** See Also: [Using the SQLite Unlock Notification Feature].
**
** ^Shared-cache locks are released when a database connection concludes
** its current transaction, either by committing it or rolling it back. 
**
** ^When a connection (known as the blocked connection) fails to obtain a
** shared-cache lock and SQLITE_LOCKED is returned to the caller, the
** identity of the database connection (the blocking connection) that
** has locked the required resource is stored internally. ^After an 
** application receives an SQLITE_LOCKED error, it may call the
** sqlite3_unlock_notify() method with the blocked connection handle as 
** the first argument to register for a callback that will be invoked
** when the blocking connections current transaction is concluded. ^The
** callback is invoked from within the [sqlite3_step] or [sqlite3_close]
** call that concludes the blocking connections transaction.
**
** ^(If sqlite3_unlock_notify() is called in a multi-threaded application,
** there is a chance that the blocking connection will have already
** concluded its transaction by the time sqlite3_unlock_notify() is invoked.
** If this happens, then the specified callback is invoked immediately,
** from within the call to sqlite3_unlock_notify().)^
**
** ^If the blocked connection is attempting to obtain a write-lock on a
** shared-cache table, and more than one other connection currently holds
** a read-lock on the same table, then SQLite arbitrarily selects one of 
** the other connections to use as the blocking connection.
**
** ^(There may be at most one unlock-notify callback registered by a 
** blocked connection. If sqlite3_unlock_notify() is called when the
** blocked connection already has a registered unlock-notify callback,
** then the new callback replaces the old.)^ ^If sqlite3_unlock_notify() is
** called with a NULL pointer as its second argument, then any existing
** unlock-notify callback is canceled. ^The blocked connections 
** unlock-notify callback may also be canceled by closing the blocked
** connection using [sqlite3_close()].
**
** The unlock-notify callback is not reentrant. If an application invokes
** any sqlite3_xxx API functions from within an unlock-notify callback, a
** crash or deadlock may be the result.
**
** ^Unless deadlock is detected (see below), sqlite3_unlock_notify() always
** returns SQLITE_OK.
**
** <b>Callback Invocation Details</b>
**
** When an unlock-notify callback is registered, the application provides a 
** single void* pointer that is passed to the callback when it is invoked.
** However, the signature of the callback function allows SQLite to pass
** it an array of void* context pointers. The first argument passed to
** an unlock-notify callback is a pointer to an array of void* pointers,
** and the second is the number of entries in the array.
**
** When a blocking connections transaction is concluded, there may be
** more than one blocked connection that has registered for an unlock-notify
** callback. ^If two or more such blocked connections have specified the
** same callback function, then instead of invoking the callback function
** multiple times, it is invoked once with the set of void* context pointers
** specified by the blocked connections bundled together into an array.
** This gives the application an opportunity to prioritize any actions 
** related to the set of unblocked database connections.
**
** <b>Deadlock Detection</b>
**
** Assuming that after registering for an unlock-notify callback a 
** database waits for the callback to be issued before taking any further
** action (a reasonable assumption), then using this API may cause the
** application to deadlock. For example, if connection X is waiting for
** connection Y's transaction to be concluded, and similarly connection
** Y is waiting on connection X's transaction, then neither connection
** will proceed and the system may remain deadlocked indefinitely.
**
** To avoid this scenario, the sqlite3_unlock_notify() performs deadlock
** detection. ^If a given call to sqlite3_unlock_notify() would put the
** system in a deadlocked state, then SQLITE_LOCKED is returned and no
** unlock-notify callback is registered. The system is said to be in
** a deadlocked state if connection A has registered for an unlock-notify
** callback on the conclusion of connection B's transaction, and connection
** B has itself registered for an unlock-notify callback when connection
** A's transaction is concluded. ^Indirect deadlock is also detected, so
** the system is also considered to be deadlocked if connection B has
** registered for an unlock-notify callback on the conclusion of connection
** C's transaction, where connection C is waiting on connection A. ^Any
** number of levels of indirection are allowed.
**
** <b>The "DROP TABLE" Exception</b>
**
** When a call to [sqlite3_step()] returns SQLITE_LOCKED, it is almost 
** always appropriate to call sqlite3_unlock_notify(). There is however,
** one exception. When executing a "DROP TABLE" or "DROP INDEX" statement,
** SQLite checks if there are any currently executing SELECT statements
** that belong to the same connection. If there are, SQLITE_LOCKED is
** returned. In this case there is no "blocking connection", so invoking
** sqlite3_unlock_notify() results in the unlock-notify callback being
** invoked immediately. If the application then re-attempts the "DROP TABLE"
** or "DROP INDEX" query, an infinite loop might be the result.
**
** One way around this problem is to check the extended error code returned
** by an sqlite3_step() call. ^(If there is a blocking connection, then the
** extended error code is set to SQLITE_LOCKED_SHAREDCACHE. Otherwise, in
** the special "DROP TABLE/INDEX" case, the extended error code is just 
** SQLITE_LOCKED.)^
*/
int sqlite3_unlock_notify(
  sqlite3 *pBlocked,                          /* Waiting connection */
  void (*xNotify)(void **apArg, int nArg),    /* Callback function to invoke */
  void *pNotifyArg                            /* Argument to pass to xNotify */
);


/*
** CAPI3REF: String Comparison
**
** ^The [sqlite3_stricmp()] and [sqlite3_strnicmp()] APIs allow applications
** and extensions to compare the contents of two buffers containing UTF-8
** strings in a case-independent fashion, using the same definition of "case
** independence" that SQLite uses internally when comparing identifiers.
*/
int sqlite3_stricmp(const char *, const char *);
int sqlite3_strnicmp(const char *, const char *, int);

/*
** CAPI3REF: String Globbing
*
** ^The [sqlite3_strglob(P,X)] interface returns zero if and only if
** string X matches the [GLOB] pattern P.
** ^The definition of [GLOB] pattern matching used in
** [sqlite3_strglob(P,X)] is the same as for the "X GLOB P" operator in the
** SQL dialect understood by SQLite.  ^The [sqlite3_strglob(P,X)] function
** is case sensitive.
**
** Note that this routine returns zero on a match and non-zero if the strings
** do not match, the same as [sqlite3_stricmp()] and [sqlite3_strnicmp()].
**
** See also: [sqlite3_strlike()].
*/
int sqlite3_strglob(const char *zGlob, const char *zStr);

/*
** CAPI3REF: String LIKE Matching
*
** ^The [sqlite3_strlike(P,X,E)] interface returns zero if and only if
** string X matches the [LIKE] pattern P with escape character E.
** ^The definition of [LIKE] pattern matching used in
** [sqlite3_strlike(P,X,E)] is the same as for the "X LIKE P ESCAPE E"
** operator in the SQL dialect understood by SQLite.  ^For "X LIKE P" without
** the ESCAPE clause, set the E parameter of [sqlite3_strlike(P,X,E)] to 0.
** ^As with the LIKE operator, the [sqlite3_strlike(P,X,E)] function is case
** insensitive - equivalent upper and lower case ASCII characters match
** one another.
**
** ^The [sqlite3_strlike(P,X,E)] function matches Unicode characters, though
** only ASCII characters are case folded.
**
** Note that this routine returns zero on a match and non-zero if the strings
** do not match, the same as [sqlite3_stricmp()] and [sqlite3_strnicmp()].
**
** See also: [sqlite3_strglob()].
*/
int sqlite3_strlike(const char *zGlob, const char *zStr, unsigned int cEsc);

/*
** CAPI3REF: Error Logging Interface
**
** ^The [sqlite3_log()] interface writes a message into the [error log]
** established by the [SQLITE_CONFIG_LOG] option to [sqlite3_config()].
** ^If logging is enabled, the zFormat string and subsequent arguments are
** used with [sqlite3_snprintf()] to generate the final output string.
**
** The sqlite3_log() interface is intended for use by extensions such as
** virtual tables, collating functions, and SQL functions.  While there is
** nothing to prevent an application from calling sqlite3_log(), doing so
** is considered bad form.
**
** The zFormat string must not be NULL.
**
** To avoid deadlocks and other threading problems, the sqlite3_log() routine
** will not use dynamically allocated memory.  The log message is stored in
** a fixed-length buffer on the stack.  If the log message is longer than
** a few hundred characters, it will be truncated to the length of the
** buffer.
*/
void sqlite3_log(int iErrCode, const char *zFormat, ...);

/*
** CAPI3REF: Write-Ahead Log Commit Hook
** METHOD: sqlite3
**
** ^The [sqlite3_wal_hook()] function is used to register a callback that
** is invoked each time data is committed to a database in wal mode.
**
** ^(The callback is invoked by SQLite after the commit has taken place and 
** the associated write-lock on the database released)^, so the implementation 
** may read, write or [checkpoint] the database as required.
**
** ^The first parameter passed to the callback function when it is invoked
** is a copy of the third parameter passed to sqlite3_wal_hook() when
** registering the callback. ^The second is a copy of the database handle.
** ^The third parameter is the name of the database that was written to -
** either "main" or the name of an [ATTACH]-ed database. ^The fourth parameter
** is the number of pages currently in the write-ahead log file,
** including those that were just committed.
**
** The callback function should normally return [SQLITE_OK].  ^If an error
** code is returned, that error will propagate back up through the
** SQLite code base to cause the statement that provoked the callback
** to report an error, though the commit will have still occurred. If the
** callback returns [SQLITE_ROW] or [SQLITE_DONE], or if it returns a value
** that does not correspond to any valid SQLite error code, the results
** are undefined.
**
** A single database handle may have at most a single write-ahead log callback 
** registered at one time. ^Calling [sqlite3_wal_hook()] replaces any
** previously registered write-ahead log callback. ^Note that the
** [sqlite3_wal_autocheckpoint()] interface and the
** [wal_autocheckpoint pragma] both invoke [sqlite3_wal_hook()] and will
** overwrite any prior [sqlite3_wal_hook()] settings.
*/
void *sqlite3_wal_hook(
  sqlite3*, 
  int(*)(void *,sqlite3*,const char*,int),
  void*
);

/*
** CAPI3REF: Configure an auto-checkpoint
** METHOD: sqlite3
**
** ^The [sqlite3_wal_autocheckpoint(D,N)] is a wrapper around
** [sqlite3_wal_hook()] that causes any database on [database connection] D
** to automatically [checkpoint]
** after committing a transaction if there are N or
** more frames in the [write-ahead log] file.  ^Passing zero or 
** a negative value as the nFrame parameter disables automatic
** checkpoints entirely.
**
** ^The callback registered by this function replaces any existing callback
** registered using [sqlite3_wal_hook()].  ^Likewise, registering a callback
** using [sqlite3_wal_hook()] disables the automatic checkpoint mechanism
** configured by this function.
**
** ^The [wal_autocheckpoint pragma] can be used to invoke this interface
** from SQL.
**
** ^Checkpoints initiated by this mechanism are
** [sqlite3_wal_checkpoint_v2|PASSIVE].
**
** ^Every new [database connection] defaults to having the auto-checkpoint
** enabled with a threshold of 1000 or [SQLITE_DEFAULT_WAL_AUTOCHECKPOINT]
** pages.  The use of this interface
** is only necessary if the default setting is found to be suboptimal
** for a particular application.
*/
int sqlite3_wal_autocheckpoint(sqlite3 *db, int N);

/*
** CAPI3REF: Checkpoint a database
** METHOD: sqlite3
**
** ^(The sqlite3_wal_checkpoint(D,X) is equivalent to
** [sqlite3_wal_checkpoint_v2](D,X,[SQLITE_CHECKPOINT_PASSIVE],0,0).)^
**
** In brief, sqlite3_wal_checkpoint(D,X) causes the content in the 
** [write-ahead log] for database X on [database connection] D to be
** transferred into the database file and for the write-ahead log to
** be reset.  See the [checkpointing] documentation for addition
** information.
**
** This interface used to be the only way to cause a checkpoint to
** occur.  But then the newer and more powerful [sqlite3_wal_checkpoint_v2()]
** interface was added.  This interface is retained for backwards
** compatibility and as a convenience for applications that need to manually
** start a callback but which do not need the full power (and corresponding
** complication) of [sqlite3_wal_checkpoint_v2()].
*/
int sqlite3_wal_checkpoint(sqlite3 *db, const char *zDb);

/*
** CAPI3REF: Checkpoint a database
** METHOD: sqlite3
**
** ^(The sqlite3_wal_checkpoint_v2(D,X,M,L,C) interface runs a checkpoint
** operation on database X of [database connection] D in mode M.  Status
** information is written back into integers pointed to by L and C.)^
** ^(The M parameter must be a valid [checkpoint mode]:)^
**
** <dl>
** <dt>SQLITE_CHECKPOINT_PASSIVE<dd>
**   ^Checkpoint as many frames as possible without waiting for any database 
**   readers or writers to finish, then sync the database file if all frames 
**   in the log were checkpointed. ^The [busy-handler callback]
**   is never invoked in the SQLITE_CHECKPOINT_PASSIVE mode.  
**   ^On the other hand, passive mode might leave the checkpoint unfinished
**   if there are concurrent readers or writers.
**
** <dt>SQLITE_CHECKPOINT_FULL<dd>
**   ^This mode blocks (it invokes the
**   [sqlite3_busy_handler|busy-handler callback]) until there is no
**   database writer and all readers are reading from the most recent database
**   snapshot. ^It then checkpoints all frames in the log file and syncs the
**   database file. ^This mode blocks new database writers while it is pending,
**   but new database readers are allowed to continue unimpeded.
**
** <dt>SQLITE_CHECKPOINT_RESTART<dd>
**   ^This mode works the same way as SQLITE_CHECKPOINT_FULL with the addition
**   that after checkpointing the log file it blocks (calls the 
**   [busy-handler callback])
**   until all readers are reading from the database file only. ^This ensures 
**   that the next writer will restart the log file from the beginning.
**   ^Like SQLITE_CHECKPOINT_FULL, this mode blocks new
**   database writer attempts while it is pending, but does not impede readers.
**
** <dt>SQLITE_CHECKPOINT_TRUNCATE<dd>
**   ^This mode works the same way as SQLITE_CHECKPOINT_RESTART with the
**   addition that it also truncates the log file to zero bytes just prior
**   to a successful return.
** </dl>
**
** ^If pnLog is not NULL, then *pnLog is set to the total number of frames in
** the log file or to -1 if the checkpoint could not run because
** of an error or because the database is not in [WAL mode]. ^If pnCkpt is not
** NULL,then *pnCkpt is set to the total number of checkpointed frames in the
** log file (including any that were already checkpointed before the function
** was called) or to -1 if the checkpoint could not run due to an error or
** because the database is not in WAL mode. ^Note that upon successful
** completion of an SQLITE_CHECKPOINT_TRUNCATE, the log file will have been
** truncated to zero bytes and so both *pnLog and *pnCkpt will be set to zero.
**
** ^All calls obtain an exclusive "checkpoint" lock on the database file. ^If
** any other process is running a checkpoint operation at the same time, the 
** lock cannot be obtained and SQLITE_BUSY is returned. ^Even if there is a 
** busy-handler configured, it will not be invoked in this case.
**
** ^The SQLITE_CHECKPOINT_FULL, RESTART and TRUNCATE modes also obtain the 
** exclusive "writer" lock on the database file. ^If the writer lock cannot be
** obtained immediately, and a busy-handler is configured, it is invoked and
** the writer lock retried until either the busy-handler returns 0 or the lock
** is successfully obtained. ^The busy-handler is also invoked while waiting for
** database readers as described above. ^If the busy-handler returns 0 before
** the writer lock is obtained or while waiting for database readers, the
** checkpoint operation proceeds from that point in the same way as 
** SQLITE_CHECKPOINT_PASSIVE - checkpointing as many frames as possible 
** without blocking any further. ^SQLITE_BUSY is returned in this case.
**
** ^If parameter zDb is NULL or points to a zero length string, then the
** specified operation is attempted on all WAL databases [attached] to 
** [database connection] db.  In this case the
** values written to output parameters *pnLog and *pnCkpt are undefined. ^If 
** an SQLITE_BUSY error is encountered when processing one or more of the 
** attached WAL databases, the operation is still attempted on any remaining 
** attached databases and SQLITE_BUSY is returned at the end. ^If any other 
** error occurs while processing an attached database, processing is abandoned 
** and the error code is returned to the caller immediately. ^If no error 
** (SQLITE_BUSY or otherwise) is encountered while processing the attached 
** databases, SQLITE_OK is returned.
**
** ^If database zDb is the name of an attached database that is not in WAL
** mode, SQLITE_OK is returned and both *pnLog and *pnCkpt set to -1. ^If
** zDb is not NULL (or a zero length string) and is not the name of any
** attached database, SQLITE_ERROR is returned to the caller.
**
** ^Unless it returns SQLITE_MISUSE,
** the sqlite3_wal_checkpoint_v2() interface
** sets the error information that is queried by
** [sqlite3_errcode()] and [sqlite3_errmsg()].
**
** ^The [PRAGMA wal_checkpoint] command can be used to invoke this interface
** from SQL.
*/
int sqlite3_wal_checkpoint_v2(
  sqlite3 *db,                    /* Database handle */
  const char *zDb,                /* Name of attached database (or NULL) */
  int eMode,                      /* SQLITE_CHECKPOINT_* value */
  int *pnLog,                     /* OUT: Size of WAL log in frames */
  int *pnCkpt                     /* OUT: Total number of frames checkpointed */
);

/*
** CAPI3REF: Checkpoint Mode Values
** KEYWORDS: {checkpoint mode}
**
** These constants define all valid values for the "checkpoint mode" passed
** as the third parameter to the [sqlite3_wal_checkpoint_v2()] interface.
** See the [sqlite3_wal_checkpoint_v2()] documentation for details on the
** meaning of each of these checkpoint modes.
*/
#define SQLITE_CHECKPOINT_PASSIVE  0  /* Do as much as possible w/o blocking */
#define SQLITE_CHECKPOINT_FULL     1  /* Wait for writers, then checkpoint */
#define SQLITE_CHECKPOINT_RESTART  2  /* Like FULL but wait for for readers */
#define SQLITE_CHECKPOINT_TRUNCATE 3  /* Like RESTART but also truncate WAL */

/*
** CAPI3REF: Virtual Table Interface Configuration
**
** This function may be called by either the [xConnect] or [xCreate] method
** of a [virtual table] implementation to configure
** various facets of the virtual table interface.
**
** If this interface is invoked outside the context of an xConnect or
** xCreate virtual table method then the behavior is undefined.
**
** At present, there is only one option that may be configured using
** this function. (See [SQLITE_VTAB_CONSTRAINT_SUPPORT].)  Further options
** may be added in the future.
*/
int sqlite3_vtab_config(sqlite3*, int op, ...);

/*
** CAPI3REF: Virtual Table Configuration Options
**
** These macros define the various options to the
** [sqlite3_vtab_config()] interface that [virtual table] implementations
** can use to customize and optimize their behavior.
**
** <dl>
** <dt>SQLITE_VTAB_CONSTRAINT_SUPPORT
** <dd>Calls of the form
** [sqlite3_vtab_config](db,SQLITE_VTAB_CONSTRAINT_SUPPORT,X) are supported,
** where X is an integer.  If X is zero, then the [virtual table] whose
** [xCreate] or [xConnect] method invoked [sqlite3_vtab_config()] does not
** support constraints.  In this configuration (which is the default) if
** a call to the [xUpdate] method returns [SQLITE_CONSTRAINT], then the entire
** statement is rolled back as if [ON CONFLICT | OR ABORT] had been
** specified as part of the users SQL statement, regardless of the actual
** ON CONFLICT mode specified.
**
** If X is non-zero, then the virtual table implementation guarantees
** that if [xUpdate] returns [SQLITE_CONSTRAINT], it will do so before
** any modifications to internal or persistent data structures have been made.
** If the [ON CONFLICT] mode is ABORT, FAIL, IGNORE or ROLLBACK, SQLite 
** is able to roll back a statement or database transaction, and abandon
** or continue processing the current SQL statement as appropriate. 
** If the ON CONFLICT mode is REPLACE and the [xUpdate] method returns
** [SQLITE_CONSTRAINT], SQLite handles this as if the ON CONFLICT mode
** had been ABORT.
**
** Virtual table implementations that are required to handle OR REPLACE
** must do so within the [xUpdate] method. If a call to the 
** [sqlite3_vtab_on_conflict()] function indicates that the current ON 
** CONFLICT policy is REPLACE, the virtual table implementation should 
** silently replace the appropriate rows within the xUpdate callback and
** return SQLITE_OK. Or, if this is not possible, it may return
** SQLITE_CONSTRAINT, in which case SQLite falls back to OR ABORT 
** constraint handling.
** </dl>
*/
#define SQLITE_VTAB_CONSTRAINT_SUPPORT 1

/*
** CAPI3REF: Determine The Virtual Table Conflict Policy
**
** This function may only be called from within a call to the [xUpdate] method
** of a [virtual table] implementation for an INSERT or UPDATE operation. ^The
** value returned is one of [SQLITE_ROLLBACK], [SQLITE_IGNORE], [SQLITE_FAIL],
** [SQLITE_ABORT], or [SQLITE_REPLACE], according to the [ON CONFLICT] mode
** of the SQL statement that triggered the call to the [xUpdate] method of the
** [virtual table].
*/
int sqlite3_vtab_on_conflict(sqlite3 *);

/*
** CAPI3REF: Determine If Virtual Table Column Access Is For UPDATE
**
** If the sqlite3_vtab_nochange(X) routine is called within the [xColumn]
** method of a [virtual table], then it returns true if and only if the
** column is being fetched as part of an UPDATE operation during which the
** column value will not change.  Applications might use this to substitute
** a lighter-weight value to return that the corresponding [xUpdate] method
** understands as a "no-change" value.
**
** If the [xColumn] method calls sqlite3_vtab_nochange() and finds that
** the column is not changed by the UPDATE statement, they the xColumn
** method can optionally return without setting a result, without calling
** any of the [sqlite3_result_int|sqlite3_result_xxxxx() interfaces].
** In that case, [sqlite3_value_nochange(X)] will return true for the
** same column in the [xUpdate] method.
*/
int sqlite3_vtab_nochange(sqlite3_context*);

/*
** CAPI3REF: Determine The Collation For a Virtual Table Constraint
**
** This function may only be called from within a call to the [xBestIndex]
** method of a [virtual table]. 
**
** The first argument must be the sqlite3_index_info object that is the
** first parameter to the xBestIndex() method. The second argument must be
** an index into the aConstraint[] array belonging to the sqlite3_index_info
** structure passed to xBestIndex. This function returns a pointer to a buffer 
** containing the name of the collation sequence for the corresponding
** constraint.
*/
SQLITE_EXPERIMENTAL const char *sqlite3_vtab_collation(sqlite3_index_info*,int);

/*
** CAPI3REF: Conflict resolution modes
** KEYWORDS: {conflict resolution mode}
**
** These constants are returned by [sqlite3_vtab_on_conflict()] to
** inform a [virtual table] implementation what the [ON CONFLICT] mode
** is for the SQL statement being evaluated.
**
** Note that the [SQLITE_IGNORE] constant is also used as a potential
** return value from the [sqlite3_set_authorizer()] callback and that
** [SQLITE_ABORT] is also a [result code].
*/
#define SQLITE_ROLLBACK 1
/* #define SQLITE_IGNORE 2 // Also used by sqlite3_authorizer() callback */
#define SQLITE_FAIL     3
/* #define SQLITE_ABORT 4  // Also an error code */
#define SQLITE_REPLACE  5

/*
** CAPI3REF: Prepared Statement Scan Status Opcodes
** KEYWORDS: {scanstatus options}
**
** The following constants can be used for the T parameter to the
** [sqlite3_stmt_scanstatus(S,X,T,V)] interface.  Each constant designates a
** different metric for sqlite3_stmt_scanstatus() to return.
**
** When the value returned to V is a string, space to hold that string is
** managed by the prepared statement S and will be automatically freed when
** S is finalized.
**
** <dl>
** [[SQLITE_SCANSTAT_NLOOP]] <dt>SQLITE_SCANSTAT_NLOOP</dt>
** <dd>^The [sqlite3_int64] variable pointed to by the T parameter will be
** set to the total number of times that the X-th loop has run.</dd>
**
** [[SQLITE_SCANSTAT_NVISIT]] <dt>SQLITE_SCANSTAT_NVISIT</dt>
** <dd>^The [sqlite3_int64] variable pointed to by the T parameter will be set
** to the total number of rows examined by all iterations of the X-th loop.</dd>
**
** [[SQLITE_SCANSTAT_EST]] <dt>SQLITE_SCANSTAT_EST</dt>
** <dd>^The "double" variable pointed to by the T parameter will be set to the
** query planner's estimate for the average number of rows output from each
** iteration of the X-th loop.  If the query planner's estimates was accurate,
** then this value will approximate the quotient NVISIT/NLOOP and the
** product of this value for all prior loops with the same SELECTID will
** be the NLOOP value for the current loop.
**
** [[SQLITE_SCANSTAT_NAME]] <dt>SQLITE_SCANSTAT_NAME</dt>
** <dd>^The "const char *" variable pointed to by the T parameter will be set
** to a zero-terminated UTF-8 string containing the name of the index or table
** used for the X-th loop.
**
** [[SQLITE_SCANSTAT_EXPLAIN]] <dt>SQLITE_SCANSTAT_EXPLAIN</dt>
** <dd>^The "const char *" variable pointed to by the T parameter will be set
** to a zero-terminated UTF-8 string containing the [EXPLAIN QUERY PLAN]
** description for the X-th loop.
**
** [[SQLITE_SCANSTAT_SELECTID]] <dt>SQLITE_SCANSTAT_SELECT</dt>
** <dd>^The "int" variable pointed to by the T parameter will be set to the
** "select-id" for the X-th loop.  The select-id identifies which query or
** subquery the loop is part of.  The main query has a select-id of zero.
** The select-id is the same value as is output in the first column
** of an [EXPLAIN QUERY PLAN] query.
** </dl>
*/
#define SQLITE_SCANSTAT_NLOOP    0
#define SQLITE_SCANSTAT_NVISIT   1
#define SQLITE_SCANSTAT_EST      2
#define SQLITE_SCANSTAT_NAME     3
#define SQLITE_SCANSTAT_EXPLAIN  4
#define SQLITE_SCANSTAT_SELECTID 5

/*
** CAPI3REF: Prepared Statement Scan Status
** METHOD: sqlite3_stmt
**
** This interface returns information about the predicted and measured
** performance for pStmt.  Advanced applications can use this
** interface to compare the predicted and the measured performance and
** issue warnings and/or rerun [ANALYZE] if discrepancies are found.
**
** Since this interface is expected to be rarely used, it is only
** available if SQLite is compiled using the [SQLITE_ENABLE_STMT_SCANSTATUS]
** compile-time option.
**
** The "iScanStatusOp" parameter determines which status information to return.
** The "iScanStatusOp" must be one of the [scanstatus options] or the behavior
** of this interface is undefined.
** ^The requested measurement is written into a variable pointed to by
** the "pOut" parameter.
** Parameter "idx" identifies the specific loop to retrieve statistics for.
** Loops are numbered starting from zero. ^If idx is out of range - less than
** zero or greater than or equal to the total number of loops used to implement
** the statement - a non-zero value is returned and the variable that pOut
** points to is unchanged.
**
** ^Statistics might not be available for all loops in all statements. ^In cases
** where there exist loops with no available statistics, this function behaves
** as if the loop did not exist - it returns non-zero and leave the variable
** that pOut points to unchanged.
**
** See also: [sqlite3_stmt_scanstatus_reset()]
*/
int sqlite3_stmt_scanstatus(
  sqlite3_stmt *pStmt,      /* Prepared statement for which info desired */
  int idx,                  /* Index of loop to report on */
  int iScanStatusOp,        /* Information desired.  SQLITE_SCANSTAT_* */
  void *pOut                /* Result written here */
);     

/*
** CAPI3REF: Zero Scan-Status Counters
** METHOD: sqlite3_stmt
**
** ^Zero all [sqlite3_stmt_scanstatus()] related event counters.
**
** This API is only available if the library is built with pre-processor
** symbol [SQLITE_ENABLE_STMT_SCANSTATUS] defined.
*/
void sqlite3_stmt_scanstatus_reset(sqlite3_stmt*);

/*
** CAPI3REF: Flush caches to disk mid-transaction
**
** ^If a write-transaction is open on [database connection] D when the
** [sqlite3_db_cacheflush(D)] interface invoked, any dirty
** pages in the pager-cache that are not currently in use are written out 
** to disk. A dirty page may be in use if a database cursor created by an
** active SQL statement is reading from it, or if it is page 1 of a database
** file (page 1 is always "in use").  ^The [sqlite3_db_cacheflush(D)]
** interface flushes caches for all schemas - "main", "temp", and
** any [attached] databases.
**
** ^If this function needs to obtain extra database locks before dirty pages 
** can be flushed to disk, it does so. ^If those locks cannot be obtained 
** immediately and there is a busy-handler callback configured, it is invoked
** in the usual manner. ^If the required lock still cannot be obtained, then
** the database is skipped and an attempt made to flush any dirty pages
** belonging to the next (if any) database. ^If any databases are skipped
** because locks cannot be obtained, but no other error occurs, this
** function returns SQLITE_BUSY.
**
** ^If any other error occurs while flushing dirty pages to disk (for
** example an IO error or out-of-memory condition), then processing is
** abandoned and an SQLite [error code] is returned to the caller immediately.
**
** ^Otherwise, if no error occurs, [sqlite3_db_cacheflush()] returns SQLITE_OK.
**
** ^This function does not set the database handle error code or message
** returned by the [sqlite3_errcode()] and [sqlite3_errmsg()] functions.
*/
int sqlite3_db_cacheflush(sqlite3*);

/*
** CAPI3REF: The pre-update hook.
**
** ^These interfaces are only available if SQLite is compiled using the
** [SQLITE_ENABLE_PREUPDATE_HOOK] compile-time option.
**
** ^The [sqlite3_preupdate_hook()] interface registers a callback function
** that is invoked prior to each [INSERT], [UPDATE], and [DELETE] operation
** on a database table.
** ^At most one preupdate hook may be registered at a time on a single
** [database connection]; each call to [sqlite3_preupdate_hook()] overrides
** the previous setting.
** ^The preupdate hook is disabled by invoking [sqlite3_preupdate_hook()]
** with a NULL pointer as the second parameter.
** ^The third parameter to [sqlite3_preupdate_hook()] is passed through as
** the first parameter to callbacks.
**
** ^The preupdate hook only fires for changes to real database tables; the
** preupdate hook is not invoked for changes to [virtual tables] or to
** system tables like sqlite_master or sqlite_stat1.
**
** ^The second parameter to the preupdate callback is a pointer to
** the [database connection] that registered the preupdate hook.
** ^The third parameter to the preupdate callback is one of the constants
** [SQLITE_INSERT], [SQLITE_DELETE], or [SQLITE_UPDATE] to identify the
** kind of update operation that is about to occur.
** ^(The fourth parameter to the preupdate callback is the name of the
** database within the database connection that is being modified.  This
** will be "main" for the main database or "temp" for TEMP tables or 
** the name given after the AS keyword in the [ATTACH] statement for attached
** databases.)^
** ^The fifth parameter to the preupdate callback is the name of the
** table that is being modified.
**
** For an UPDATE or DELETE operation on a [rowid table], the sixth
** parameter passed to the preupdate callback is the initial [rowid] of the 
** row being modified or deleted. For an INSERT operation on a rowid table,
** or any operation on a WITHOUT ROWID table, the value of the sixth 
** parameter is undefined. For an INSERT or UPDATE on a rowid table the
** seventh parameter is the final rowid value of the row being inserted
** or updated. The value of the seventh parameter passed to the callback
** function is not defined for operations on WITHOUT ROWID tables, or for
** INSERT operations on rowid tables.
**
** The [sqlite3_preupdate_old()], [sqlite3_preupdate_new()],
** [sqlite3_preupdate_count()], and [sqlite3_preupdate_depth()] interfaces
** provide additional information about a preupdate event. These routines
** may only be called from within a preupdate callback.  Invoking any of
** these routines from outside of a preupdate callback or with a
** [database connection] pointer that is different from the one supplied
** to the preupdate callback results in undefined and probably undesirable
** behavior.
**
** ^The [sqlite3_preupdate_count(D)] interface returns the number of columns
** in the row that is being inserted, updated, or deleted.
**
** ^The [sqlite3_preupdate_old(D,N,P)] interface writes into P a pointer to
** a [protected sqlite3_value] that contains the value of the Nth column of
** the table row before it is updated.  The N parameter must be between 0
** and one less than the number of columns or the behavior will be
** undefined. This must only be used within SQLITE_UPDATE and SQLITE_DELETE
** preupdate callbacks; if it is used by an SQLITE_INSERT callback then the
** behavior is undefined.  The [sqlite3_value] that P points to
** will be destroyed when the preupdate callback returns.
**
** ^The [sqlite3_preupdate_new(D,N,P)] interface writes into P a pointer to
** a [protected sqlite3_value] that contains the value of the Nth column of
** the table row after it is updated.  The N parameter must be between 0
** and one less than the number of columns or the behavior will be
** undefined. This must only be used within SQLITE_INSERT and SQLITE_UPDATE
** preupdate callbacks; if it is used by an SQLITE_DELETE callback then the
** behavior is undefined.  The [sqlite3_value] that P points to
** will be destroyed when the preupdate callback returns.
**
** ^The [sqlite3_preupdate_depth(D)] interface returns 0 if the preupdate
** callback was invoked as a result of a direct insert, update, or delete
** operation; or 1 for inserts, updates, or deletes invoked by top-level 
** triggers; or 2 for changes resulting from triggers called by top-level
** triggers; and so forth.
**
** See also:  [sqlite3_update_hook()]
*/
#if defined(SQLITE_ENABLE_PREUPDATE_HOOK)
void *sqlite3_preupdate_hook(
  sqlite3 *db,
  void(*xPreUpdate)(
    void *pCtx,                   /* Copy of third arg to preupdate_hook() */
    sqlite3 *db,                  /* Database handle */
    int op,                       /* SQLITE_UPDATE, DELETE or INSERT */
    char const *zDb,              /* Database name */
    char const *zName,            /* Table name */
    sqlite3_int64 iKey1,          /* Rowid of row about to be deleted/updated */
    sqlite3_int64 iKey2           /* New rowid value (for a rowid UPDATE) */
  ),
  void*
);
int sqlite3_preupdate_old(sqlite3 *, int, sqlite3_value **);
int sqlite3_preupdate_count(sqlite3 *);
int sqlite3_preupdate_depth(sqlite3 *);
int sqlite3_preupdate_new(sqlite3 *, int, sqlite3_value **);
#endif

/*
** CAPI3REF: Low-level system error code
**
** ^Attempt to return the underlying operating system error code or error
** number that caused the most recent I/O error or failure to open a file.
** The return value is OS-dependent.  For example, on unix systems, after
** [sqlite3_open_v2()] returns [SQLITE_CANTOPEN], this interface could be
** called to get back the underlying "errno" that caused the problem, such
** as ENOSPC, EAUTH, EISDIR, and so forth.  
*/
int sqlite3_system_errno(sqlite3*);

/*
** CAPI3REF: Database Snapshot
** KEYWORDS: {snapshot} {sqlite3_snapshot}
** EXPERIMENTAL
**
** An instance of the snapshot object records the state of a [WAL mode]
** database for some specific point in history.
**
** In [WAL mode], multiple [database connections] that are open on the
** same database file can each be reading a different historical version
** of the database file.  When a [database connection] begins a read
** transaction, that connection sees an unchanging copy of the database
** as it existed for the point in time when the transaction first started.
** Subsequent changes to the database from other connections are not seen
** by the reader until a new read transaction is started.
**
** The sqlite3_snapshot object records state information about an historical
** version of the database file so that it is possible to later open a new read
** transaction that sees that historical version of the database rather than
** the most recent version.
**
** The constructor for this object is [sqlite3_snapshot_get()].  The
** [sqlite3_snapshot_open()] method causes a fresh read transaction to refer
** to an historical snapshot (if possible).  The destructor for 
** sqlite3_snapshot objects is [sqlite3_snapshot_free()].
*/
typedef struct sqlite3_snapshot {
  unsigned char hidden[48];
} sqlite3_snapshot;

/*
** CAPI3REF: Record A Database Snapshot
** EXPERIMENTAL
**
** ^The [sqlite3_snapshot_get(D,S,P)] interface attempts to make a
** new [sqlite3_snapshot] object that records the current state of
** schema S in database connection D.  ^On success, the
** [sqlite3_snapshot_get(D,S,P)] interface writes a pointer to the newly
** created [sqlite3_snapshot] object into *P and returns SQLITE_OK.
** If there is not already a read-transaction open on schema S when
** this function is called, one is opened automatically. 
**
** The following must be true for this function to succeed. If any of
** the following statements are false when sqlite3_snapshot_get() is
** called, SQLITE_ERROR is returned. The final value of *P is undefined
** in this case. 
**
** <ul>
**   <li> The database handle must be in [autocommit mode].
**
**   <li> Schema S of [database connection] D must be a [WAL mode] database.
**
**   <li> There must not be a write transaction open on schema S of database
**        connection D.
**
**   <li> One or more transactions must have been written to the current wal
**        file since it was created on disk (by any connection). This means
**        that a snapshot cannot be taken on a wal mode database with no wal 
**        file immediately after it is first opened. At least one transaction
**        must be written to it first.
** </ul>
**
** This function may also return SQLITE_NOMEM.  If it is called with the
** database handle in autocommit mode but fails for some other reason, 
** whether or not a read transaction is opened on schema S is undefined.
**
** The [sqlite3_snapshot] object returned from a successful call to
** [sqlite3_snapshot_get()] must be freed using [sqlite3_snapshot_free()]
** to avoid a memory leak.
**
** The [sqlite3_snapshot_get()] interface is only available when the
** SQLITE_ENABLE_SNAPSHOT compile-time option is used.
*/
SQLITE_EXPERIMENTAL int sqlite3_snapshot_get(
  sqlite3 *db,
  const char *zSchema,
  sqlite3_snapshot **ppSnapshot
);

/*
** CAPI3REF: Start a read transaction on an historical snapshot
** EXPERIMENTAL
**
** ^The [sqlite3_snapshot_open(D,S,P)] interface starts a
** read transaction for schema S of
** [database connection] D such that the read transaction
** refers to historical [snapshot] P, rather than the most
** recent change to the database.
** ^The [sqlite3_snapshot_open()] interface returns SQLITE_OK on success
** or an appropriate [error code] if it fails.
**
** ^In order to succeed, a call to [sqlite3_snapshot_open(D,S,P)] must be
** the first operation following the [BEGIN] that takes the schema S
** out of [autocommit mode].
** ^In other words, schema S must not currently be in
** a transaction for [sqlite3_snapshot_open(D,S,P)] to work, but the
** database connection D must be out of [autocommit mode].
** ^A [snapshot] will fail to open if it has been overwritten by a
** [checkpoint].
** ^(A call to [sqlite3_snapshot_open(D,S,P)] will fail if the
** database connection D does not know that the database file for
** schema S is in [WAL mode].  A database connection might not know
** that the database file is in [WAL mode] if there has been no prior
** I/O on that database connection, or if the database entered [WAL mode] 
** after the most recent I/O on the database connection.)^
** (Hint: Run "[PRAGMA application_id]" against a newly opened
** database connection in order to make it ready to use snapshots.)
**
** The [sqlite3_snapshot_open()] interface is only available when the
** SQLITE_ENABLE_SNAPSHOT compile-time option is used.
*/
SQLITE_EXPERIMENTAL int sqlite3_snapshot_open(
  sqlite3 *db,
  const char *zSchema,
  sqlite3_snapshot *pSnapshot
);

/*
** CAPI3REF: Destroy a snapshot
** EXPERIMENTAL
**
** ^The [sqlite3_snapshot_free(P)] interface destroys [sqlite3_snapshot] P.
** The application must eventually free every [sqlite3_snapshot] object
** using this routine to avoid a memory leak.
**
** The [sqlite3_snapshot_free()] interface is only available when the
** SQLITE_ENABLE_SNAPSHOT compile-time option is used.
*/
SQLITE_EXPERIMENTAL void sqlite3_snapshot_free(sqlite3_snapshot*);

/*
** CAPI3REF: Compare the ages of two snapshot handles.
** EXPERIMENTAL
**
** The sqlite3_snapshot_cmp(P1, P2) interface is used to compare the ages
** of two valid snapshot handles. 
**
** If the two snapshot handles are not associated with the same database 
** file, the result of the comparison is undefined. 
**
** Additionally, the result of the comparison is only valid if both of the
** snapshot handles were obtained by calling sqlite3_snapshot_get() since the
** last time the wal file was deleted. The wal file is deleted when the
** database is changed back to rollback mode or when the number of database
** clients drops to zero. If either snapshot handle was obtained before the 
** wal file was last deleted, the value returned by this function 
** is undefined.
**
** Otherwise, this API returns a negative value if P1 refers to an older
** snapshot than P2, zero if the two handles refer to the same database
** snapshot, and a positive value if P1 is a newer snapshot than P2.
*/
SQLITE_EXPERIMENTAL int sqlite3_snapshot_cmp(
  sqlite3_snapshot *p1,
  sqlite3_snapshot *p2
);

/*
** CAPI3REF: Recover snapshots from a wal file
** EXPERIMENTAL
**
** If all connections disconnect from a database file but do not perform
** a checkpoint, the existing wal file is opened along with the database
** file the next time the database is opened. At this point it is only
** possible to successfully call sqlite3_snapshot_open() to open the most
** recent snapshot of the database (the one at the head of the wal file),
** even though the wal file may contain other valid snapshots for which
** clients have sqlite3_snapshot handles.
**
** This function attempts to scan the wal file associated with database zDb
** of database handle db and make all valid snapshots available to
** sqlite3_snapshot_open(). It is an error if there is already a read
** transaction open on the database, or if the database is not a wal mode
** database.
**
** SQLITE_OK is returned if successful, or an SQLite error code otherwise.
*/
SQLITE_EXPERIMENTAL int sqlite3_snapshot_recover(sqlite3 *db, const char *zDb);

/*
<<<<<<< HEAD
** CAPI3REF: Wal related information regarding the most recent COMMIT
** EXPERIMENTAL
**
** This function reports on the state of the wal file (if any) for database 
** zDb, which should be "main", "temp", or the name of the attached database.
** Its results - the values written to the output parameters - are only
** defined if the most recent SQL command on the connection was a successful 
** COMMIT that wrote data to wal-mode database zDb.
**
** Assuming the above conditions are met, output parameter (*pnFrame) is set
** to the total number of frames in the wal file. Parameter (*pnPrior) is
** set to the number of frames that were present in the wal file before the
** most recent transaction was committed. So that the number of frames written
** by the most recent transaction is (*pnFrame)-(*pnPrior).
**
** If successful, SQLITE_OK is returned. Otherwise, an SQLite error code. It
** is not an error if this function is called at a time when the results
** are undefined.
*/
SQLITE_EXPERIMENTAL int sqlite3_wal_info(
  sqlite3 *db, const char *zDb, 
  unsigned int *pnPrior, unsigned int *pnFrame
);

/*
=======
** CAPI3REF: Serialize a database
**
** The sqlite3_serialize(D,S,P,F) interface returns a pointer to memory
** that is a serialization of the S database on [database connection] D.
** If P is not a NULL pointer, then the size of the database in bytes
** is written into *P.
**
** For an ordinary on-disk database file, the serialization is just a
** copy of the disk file.  For an in-memory database or a "TEMP" database,
** the serialization is the same sequence of bytes which would be written
** to disk if that database where backed up to disk.
**
** The usual case is that sqlite3_serialize() copies the serialization of
** the database into memory obtained from [sqlite3_malloc64()] and returns
** a pointer to that memory.  The caller is responsible for freeing the
** returned value to avoid a memory leak.  However, if the F argument
** contains the SQLITE_SERIALIZE_NOCOPY bit, then no memory allocations
** are made, and the sqlite3_serialize() function will return a pointer
** to the contiguous memory representation of the database that SQLite
** is currently using for that database, or NULL if the no such contiguous
** memory representation of the database exists.  A contiguous memory
** representation of the database will usually only exist if there has
** been a prior call to [sqlite3_deserialize(D,S,...)] with the same
** values of D and S.
** The size of the database is written into *P even if the 
** SQLITE_SERIALIZE_NOCOPY bit is set but no contigious copy
** of the database exists.
**
** A call to sqlite3_serialize(D,S,P,F) might return NULL even if the
** SQLITE_SERIALIZE_NOCOPY bit is omitted from argument F if a memory
** allocation error occurs.
**
** This interface is only available if SQLite is compiled with the
** [SQLITE_ENABLE_DESERIALIZE] option.
*/
unsigned char *sqlite3_serialize(
  sqlite3 *db,           /* The database connection */
  const char *zSchema,   /* Which DB to serialize. ex: "main", "temp", ... */
  sqlite3_int64 *piSize, /* Write size of the DB here, if not NULL */
  unsigned int mFlags    /* Zero or more SQLITE_SERIALIZE_* flags */
);

/*
** CAPI3REF: Flags for sqlite3_serialize
**
** Zero or more of the following constants can be OR-ed together for
** the F argument to [sqlite3_serialize(D,S,P,F)].
**
** SQLITE_SERIALIZE_NOCOPY means that [sqlite3_serialize()] will return
** a pointer to contiguous in-memory database that it is currently using,
** without making a copy of the database.  If SQLite is not currently using
** a contiguous in-memory database, then this option causes
** [sqlite3_serialize()] to return a NULL pointer.  SQLite will only be
** using a contiguous in-memory database if it has been initialized by a
** prior call to [sqlite3_deserialize()].
*/
#define SQLITE_SERIALIZE_NOCOPY 0x001   /* Do no memory allocations */

/*
** CAPI3REF: Deserialize a database
**
** The sqlite3_deserialize(D,S,P,N,M,F) interface causes the 
** [database connection] D to disconnection from database S and then
** reopen S as an in-memory database based on the serialization contained
** in P.  The serialized database P is N bytes in size.  M is the size of
** the buffer P, which might be larger than N.  If M is larger than N, and
** the SQLITE_DESERIALIZE_READONLY bit is not set in F, then SQLite is
** permitted to add content to the in-memory database as long as the total
** size does not exceed M bytes.
**
** If the SQLITE_DESERIALIZE_FREEONCLOSE bit is set in F, then SQLite will
** invoke sqlite3_free() on the serialization buffer when the database
** connection closes.  If the SQLITE_DESERIALIZE_RESIZEABLE bit is set, then
** SQLite will try to increase the buffer size using sqlite3_realloc64()
** if writes on the database cause it to grow larger than M bytes.
**
** The sqlite3_deserialize() interface will fail with SQLITE_BUSY if the
** database is currently in a read transaction or is involved in a backup
** operation.
**
** If sqlite3_deserialize(D,S,P,N,M,F) fails for any reason and if the 
** SQLITE_DESERIALIZE_FREEONCLOSE bit is set in argument F, then
** [sqlite3_free()] is invoked on argument P prior to returning.
**
** This interface is only available if SQLite is compiled with the
** [SQLITE_ENABLE_DESERIALIZE] option.
*/
int sqlite3_deserialize(
  sqlite3 *db,            /* The database connection */
  const char *zSchema,    /* Which DB to reopen with the deserialization */
  unsigned char *pData,   /* The serialized database content */
  sqlite3_int64 szDb,     /* Number bytes in the deserialization */
  sqlite3_int64 szBuf,    /* Total size of buffer pData[] */
  unsigned mFlags         /* Zero or more SQLITE_DESERIALIZE_* flags */
);

/*
** CAPI3REF: Flags for sqlite3_deserialize()
**
** The following are allowed values for 6th argument (the F argument) to
** the [sqlite3_deserialize(D,S,P,N,M,F)] interface.
**
** The SQLITE_DESERIALIZE_FREEONCLOSE means that the database serialization
** in the P argument is held in memory obtained from [sqlite3_malloc64()]
** and that SQLite should take ownership of this memory and automatically
** free it when it has finished using it.  Without this flag, the caller
** is resposible for freeing any dynamically allocated memory.
**
** The SQLITE_DESERIALIZE_RESIZEABLE flag means that SQLite is allowed to
** grow the size of the database using calls to [sqlite3_realloc64()].  This
** flag should only be used if SQLITE_DESERIALIZE_FREEONCLOSE is also used.
** Without this flag, the deserialized database cannot increase in size beyond
** the number of bytes specified by the M parameter.
**
** The SQLITE_DESERIALIZE_READONLY flag means that the deserialized database
** should be treated as read-only.
*/
#define SQLITE_DESERIALIZE_FREEONCLOSE 1 /* Call sqlite3_free() on close */
#define SQLITE_DESERIALIZE_RESIZEABLE  2 /* Resize using sqlite3_realloc64() */
#define SQLITE_DESERIALIZE_READONLY    4 /* Database is read-only */

/*
>>>>>>> 8823c472
** Undo the hack that converts floating point types to integer for
** builds on processors without floating point support.
*/
#ifdef SQLITE_OMIT_FLOATING_POINT
# undef double
#endif

#ifdef __cplusplus
}  /* End of the 'extern "C"' block */
#endif
#endif /* SQLITE3_H */<|MERGE_RESOLUTION|>--- conflicted
+++ resolved
@@ -8749,7 +8749,6 @@
 SQLITE_EXPERIMENTAL int sqlite3_snapshot_recover(sqlite3 *db, const char *zDb);
 
 /*
-<<<<<<< HEAD
 ** CAPI3REF: Wal related information regarding the most recent COMMIT
 ** EXPERIMENTAL
 **
@@ -8775,7 +8774,6 @@
 );
 
 /*
-=======
 ** CAPI3REF: Serialize a database
 **
 ** The sqlite3_serialize(D,S,P,F) interface returns a pointer to memory
@@ -8898,7 +8896,6 @@
 #define SQLITE_DESERIALIZE_READONLY    4 /* Database is read-only */
 
 /*
->>>>>>> 8823c472
 ** Undo the hack that converts floating point types to integer for
 ** builds on processors without floating point support.
 */
