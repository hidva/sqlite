/*
** 2001 September 15
**
** The author disclaims copyright to this source code.  In place of
** a legal notice, here is a blessing:
**
**    May you do good and not evil.
**    May you find forgiveness for yourself and forgive others.
**    May you share freely, never taking more than you give.
**
*************************************************************************
** The code in this file implements the function that runs the
** bytecode of a prepared statement.
**
** Various scripts scan this source file in order to generate HTML
** documentation, headers files, or other derived files.  The formatting
** of the code in this file is, therefore, important.  See other comments
** in this file for details.  If in doubt, do not deviate from existing
** commenting and indentation practices when changing or adding code.
*/
#include "sqliteInt.h"
#include "vdbeInt.h"

/*
** Invoke this macro on memory cells just prior to changing the
** value of the cell.  This macro verifies that shallow copies are
** not misused.  A shallow copy of a string or blob just copies a
** pointer to the string or blob, not the content.  If the original
** is changed while the copy is still in use, the string or blob might
** be changed out from under the copy.  This macro verifies that nothing
** like that every happens.
*/
#ifdef SQLITE_DEBUG
# define memAboutToChange(P,M) sqlite3VdbeMemAboutToChange(P,M)
#else
# define memAboutToChange(P,M)
#endif

/*
** The following global variable is incremented every time a cursor
** moves, either by the OP_SeekXX, OP_Next, or OP_Prev opcodes.  The test
** procedures use this information to make sure that indices are
** working correctly.  This variable has no function other than to
** help verify the correct operation of the library.
*/
#ifdef SQLITE_TEST
int sqlite3_search_count = 0;
#endif

/*
** When this global variable is positive, it gets decremented once before
** each instruction in the VDBE.  When it reaches zero, the u1.isInterrupted
** field of the sqlite3 structure is set in order to simulate an interrupt.
**
** This facility is used for testing purposes only.  It does not function
** in an ordinary build.
*/
#ifdef SQLITE_TEST
int sqlite3_interrupt_count = 0;
#endif

/*
** The next global variable is incremented each type the OP_Sort opcode
** is executed.  The test procedures use this information to make sure that
** sorting is occurring or not occurring at appropriate times.   This variable
** has no function other than to help verify the correct operation of the
** library.
*/
#ifdef SQLITE_TEST
int sqlite3_sort_count = 0;
#endif

/*
** The next global variable records the size of the largest MEM_Blob
** or MEM_Str that has been used by a VDBE opcode.  The test procedures
** use this information to make sure that the zero-blob functionality
** is working correctly.   This variable has no function other than to
** help verify the correct operation of the library.
*/
#ifdef SQLITE_TEST
int sqlite3_max_blobsize = 0;
static void updateMaxBlobsize(Mem *p){
  if( (p->flags & (MEM_Str|MEM_Blob))!=0 && p->n>sqlite3_max_blobsize ){
    sqlite3_max_blobsize = p->n;
  }
}
#endif

/*
<<<<<<< HEAD
** This macro evaluates to true if either the update hook or the preupdate
** hook are enabled for database connect DB.
*/
#ifdef SQLITE_ENABLE_PREUPDATE_HOOK
# define HAS_UPDATE_HOOK(DB)   ((DB)->xPreUpdateCallback||(DB)->xUpdateCallback)
#else
# define HAS_UPDATE_HOOK(DB)  ((DB)->xUpdateCallback)
#endif

/*
** The next global variable is incremented each type the OP_Found opcode
=======
** The next global variable is incremented each time the OP_Found opcode
>>>>>>> 300fb141
** is executed. This is used to test whether or not the foreign key
** operation implemented using OP_FkIsZero is working. This variable
** has no function other than to help verify the correct operation of the
** library.
*/
#ifdef SQLITE_TEST
int sqlite3_found_count = 0;
#endif

/*
** Test a register to see if it exceeds the current maximum blob size.
** If it does, record the new maximum blob size.
*/
#if defined(SQLITE_TEST) && !defined(SQLITE_OMIT_BUILTIN_TEST)
# define UPDATE_MAX_BLOBSIZE(P)  updateMaxBlobsize(P)
#else
# define UPDATE_MAX_BLOBSIZE(P)
#endif

/*
** Convert the given register into a string if it isn't one
** already. Return non-zero if a malloc() fails.
*/
#define Stringify(P, enc) \
   if(((P)->flags&(MEM_Str|MEM_Blob))==0 && sqlite3VdbeMemStringify(P,enc)) \
     { goto no_mem; }

/*
** An ephemeral string value (signified by the MEM_Ephem flag) contains
** a pointer to a dynamically allocated string where some other entity
** is responsible for deallocating that string.  Because the register
** does not control the string, it might be deleted without the register
** knowing it.
**
** This routine converts an ephemeral string into a dynamically allocated
** string that the register itself controls.  In other words, it
** converts an MEM_Ephem string into an MEM_Dyn string.
*/
#define Deephemeralize(P) \
   if( ((P)->flags&MEM_Ephem)!=0 \
       && sqlite3VdbeMemMakeWriteable(P) ){ goto no_mem;}

/* Return true if the cursor was opened using the OP_OpenSorter opcode. */
#define isSorter(x) ((x)->pSorter!=0)

/*
** Allocate VdbeCursor number iCur.  Return a pointer to it.  Return NULL
** if we run out of memory.
*/
static VdbeCursor *allocateCursor(
  Vdbe *p,              /* The virtual machine */
  int iCur,             /* Index of the new VdbeCursor */
  int nField,           /* Number of fields in the table or index */
  int iDb,              /* Database the cursor belongs to, or -1 */
  int isBtreeCursor     /* True for B-Tree.  False for pseudo-table or vtab */
){
  /* Find the memory cell that will be used to store the blob of memory
  ** required for this VdbeCursor structure. It is convenient to use a 
  ** vdbe memory cell to manage the memory allocation required for a
  ** VdbeCursor structure for the following reasons:
  **
  **   * Sometimes cursor numbers are used for a couple of different
  **     purposes in a vdbe program. The different uses might require
  **     different sized allocations. Memory cells provide growable
  **     allocations.
  **
  **   * When using ENABLE_MEMORY_MANAGEMENT, memory cell buffers can
  **     be freed lazily via the sqlite3_release_memory() API. This
  **     minimizes the number of malloc calls made by the system.
  **
  ** Memory cells for cursors are allocated at the top of the address
  ** space. Memory cell (p->nMem) corresponds to cursor 0. Space for
  ** cursor 1 is managed by memory cell (p->nMem-1), etc.
  */
  Mem *pMem = &p->aMem[p->nMem-iCur];

  int nByte;
  VdbeCursor *pCx = 0;
  nByte = 
      ROUND8(sizeof(VdbeCursor)) + 2*sizeof(u32)*nField + 
      (isBtreeCursor?sqlite3BtreeCursorSize():0);

  assert( iCur<p->nCursor );
  if( p->apCsr[iCur] ){
    sqlite3VdbeFreeCursor(p, p->apCsr[iCur]);
    p->apCsr[iCur] = 0;
  }
  if( SQLITE_OK==sqlite3VdbeMemGrow(pMem, nByte, 0) ){
    p->apCsr[iCur] = pCx = (VdbeCursor*)pMem->z;
    memset(pCx, 0, sizeof(VdbeCursor));
    pCx->iDb = iDb;
    pCx->nField = nField;
    if( isBtreeCursor ){
      pCx->pCursor = (BtCursor*)
          &pMem->z[ROUND8(sizeof(VdbeCursor))+2*sizeof(u32)*nField];
      sqlite3BtreeCursorZero(pCx->pCursor);
    }
  }
  return pCx;
}

/*
** Try to convert a value into a numeric representation if we can
** do so without loss of information.  In other words, if the string
** looks like a number, convert it into a number.  If it does not
** look like a number, leave it alone.
*/
static void applyNumericAffinity(Mem *pRec){
  if( (pRec->flags & (MEM_Real|MEM_Int))==0 ){
    double rValue;
    i64 iValue;
    u8 enc = pRec->enc;
    if( (pRec->flags&MEM_Str)==0 ) return;
    if( sqlite3AtoF(pRec->z, &rValue, pRec->n, enc)==0 ) return;
    if( 0==sqlite3Atoi64(pRec->z, &iValue, pRec->n, enc) ){
      pRec->u.i = iValue;
      pRec->flags |= MEM_Int;
    }else{
      pRec->r = rValue;
      pRec->flags |= MEM_Real;
    }
  }
}

/*
** Processing is determine by the affinity parameter:
**
** SQLITE_AFF_INTEGER:
** SQLITE_AFF_REAL:
** SQLITE_AFF_NUMERIC:
**    Try to convert pRec to an integer representation or a 
**    floating-point representation if an integer representation
**    is not possible.  Note that the integer representation is
**    always preferred, even if the affinity is REAL, because
**    an integer representation is more space efficient on disk.
**
** SQLITE_AFF_TEXT:
**    Convert pRec to a text representation.
**
** SQLITE_AFF_NONE:
**    No-op.  pRec is unchanged.
*/
static void applyAffinity(
  Mem *pRec,          /* The value to apply affinity to */
  char affinity,      /* The affinity to be applied */
  u8 enc              /* Use this text encoding */
){
  if( affinity==SQLITE_AFF_TEXT ){
    /* Only attempt the conversion to TEXT if there is an integer or real
    ** representation (blob and NULL do not get converted) but no string
    ** representation.
    */
    if( 0==(pRec->flags&MEM_Str) && (pRec->flags&(MEM_Real|MEM_Int)) ){
      sqlite3VdbeMemStringify(pRec, enc);
    }
    pRec->flags &= ~(MEM_Real|MEM_Int);
  }else if( affinity!=SQLITE_AFF_NONE ){
    assert( affinity==SQLITE_AFF_INTEGER || affinity==SQLITE_AFF_REAL
             || affinity==SQLITE_AFF_NUMERIC );
    applyNumericAffinity(pRec);
    if( pRec->flags & MEM_Real ){
      sqlite3VdbeIntegerAffinity(pRec);
    }
  }
}

/*
** Try to convert the type of a function argument or a result column
** into a numeric representation.  Use either INTEGER or REAL whichever
** is appropriate.  But only do the conversion if it is possible without
** loss of information and return the revised type of the argument.
*/
int sqlite3_value_numeric_type(sqlite3_value *pVal){
  int eType = sqlite3_value_type(pVal);
  if( eType==SQLITE_TEXT ){
    Mem *pMem = (Mem*)pVal;
    applyNumericAffinity(pMem);
    sqlite3VdbeMemStoreType(pMem);
    eType = sqlite3_value_type(pVal);
  }
  return eType;
}

/*
** Exported version of applyAffinity(). This one works on sqlite3_value*, 
** not the internal Mem* type.
*/
void sqlite3ValueApplyAffinity(
  sqlite3_value *pVal, 
  u8 affinity, 
  u8 enc
){
  applyAffinity((Mem *)pVal, affinity, enc);
}

#ifdef SQLITE_DEBUG
/*
** Write a nice string representation of the contents of cell pMem
** into buffer zBuf, length nBuf.
*/
void sqlite3VdbeMemPrettyPrint(Mem *pMem, char *zBuf){
  char *zCsr = zBuf;
  int f = pMem->flags;

  static const char *const encnames[] = {"(X)", "(8)", "(16LE)", "(16BE)"};

  if( f&MEM_Blob ){
    int i;
    char c;
    if( f & MEM_Dyn ){
      c = 'z';
      assert( (f & (MEM_Static|MEM_Ephem))==0 );
    }else if( f & MEM_Static ){
      c = 't';
      assert( (f & (MEM_Dyn|MEM_Ephem))==0 );
    }else if( f & MEM_Ephem ){
      c = 'e';
      assert( (f & (MEM_Static|MEM_Dyn))==0 );
    }else{
      c = 's';
    }

    sqlite3_snprintf(100, zCsr, "%c", c);
    zCsr += sqlite3Strlen30(zCsr);
    sqlite3_snprintf(100, zCsr, "%d[", pMem->n);
    zCsr += sqlite3Strlen30(zCsr);
    for(i=0; i<16 && i<pMem->n; i++){
      sqlite3_snprintf(100, zCsr, "%02X", ((int)pMem->z[i] & 0xFF));
      zCsr += sqlite3Strlen30(zCsr);
    }
    for(i=0; i<16 && i<pMem->n; i++){
      char z = pMem->z[i];
      if( z<32 || z>126 ) *zCsr++ = '.';
      else *zCsr++ = z;
    }

    sqlite3_snprintf(100, zCsr, "]%s", encnames[pMem->enc]);
    zCsr += sqlite3Strlen30(zCsr);
    if( f & MEM_Zero ){
      sqlite3_snprintf(100, zCsr,"+%dz",pMem->u.nZero);
      zCsr += sqlite3Strlen30(zCsr);
    }
    *zCsr = '\0';
  }else if( f & MEM_Str ){
    int j, k;
    zBuf[0] = ' ';
    if( f & MEM_Dyn ){
      zBuf[1] = 'z';
      assert( (f & (MEM_Static|MEM_Ephem))==0 );
    }else if( f & MEM_Static ){
      zBuf[1] = 't';
      assert( (f & (MEM_Dyn|MEM_Ephem))==0 );
    }else if( f & MEM_Ephem ){
      zBuf[1] = 'e';
      assert( (f & (MEM_Static|MEM_Dyn))==0 );
    }else{
      zBuf[1] = 's';
    }
    k = 2;
    sqlite3_snprintf(100, &zBuf[k], "%d", pMem->n);
    k += sqlite3Strlen30(&zBuf[k]);
    zBuf[k++] = '[';
    for(j=0; j<15 && j<pMem->n; j++){
      u8 c = pMem->z[j];
      if( c>=0x20 && c<0x7f ){
        zBuf[k++] = c;
      }else{
        zBuf[k++] = '.';
      }
    }
    zBuf[k++] = ']';
    sqlite3_snprintf(100,&zBuf[k], encnames[pMem->enc]);
    k += sqlite3Strlen30(&zBuf[k]);
    zBuf[k++] = 0;
  }
}
#endif

#ifdef SQLITE_DEBUG
/*
** Print the value of a register for tracing purposes:
*/
static void memTracePrint(Mem *p){
  if( p->flags & MEM_Undefined ){
    printf(" undefined");
  }else if( p->flags & MEM_Null ){
    printf(" NULL");
  }else if( (p->flags & (MEM_Int|MEM_Str))==(MEM_Int|MEM_Str) ){
    printf(" si:%lld", p->u.i);
  }else if( p->flags & MEM_Int ){
    printf(" i:%lld", p->u.i);
#ifndef SQLITE_OMIT_FLOATING_POINT
  }else if( p->flags & MEM_Real ){
    printf(" r:%g", p->r);
#endif
  }else if( p->flags & MEM_RowSet ){
    printf(" (rowset)");
  }else{
    char zBuf[200];
    sqlite3VdbeMemPrettyPrint(p, zBuf);
    printf(" %s", zBuf);
  }
}
static void registerTrace(int iReg, Mem *p){
  printf("REG[%d] = ", iReg);
  memTracePrint(p);
  printf("\n");
}
#endif

#ifdef SQLITE_DEBUG
#  define REGISTER_TRACE(R,M) if(db->flags&SQLITE_VdbeTrace)registerTrace(R,M)
#else
#  define REGISTER_TRACE(R,M)
#endif


#ifdef VDBE_PROFILE

/* 
** hwtime.h contains inline assembler code for implementing 
** high-performance timing routines.
*/
#include "hwtime.h"

#endif

#ifndef NDEBUG
/*
** This function is only called from within an assert() expression. It
** checks that the sqlite3.nTransaction variable is correctly set to
** the number of non-transaction savepoints currently in the 
** linked list starting at sqlite3.pSavepoint.
** 
** Usage:
**
**     assert( checkSavepointCount(db) );
*/
static int checkSavepointCount(sqlite3 *db){
  int n = 0;
  Savepoint *p;
  for(p=db->pSavepoint; p; p=p->pNext) n++;
  assert( n==(db->nSavepoint + db->isTransactionSavepoint) );
  return 1;
}
#endif


/*
** Execute as much of a VDBE program as we can.
** This is the core of sqlite3_step().  
*/
int sqlite3VdbeExec(
  Vdbe *p                    /* The VDBE */
){
  int pc=0;                  /* The program counter */
  Op *aOp = p->aOp;          /* Copy of p->aOp */
  Op *pOp;                   /* Current operation */
  int rc = SQLITE_OK;        /* Value to return */
  sqlite3 *db = p->db;       /* The database */
  u8 resetSchemaOnFault = 0; /* Reset schema after an error if positive */
  u8 encoding = ENC(db);     /* The database encoding */
  int iCompare = 0;          /* Result of last OP_Compare operation */
  unsigned nVmStep = 0;      /* Number of virtual machine steps */
#ifndef SQLITE_OMIT_PROGRESS_CALLBACK
  unsigned nProgressLimit = 0;/* Invoke xProgress() when nVmStep reaches this */
#endif
  Mem *aMem = p->aMem;       /* Copy of p->aMem */
  Mem *pIn1 = 0;             /* 1st input operand */
  Mem *pIn2 = 0;             /* 2nd input operand */
  Mem *pIn3 = 0;             /* 3rd input operand */
  Mem *pOut = 0;             /* Output operand */
  int *aPermute = 0;         /* Permutation of columns for OP_Compare */
  i64 lastRowid = db->lastRowid;  /* Saved value of the last insert ROWID */
#ifdef VDBE_PROFILE
  u64 start;                 /* CPU clock count at start of opcode */
  int origPc;                /* Program counter at start of opcode */
#endif
  /*** INSERT STACK UNION HERE ***/

  assert( p->magic==VDBE_MAGIC_RUN );  /* sqlite3_step() verifies this */
  sqlite3VdbeEnter(p);
  if( p->rc==SQLITE_NOMEM ){
    /* This happens if a malloc() inside a call to sqlite3_column_text() or
    ** sqlite3_column_text16() failed.  */
    goto no_mem;
  }
  assert( p->rc==SQLITE_OK || p->rc==SQLITE_BUSY );
  assert( p->bIsReader || p->readOnly!=0 );
  p->rc = SQLITE_OK;
  p->iCurrentTime = 0;
  assert( p->explain==0 );
  p->pResultSet = 0;
  db->busyHandler.nBusy = 0;
  if( db->u1.isInterrupted ) goto abort_due_to_interrupt;
  sqlite3VdbeIOTraceSql(p);
#ifndef SQLITE_OMIT_PROGRESS_CALLBACK
  if( db->xProgress ){
    assert( 0 < db->nProgressOps );
    nProgressLimit = (unsigned)p->aCounter[SQLITE_STMTSTATUS_VM_STEP];
    if( nProgressLimit==0 ){
      nProgressLimit = db->nProgressOps;
    }else{
      nProgressLimit %= (unsigned)db->nProgressOps;
    }
  }
#endif
#ifdef SQLITE_DEBUG
  sqlite3BeginBenignMalloc();
  if( p->pc==0
   && (p->db->flags & (SQLITE_VdbeListing|SQLITE_VdbeEQP|SQLITE_VdbeTrace))!=0
  ){
    int i;
    int once = 1;
    sqlite3VdbePrintSql(p);
    if( p->db->flags & SQLITE_VdbeListing ){
      printf("VDBE Program Listing:\n");
      for(i=0; i<p->nOp; i++){
        sqlite3VdbePrintOp(stdout, i, &aOp[i]);
      }
    }
    if( p->db->flags & SQLITE_VdbeEQP ){
      for(i=0; i<p->nOp; i++){
        if( aOp[i].opcode==OP_Explain ){
          if( once ) printf("VDBE Query Plan:\n");
          printf("%s\n", aOp[i].p4.z);
          once = 0;
        }
      }
    }
    if( p->db->flags & SQLITE_VdbeTrace )  printf("VDBE Trace:\n");
  }
  sqlite3EndBenignMalloc();
#endif
  for(pc=p->pc; rc==SQLITE_OK; pc++){
    assert( pc>=0 && pc<p->nOp );
    if( db->mallocFailed ) goto no_mem;
#ifdef VDBE_PROFILE
    origPc = pc;
    start = sqlite3Hwtime();
#endif
    nVmStep++;
    pOp = &aOp[pc];

    /* Only allow tracing if SQLITE_DEBUG is defined.
    */
#ifdef SQLITE_DEBUG
    if( db->flags & SQLITE_VdbeTrace ){
      sqlite3VdbePrintOp(stdout, pc, pOp);
    }
#endif
      

    /* Check to see if we need to simulate an interrupt.  This only happens
    ** if we have a special test build.
    */
#ifdef SQLITE_TEST
    if( sqlite3_interrupt_count>0 ){
      sqlite3_interrupt_count--;
      if( sqlite3_interrupt_count==0 ){
        sqlite3_interrupt(db);
      }
    }
#endif

    /* On any opcode with the "out2-prerelease" tag, free any
    ** external allocations out of mem[p2] and set mem[p2] to be
    ** an undefined integer.  Opcodes will either fill in the integer
    ** value or convert mem[p2] to a different type.
    */
    assert( pOp->opflags==sqlite3OpcodeProperty[pOp->opcode] );
    if( pOp->opflags & OPFLG_OUT2_PRERELEASE ){
      assert( pOp->p2>0 );
      assert( pOp->p2<=(p->nMem-p->nCursor) );
      pOut = &aMem[pOp->p2];
      memAboutToChange(p, pOut);
      VdbeMemRelease(pOut);
      pOut->flags = MEM_Int;
    }

    /* Sanity checking on other operands */
#ifdef SQLITE_DEBUG
    if( (pOp->opflags & OPFLG_IN1)!=0 ){
      assert( pOp->p1>0 );
      assert( pOp->p1<=(p->nMem-p->nCursor) );
      assert( memIsValid(&aMem[pOp->p1]) );
      REGISTER_TRACE(pOp->p1, &aMem[pOp->p1]);
    }
    if( (pOp->opflags & OPFLG_IN2)!=0 ){
      assert( pOp->p2>0 );
      assert( pOp->p2<=(p->nMem-p->nCursor) );
      assert( memIsValid(&aMem[pOp->p2]) );
      REGISTER_TRACE(pOp->p2, &aMem[pOp->p2]);
    }
    if( (pOp->opflags & OPFLG_IN3)!=0 ){
      assert( pOp->p3>0 );
      assert( pOp->p3<=(p->nMem-p->nCursor) );
      assert( memIsValid(&aMem[pOp->p3]) );
      REGISTER_TRACE(pOp->p3, &aMem[pOp->p3]);
    }
    if( (pOp->opflags & OPFLG_OUT2)!=0 ){
      assert( pOp->p2>0 );
      assert( pOp->p2<=(p->nMem-p->nCursor) );
      memAboutToChange(p, &aMem[pOp->p2]);
    }
    if( (pOp->opflags & OPFLG_OUT3)!=0 ){
      assert( pOp->p3>0 );
      assert( pOp->p3<=(p->nMem-p->nCursor) );
      memAboutToChange(p, &aMem[pOp->p3]);
    }
#endif
  
    switch( pOp->opcode ){

/*****************************************************************************
** What follows is a massive switch statement where each case implements a
** separate instruction in the virtual machine.  If we follow the usual
** indentation conventions, each case should be indented by 6 spaces.  But
** that is a lot of wasted space on the left margin.  So the code within
** the switch statement will break with convention and be flush-left. Another
** big comment (similar to this one) will mark the point in the code where
** we transition back to normal indentation.
**
** The formatting of each case is important.  The makefile for SQLite
** generates two C files "opcodes.h" and "opcodes.c" by scanning this
** file looking for lines that begin with "case OP_".  The opcodes.h files
** will be filled with #defines that give unique integer values to each
** opcode and the opcodes.c file is filled with an array of strings where
** each string is the symbolic name for the corresponding opcode.  If the
** case statement is followed by a comment of the form "/# same as ... #/"
** that comment is used to determine the particular value of the opcode.
**
** Other keywords in the comment that follows each case are used to
** construct the OPFLG_INITIALIZER value that initializes opcodeProperty[].
** Keywords include: in1, in2, in3, out2_prerelease, out2, out3.  See
** the mkopcodeh.awk script for additional information.
**
** Documentation about VDBE opcodes is generated by scanning this file
** for lines of that contain "Opcode:".  That line and all subsequent
** comment lines are used in the generation of the opcode.html documentation
** file.
**
** SUMMARY:
**
**     Formatting is important to scripts that scan this file.
**     Do not deviate from the formatting style currently in use.
**
*****************************************************************************/

/* Opcode:  Goto * P2 * * *
**
** An unconditional jump to address P2.
** The next instruction executed will be 
** the one at index P2 from the beginning of
** the program.
*/
case OP_Goto: {             /* jump */
  pc = pOp->p2 - 1;

  /* Opcodes that are used as the bottom of a loop (OP_Next, OP_Prev,
  ** OP_VNext, OP_RowSetNext, or OP_SorterNext) all jump here upon
  ** completion.  Check to see if sqlite3_interrupt() has been called
  ** or if the progress callback needs to be invoked. 
  **
  ** This code uses unstructured "goto" statements and does not look clean.
  ** But that is not due to sloppy coding habits. The code is written this
  ** way for performance, to avoid having to run the interrupt and progress
  ** checks on every opcode.  This helps sqlite3_step() to run about 1.5%
  ** faster according to "valgrind --tool=cachegrind" */
check_for_interrupt:
  if( db->u1.isInterrupted ) goto abort_due_to_interrupt;
#ifndef SQLITE_OMIT_PROGRESS_CALLBACK
  /* Call the progress callback if it is configured and the required number
  ** of VDBE ops have been executed (either since this invocation of
  ** sqlite3VdbeExec() or since last time the progress callback was called).
  ** If the progress callback returns non-zero, exit the virtual machine with
  ** a return code SQLITE_ABORT.
  */
  if( db->xProgress!=0 && nVmStep>=nProgressLimit ){
    assert( db->nProgressOps!=0 );
    nProgressLimit = nVmStep + db->nProgressOps - (nVmStep%db->nProgressOps);
    if( db->xProgress(db->pProgressArg) ){
      rc = SQLITE_INTERRUPT;
      goto vdbe_error_halt;
    }
  }
#endif
  
  break;
}

/* Opcode:  Gosub P1 P2 * * *
**
** Write the current address onto register P1
** and then jump to address P2.
*/
case OP_Gosub: {            /* jump */
  assert( pOp->p1>0 && pOp->p1<=(p->nMem-p->nCursor) );
  pIn1 = &aMem[pOp->p1];
  assert( (pIn1->flags & MEM_Dyn)==0 );
  memAboutToChange(p, pIn1);
  pIn1->flags = MEM_Int;
  pIn1->u.i = pc;
  REGISTER_TRACE(pOp->p1, pIn1);
  pc = pOp->p2 - 1;
  break;
}

/* Opcode:  Return P1 * * * *
**
** Jump to the next instruction after the address in register P1.  After
** the jump, register P1 becomes undefined.
*/
case OP_Return: {           /* in1 */
  pIn1 = &aMem[pOp->p1];
  assert( pIn1->flags==MEM_Int );
  pc = (int)pIn1->u.i;
  pIn1->flags = MEM_Undefined;
  break;
}

/* Opcode: InitCoroutine P1 P2 P3 * *
**
** Set up register P1 so that it will OP_Yield to the co-routine
** located at address P3.
**
** If P2!=0 then the co-routine implementation immediately follows
** this opcode.  So jump over the co-routine implementation to
** address P2.
*/
case OP_InitCoroutine: {     /* jump */
  assert( pOp->p1>0 &&  pOp->p1<=(p->nMem-p->nCursor) );
  assert( pOp->p2>=0 && pOp->p2<p->nOp );
  assert( pOp->p3>=0 && pOp->p3<p->nOp );
  pOut = &aMem[pOp->p1];
  assert( !VdbeMemDynamic(pOut) );
  pOut->u.i = pOp->p3 - 1;
  pOut->flags = MEM_Int;
  if( pOp->p2 ) pc = pOp->p2 - 1;
  break;
}

/* Opcode:  EndCoroutine P1 * * * *
**
** The instruction at the address in register P1 is an OP_Yield.
** Jump to the P2 parameter of that OP_Yield.
** After the jump, register P1 becomes undefined.
*/
case OP_EndCoroutine: {           /* in1 */
  VdbeOp *pCaller;
  pIn1 = &aMem[pOp->p1];
  assert( pIn1->flags==MEM_Int );
  assert( pIn1->u.i>=0 && pIn1->u.i<p->nOp );
  pCaller = &aOp[pIn1->u.i];
  assert( pCaller->opcode==OP_Yield );
  assert( pCaller->p2>=0 && pCaller->p2<p->nOp );
  pc = pCaller->p2 - 1;
  pIn1->flags = MEM_Undefined;
  break;
}

/* Opcode:  Yield P1 P2 * * *
**
** Swap the program counter with the value in register P1.
**
** If the co-routine ends with OP_Yield or OP_Return then continue
** to the next instruction.  But if the co-routine ends with
** OP_EndCoroutine, jump immediately to P2.
*/
case OP_Yield: {            /* in1, jump */
  int pcDest;
  pIn1 = &aMem[pOp->p1];
  assert( (pIn1->flags & MEM_Dyn)==0 );
  pIn1->flags = MEM_Int;
  pcDest = (int)pIn1->u.i;
  pIn1->u.i = pc;
  REGISTER_TRACE(pOp->p1, pIn1);
  pc = pcDest;
  break;
}

/* Opcode:  HaltIfNull  P1 P2 P3 P4 P5
** Synopsis:  if r[P3]=null halt
**
** Check the value in register P3.  If it is NULL then Halt using
** parameter P1, P2, and P4 as if this were a Halt instruction.  If the
** value in register P3 is not NULL, then this routine is a no-op.
** The P5 parameter should be 1.
*/
case OP_HaltIfNull: {      /* in3 */
  pIn3 = &aMem[pOp->p3];
  if( (pIn3->flags & MEM_Null)==0 ) break;
  /* Fall through into OP_Halt */
}

/* Opcode:  Halt P1 P2 * P4 P5
**
** Exit immediately.  All open cursors, etc are closed
** automatically.
**
** P1 is the result code returned by sqlite3_exec(), sqlite3_reset(),
** or sqlite3_finalize().  For a normal halt, this should be SQLITE_OK (0).
** For errors, it can be some other value.  If P1!=0 then P2 will determine
** whether or not to rollback the current transaction.  Do not rollback
** if P2==OE_Fail. Do the rollback if P2==OE_Rollback.  If P2==OE_Abort,
** then back out all changes that have occurred during this execution of the
** VDBE, but do not rollback the transaction. 
**
** If P4 is not null then it is an error message string.
**
** P5 is a value between 0 and 4, inclusive, that modifies the P4 string.
**
**    0:  (no change)
**    1:  NOT NULL contraint failed: P4
**    2:  UNIQUE constraint failed: P4
**    3:  CHECK constraint failed: P4
**    4:  FOREIGN KEY constraint failed: P4
**
** If P5 is not zero and P4 is NULL, then everything after the ":" is
** omitted.
**
** There is an implied "Halt 0 0 0" instruction inserted at the very end of
** every program.  So a jump past the last instruction of the program
** is the same as executing Halt.
*/
case OP_Halt: {
  const char *zType;
  const char *zLogFmt;

  if( pOp->p1==SQLITE_OK && p->pFrame ){
    /* Halt the sub-program. Return control to the parent frame. */
    VdbeFrame *pFrame = p->pFrame;
    p->pFrame = pFrame->pParent;
    p->nFrame--;
    sqlite3VdbeSetChanges(db, p->nChange);
    pc = sqlite3VdbeFrameRestore(pFrame);
    lastRowid = db->lastRowid;
    if( pOp->p2==OE_Ignore ){
      /* Instruction pc is the OP_Program that invoked the sub-program 
      ** currently being halted. If the p2 instruction of this OP_Halt
      ** instruction is set to OE_Ignore, then the sub-program is throwing
      ** an IGNORE exception. In this case jump to the address specified
      ** as the p2 of the calling OP_Program.  */
      pc = p->aOp[pc].p2-1;
    }
    aOp = p->aOp;
    aMem = p->aMem;
    break;
  }
  p->rc = pOp->p1;
  p->errorAction = (u8)pOp->p2;
  p->pc = pc;
  if( p->rc ){
    if( pOp->p5 ){
      static const char * const azType[] = { "NOT NULL", "UNIQUE", "CHECK",
                                             "FOREIGN KEY" };
      assert( pOp->p5>=1 && pOp->p5<=4 );
      testcase( pOp->p5==1 );
      testcase( pOp->p5==2 );
      testcase( pOp->p5==3 );
      testcase( pOp->p5==4 );
      zType = azType[pOp->p5-1];
    }else{
      zType = 0;
    }
    assert( zType!=0 || pOp->p4.z!=0 );
    zLogFmt = "abort at %d in [%s]: %s";
    if( zType && pOp->p4.z ){
      sqlite3SetString(&p->zErrMsg, db, "%s constraint failed: %s", 
                       zType, pOp->p4.z);
    }else if( pOp->p4.z ){
      sqlite3SetString(&p->zErrMsg, db, "%s", pOp->p4.z);
    }else{
      sqlite3SetString(&p->zErrMsg, db, "%s constraint failed", zType);
    }
    sqlite3_log(pOp->p1, zLogFmt, pc, p->zSql, p->zErrMsg);
  }
  rc = sqlite3VdbeHalt(p);
  assert( rc==SQLITE_BUSY || rc==SQLITE_OK || rc==SQLITE_ERROR );
  if( rc==SQLITE_BUSY ){
    p->rc = rc = SQLITE_BUSY;
  }else{
    assert( rc==SQLITE_OK || (p->rc&0xff)==SQLITE_CONSTRAINT );
    assert( rc==SQLITE_OK || db->nDeferredCons>0 || db->nDeferredImmCons>0 );
    rc = p->rc ? SQLITE_ERROR : SQLITE_DONE;
  }
  goto vdbe_return;
}

/* Opcode: Integer P1 P2 * * *
** Synopsis: r[P2]=P1
**
** The 32-bit integer value P1 is written into register P2.
*/
case OP_Integer: {         /* out2-prerelease */
  pOut->u.i = pOp->p1;
  break;
}

/* Opcode: Int64 * P2 * P4 *
** Synopsis: r[P2]=P4
**
** P4 is a pointer to a 64-bit integer value.
** Write that value into register P2.
*/
case OP_Int64: {           /* out2-prerelease */
  assert( pOp->p4.pI64!=0 );
  pOut->u.i = *pOp->p4.pI64;
  break;
}

#ifndef SQLITE_OMIT_FLOATING_POINT
/* Opcode: Real * P2 * P4 *
** Synopsis: r[P2]=P4
**
** P4 is a pointer to a 64-bit floating point value.
** Write that value into register P2.
*/
case OP_Real: {            /* same as TK_FLOAT, out2-prerelease */
  pOut->flags = MEM_Real;
  assert( !sqlite3IsNaN(*pOp->p4.pReal) );
  pOut->r = *pOp->p4.pReal;
  break;
}
#endif

/* Opcode: String8 * P2 * P4 *
** Synopsis: r[P2]='P4'
**
** P4 points to a nul terminated UTF-8 string. This opcode is transformed 
** into an OP_String before it is executed for the first time.  During
** this transformation, the length of string P4 is computed and stored
** as the P1 parameter.
*/
case OP_String8: {         /* same as TK_STRING, out2-prerelease */
  assert( pOp->p4.z!=0 );
  pOp->opcode = OP_String;
  pOp->p1 = sqlite3Strlen30(pOp->p4.z);

#ifndef SQLITE_OMIT_UTF16
  if( encoding!=SQLITE_UTF8 ){
    rc = sqlite3VdbeMemSetStr(pOut, pOp->p4.z, -1, SQLITE_UTF8, SQLITE_STATIC);
    if( rc==SQLITE_TOOBIG ) goto too_big;
    if( SQLITE_OK!=sqlite3VdbeChangeEncoding(pOut, encoding) ) goto no_mem;
    assert( pOut->zMalloc==pOut->z );
    assert( pOut->flags & MEM_Dyn );
    pOut->zMalloc = 0;
    pOut->flags |= MEM_Static;
    pOut->flags &= ~MEM_Dyn;
    if( pOp->p4type==P4_DYNAMIC ){
      sqlite3DbFree(db, pOp->p4.z);
    }
    pOp->p4type = P4_DYNAMIC;
    pOp->p4.z = pOut->z;
    pOp->p1 = pOut->n;
  }
#endif
  if( pOp->p1>db->aLimit[SQLITE_LIMIT_LENGTH] ){
    goto too_big;
  }
  /* Fall through to the next case, OP_String */
}
  
/* Opcode: String P1 P2 * P4 *
** Synopsis: r[P2]='P4' (len=P1)
**
** The string value P4 of length P1 (bytes) is stored in register P2.
*/
case OP_String: {          /* out2-prerelease */
  assert( pOp->p4.z!=0 );
  pOut->flags = MEM_Str|MEM_Static|MEM_Term;
  pOut->z = pOp->p4.z;
  pOut->n = pOp->p1;
  pOut->enc = encoding;
  UPDATE_MAX_BLOBSIZE(pOut);
  break;
}

/* Opcode: Null P1 P2 P3 * *
** Synopsis:  r[P2..P3]=NULL
**
** Write a NULL into registers P2.  If P3 greater than P2, then also write
** NULL into register P3 and every register in between P2 and P3.  If P3
** is less than P2 (typically P3 is zero) then only register P2 is
** set to NULL.
**
** If the P1 value is non-zero, then also set the MEM_Cleared flag so that
** NULL values will not compare equal even if SQLITE_NULLEQ is set on
** OP_Ne or OP_Eq.
*/
case OP_Null: {           /* out2-prerelease */
  int cnt;
  u16 nullFlag;
  cnt = pOp->p3-pOp->p2;
  assert( pOp->p3<=(p->nMem-p->nCursor) );
  pOut->flags = nullFlag = pOp->p1 ? (MEM_Null|MEM_Cleared) : MEM_Null;
  while( cnt>0 ){
    pOut++;
    memAboutToChange(p, pOut);
    VdbeMemRelease(pOut);
    pOut->flags = nullFlag;
    cnt--;
  }
  break;
}


/* Opcode: Blob P1 P2 * P4 *
** Synopsis: r[P2]=P4 (len=P1)
**
** P4 points to a blob of data P1 bytes long.  Store this
** blob in register P2.
*/
case OP_Blob: {                /* out2-prerelease */
  assert( pOp->p1 <= SQLITE_MAX_LENGTH );
  sqlite3VdbeMemSetStr(pOut, pOp->p4.z, pOp->p1, 0, 0);
  pOut->enc = encoding;
  UPDATE_MAX_BLOBSIZE(pOut);
  break;
}

/* Opcode: Variable P1 P2 * P4 *
** Synopsis: r[P2]=parameter(P1,P4)
**
** Transfer the values of bound parameter P1 into register P2
**
** If the parameter is named, then its name appears in P4.
** The P4 value is used by sqlite3_bind_parameter_name().
*/
case OP_Variable: {            /* out2-prerelease */
  Mem *pVar;       /* Value being transferred */

  assert( pOp->p1>0 && pOp->p1<=p->nVar );
  assert( pOp->p4.z==0 || pOp->p4.z==p->azVar[pOp->p1-1] );
  pVar = &p->aVar[pOp->p1 - 1];
  if( sqlite3VdbeMemTooBig(pVar) ){
    goto too_big;
  }
  sqlite3VdbeMemShallowCopy(pOut, pVar, MEM_Static);
  UPDATE_MAX_BLOBSIZE(pOut);
  break;
}

/* Opcode: Move P1 P2 P3 * *
** Synopsis:  r[P2@P3]=r[P1@P3]
**
** Move the values in register P1..P1+P3 over into
** registers P2..P2+P3.  Registers P1..P1+P3 are
** left holding a NULL.  It is an error for register ranges
** P1..P1+P3 and P2..P2+P3 to overlap.
*/
case OP_Move: {
  char *zMalloc;   /* Holding variable for allocated memory */
  int n;           /* Number of registers left to copy */
  int p1;          /* Register to copy from */
  int p2;          /* Register to copy to */

  n = pOp->p3;
  p1 = pOp->p1;
  p2 = pOp->p2;
  assert( n>=0 && p1>0 && p2>0 );
  assert( p1+n<=p2 || p2+n<=p1 );

  pIn1 = &aMem[p1];
  pOut = &aMem[p2];
  do{
    assert( pOut<=&aMem[(p->nMem-p->nCursor)] );
    assert( pIn1<=&aMem[(p->nMem-p->nCursor)] );
    assert( memIsValid(pIn1) );
    memAboutToChange(p, pOut);
    zMalloc = pOut->zMalloc;
    pOut->zMalloc = 0;
    sqlite3VdbeMemMove(pOut, pIn1);
#ifdef SQLITE_DEBUG
    if( pOut->pScopyFrom>=&aMem[p1] && pOut->pScopyFrom<&aMem[p1+pOp->p3] ){
      pOut->pScopyFrom += p1 - pOp->p2;
    }
#endif
    pIn1->zMalloc = zMalloc;
    REGISTER_TRACE(p2++, pOut);
    pIn1++;
    pOut++;
  }while( n-- );
  break;
}

/* Opcode: Copy P1 P2 P3 * *
** Synopsis: r[P2@P3+1]=r[P1@P3+1]
**
** Make a copy of registers P1..P1+P3 into registers P2..P2+P3.
**
** This instruction makes a deep copy of the value.  A duplicate
** is made of any string or blob constant.  See also OP_SCopy.
*/
case OP_Copy: {
  int n;

  n = pOp->p3;
  pIn1 = &aMem[pOp->p1];
  pOut = &aMem[pOp->p2];
  assert( pOut!=pIn1 );
  while( 1 ){
    sqlite3VdbeMemShallowCopy(pOut, pIn1, MEM_Ephem);
    Deephemeralize(pOut);
#ifdef SQLITE_DEBUG
    pOut->pScopyFrom = 0;
#endif
    REGISTER_TRACE(pOp->p2+pOp->p3-n, pOut);
    if( (n--)==0 ) break;
    pOut++;
    pIn1++;
  }
  break;
}

/* Opcode: SCopy P1 P2 * * *
** Synopsis: r[P2]=r[P1]
**
** Make a shallow copy of register P1 into register P2.
**
** This instruction makes a shallow copy of the value.  If the value
** is a string or blob, then the copy is only a pointer to the
** original and hence if the original changes so will the copy.
** Worse, if the original is deallocated, the copy becomes invalid.
** Thus the program must guarantee that the original will not change
** during the lifetime of the copy.  Use OP_Copy to make a complete
** copy.
*/
case OP_SCopy: {            /* out2 */
  pIn1 = &aMem[pOp->p1];
  pOut = &aMem[pOp->p2];
  assert( pOut!=pIn1 );
  sqlite3VdbeMemShallowCopy(pOut, pIn1, MEM_Ephem);
#ifdef SQLITE_DEBUG
  if( pOut->pScopyFrom==0 ) pOut->pScopyFrom = pIn1;
#endif
  break;
}

/* Opcode: ResultRow P1 P2 * * *
** Synopsis:  output=r[P1@P2]
**
** The registers P1 through P1+P2-1 contain a single row of
** results. This opcode causes the sqlite3_step() call to terminate
** with an SQLITE_ROW return code and it sets up the sqlite3_stmt
** structure to provide access to the r[P1]..r[P1+P2-1] values as
** the result row.
*/
case OP_ResultRow: {
  Mem *pMem;
  int i;
  assert( p->nResColumn==pOp->p2 );
  assert( pOp->p1>0 );
  assert( pOp->p1+pOp->p2<=(p->nMem-p->nCursor)+1 );

#ifndef SQLITE_OMIT_PROGRESS_CALLBACK
  /* Run the progress counter just before returning.
  */
  if( db->xProgress!=0
   && nVmStep>=nProgressLimit
   && db->xProgress(db->pProgressArg)!=0
  ){
    rc = SQLITE_INTERRUPT;
    goto vdbe_error_halt;
  }
#endif

  /* If this statement has violated immediate foreign key constraints, do
  ** not return the number of rows modified. And do not RELEASE the statement
  ** transaction. It needs to be rolled back.  */
  if( SQLITE_OK!=(rc = sqlite3VdbeCheckFk(p, 0)) ){
    assert( db->flags&SQLITE_CountRows );
    assert( p->usesStmtJournal );
    break;
  }

  /* If the SQLITE_CountRows flag is set in sqlite3.flags mask, then 
  ** DML statements invoke this opcode to return the number of rows 
  ** modified to the user. This is the only way that a VM that
  ** opens a statement transaction may invoke this opcode.
  **
  ** In case this is such a statement, close any statement transaction
  ** opened by this VM before returning control to the user. This is to
  ** ensure that statement-transactions are always nested, not overlapping.
  ** If the open statement-transaction is not closed here, then the user
  ** may step another VM that opens its own statement transaction. This
  ** may lead to overlapping statement transactions.
  **
  ** The statement transaction is never a top-level transaction.  Hence
  ** the RELEASE call below can never fail.
  */
  assert( p->iStatement==0 || db->flags&SQLITE_CountRows );
  rc = sqlite3VdbeCloseStatement(p, SAVEPOINT_RELEASE);
  if( NEVER(rc!=SQLITE_OK) ){
    break;
  }

  /* Invalidate all ephemeral cursor row caches */
  p->cacheCtr = (p->cacheCtr + 2)|1;

  /* Make sure the results of the current row are \000 terminated
  ** and have an assigned type.  The results are de-ephemeralized as
  ** a side effect.
  */
  pMem = p->pResultSet = &aMem[pOp->p1];
  for(i=0; i<pOp->p2; i++){
    assert( memIsValid(&pMem[i]) );
    Deephemeralize(&pMem[i]);
    assert( (pMem[i].flags & MEM_Ephem)==0
            || (pMem[i].flags & (MEM_Str|MEM_Blob))==0 );
    sqlite3VdbeMemNulTerminate(&pMem[i]);
    sqlite3VdbeMemStoreType(&pMem[i]);
    REGISTER_TRACE(pOp->p1+i, &pMem[i]);
  }
  if( db->mallocFailed ) goto no_mem;

  /* Return SQLITE_ROW
  */
  p->pc = pc + 1;
  rc = SQLITE_ROW;
  goto vdbe_return;
}

/* Opcode: Concat P1 P2 P3 * *
** Synopsis: r[P3]=r[P2]+r[P1]
**
** Add the text in register P1 onto the end of the text in
** register P2 and store the result in register P3.
** If either the P1 or P2 text are NULL then store NULL in P3.
**
**   P3 = P2 || P1
**
** It is illegal for P1 and P3 to be the same register. Sometimes,
** if P3 is the same register as P2, the implementation is able
** to avoid a memcpy().
*/
case OP_Concat: {           /* same as TK_CONCAT, in1, in2, out3 */
  i64 nByte;

  pIn1 = &aMem[pOp->p1];
  pIn2 = &aMem[pOp->p2];
  pOut = &aMem[pOp->p3];
  assert( pIn1!=pOut );
  if( (pIn1->flags | pIn2->flags) & MEM_Null ){
    sqlite3VdbeMemSetNull(pOut);
    break;
  }
  if( ExpandBlob(pIn1) || ExpandBlob(pIn2) ) goto no_mem;
  Stringify(pIn1, encoding);
  Stringify(pIn2, encoding);
  nByte = pIn1->n + pIn2->n;
  if( nByte>db->aLimit[SQLITE_LIMIT_LENGTH] ){
    goto too_big;
  }
  MemSetTypeFlag(pOut, MEM_Str);
  if( sqlite3VdbeMemGrow(pOut, (int)nByte+2, pOut==pIn2) ){
    goto no_mem;
  }
  if( pOut!=pIn2 ){
    memcpy(pOut->z, pIn2->z, pIn2->n);
  }
  memcpy(&pOut->z[pIn2->n], pIn1->z, pIn1->n);
  pOut->z[nByte]=0;
  pOut->z[nByte+1] = 0;
  pOut->flags |= MEM_Term;
  pOut->n = (int)nByte;
  pOut->enc = encoding;
  UPDATE_MAX_BLOBSIZE(pOut);
  break;
}

/* Opcode: Add P1 P2 P3 * *
** Synopsis:  r[P3]=r[P1]+r[P2]
**
** Add the value in register P1 to the value in register P2
** and store the result in register P3.
** If either input is NULL, the result is NULL.
*/
/* Opcode: Multiply P1 P2 P3 * *
** Synopsis:  r[P3]=r[P1]*r[P2]
**
**
** Multiply the value in register P1 by the value in register P2
** and store the result in register P3.
** If either input is NULL, the result is NULL.
*/
/* Opcode: Subtract P1 P2 P3 * *
** Synopsis:  r[P3]=r[P2]-r[P1]
**
** Subtract the value in register P1 from the value in register P2
** and store the result in register P3.
** If either input is NULL, the result is NULL.
*/
/* Opcode: Divide P1 P2 P3 * *
** Synopsis:  r[P3]=r[P2]/r[P1]
**
** Divide the value in register P1 by the value in register P2
** and store the result in register P3 (P3=P2/P1). If the value in 
** register P1 is zero, then the result is NULL. If either input is 
** NULL, the result is NULL.
*/
/* Opcode: Remainder P1 P2 P3 * *
** Synopsis:  r[P3]=r[P2]%r[P1]
**
** Compute the remainder after integer register P2 is divided by 
** register P1 and store the result in register P3. 
** If the value in register P1 is zero the result is NULL.
** If either operand is NULL, the result is NULL.
*/
case OP_Add:                   /* same as TK_PLUS, in1, in2, out3 */
case OP_Subtract:              /* same as TK_MINUS, in1, in2, out3 */
case OP_Multiply:              /* same as TK_STAR, in1, in2, out3 */
case OP_Divide:                /* same as TK_SLASH, in1, in2, out3 */
case OP_Remainder: {           /* same as TK_REM, in1, in2, out3 */
  char bIntint;   /* Started out as two integer operands */
  int flags;      /* Combined MEM_* flags from both inputs */
  i64 iA;         /* Integer value of left operand */
  i64 iB;         /* Integer value of right operand */
  double rA;      /* Real value of left operand */
  double rB;      /* Real value of right operand */

  pIn1 = &aMem[pOp->p1];
  applyNumericAffinity(pIn1);
  pIn2 = &aMem[pOp->p2];
  applyNumericAffinity(pIn2);
  pOut = &aMem[pOp->p3];
  flags = pIn1->flags | pIn2->flags;
  if( (flags & MEM_Null)!=0 ) goto arithmetic_result_is_null;
  if( (pIn1->flags & pIn2->flags & MEM_Int)==MEM_Int ){
    iA = pIn1->u.i;
    iB = pIn2->u.i;
    bIntint = 1;
    switch( pOp->opcode ){
      case OP_Add:       if( sqlite3AddInt64(&iB,iA) ) goto fp_math;  break;
      case OP_Subtract:  if( sqlite3SubInt64(&iB,iA) ) goto fp_math;  break;
      case OP_Multiply:  if( sqlite3MulInt64(&iB,iA) ) goto fp_math;  break;
      case OP_Divide: {
        if( iA==0 ) goto arithmetic_result_is_null;
        if( iA==-1 && iB==SMALLEST_INT64 ) goto fp_math;
        iB /= iA;
        break;
      }
      default: {
        if( iA==0 ) goto arithmetic_result_is_null;
        if( iA==-1 ) iA = 1;
        iB %= iA;
        break;
      }
    }
    pOut->u.i = iB;
    MemSetTypeFlag(pOut, MEM_Int);
  }else{
    bIntint = 0;
fp_math:
    rA = sqlite3VdbeRealValue(pIn1);
    rB = sqlite3VdbeRealValue(pIn2);
    switch( pOp->opcode ){
      case OP_Add:         rB += rA;       break;
      case OP_Subtract:    rB -= rA;       break;
      case OP_Multiply:    rB *= rA;       break;
      case OP_Divide: {
        /* (double)0 In case of SQLITE_OMIT_FLOATING_POINT... */
        if( rA==(double)0 ) goto arithmetic_result_is_null;
        rB /= rA;
        break;
      }
      default: {
        iA = (i64)rA;
        iB = (i64)rB;
        if( iA==0 ) goto arithmetic_result_is_null;
        if( iA==-1 ) iA = 1;
        rB = (double)(iB % iA);
        break;
      }
    }
#ifdef SQLITE_OMIT_FLOATING_POINT
    pOut->u.i = rB;
    MemSetTypeFlag(pOut, MEM_Int);
#else
    if( sqlite3IsNaN(rB) ){
      goto arithmetic_result_is_null;
    }
    pOut->r = rB;
    MemSetTypeFlag(pOut, MEM_Real);
    if( (flags & MEM_Real)==0 && !bIntint ){
      sqlite3VdbeIntegerAffinity(pOut);
    }
#endif
  }
  break;

arithmetic_result_is_null:
  sqlite3VdbeMemSetNull(pOut);
  break;
}

/* Opcode: CollSeq P1 * * P4
**
** P4 is a pointer to a CollSeq struct. If the next call to a user function
** or aggregate calls sqlite3GetFuncCollSeq(), this collation sequence will
** be returned. This is used by the built-in min(), max() and nullif()
** functions.
**
** If P1 is not zero, then it is a register that a subsequent min() or
** max() aggregate will set to 1 if the current row is not the minimum or
** maximum.  The P1 register is initialized to 0 by this instruction.
**
** The interface used by the implementation of the aforementioned functions
** to retrieve the collation sequence set by this opcode is not available
** publicly, only to user functions defined in func.c.
*/
case OP_CollSeq: {
  assert( pOp->p4type==P4_COLLSEQ );
  if( pOp->p1 ){
    sqlite3VdbeMemSetInt64(&aMem[pOp->p1], 0);
  }
  break;
}

/* Opcode: Function P1 P2 P3 P4 P5
** Synopsis: r[P3]=func(r[P2@P5])
**
** Invoke a user function (P4 is a pointer to a Function structure that
** defines the function) with P5 arguments taken from register P2 and
** successors.  The result of the function is stored in register P3.
** Register P3 must not be one of the function inputs.
**
** P1 is a 32-bit bitmask indicating whether or not each argument to the 
** function was determined to be constant at compile time. If the first
** argument was constant then bit 0 of P1 is set. This is used to determine
** whether meta data associated with a user function argument using the
** sqlite3_set_auxdata() API may be safely retained until the next
** invocation of this opcode.
**
** See also: AggStep and AggFinal
*/
case OP_Function: {
  int i;
  Mem *pArg;
  sqlite3_context ctx;
  sqlite3_value **apVal;
  int n;

  n = pOp->p5;
  apVal = p->apArg;
  assert( apVal || n==0 );
  assert( pOp->p3>0 && pOp->p3<=(p->nMem-p->nCursor) );
  pOut = &aMem[pOp->p3];
  memAboutToChange(p, pOut);

  assert( n==0 || (pOp->p2>0 && pOp->p2+n<=(p->nMem-p->nCursor)+1) );
  assert( pOp->p3<pOp->p2 || pOp->p3>=pOp->p2+n );
  pArg = &aMem[pOp->p2];
  for(i=0; i<n; i++, pArg++){
    assert( memIsValid(pArg) );
    apVal[i] = pArg;
    Deephemeralize(pArg);
    sqlite3VdbeMemStoreType(pArg);
    REGISTER_TRACE(pOp->p2+i, pArg);
  }

  assert( pOp->p4type==P4_FUNCDEF );
  ctx.pFunc = pOp->p4.pFunc;
  ctx.iOp = pc;
  ctx.pVdbe = p;

  /* The output cell may already have a buffer allocated. Move
  ** the pointer to ctx.s so in case the user-function can use
  ** the already allocated buffer instead of allocating a new one.
  */
  memcpy(&ctx.s, pOut, sizeof(Mem));
  pOut->flags = MEM_Null;
  pOut->xDel = 0;
  pOut->zMalloc = 0;
  MemSetTypeFlag(&ctx.s, MEM_Null);

  ctx.fErrorOrAux = 0;
  if( ctx.pFunc->funcFlags & SQLITE_FUNC_NEEDCOLL ){
    assert( pOp>aOp );
    assert( pOp[-1].p4type==P4_COLLSEQ );
    assert( pOp[-1].opcode==OP_CollSeq );
    ctx.pColl = pOp[-1].p4.pColl;
  }
  db->lastRowid = lastRowid;
  (*ctx.pFunc->xFunc)(&ctx, n, apVal); /* IMP: R-24505-23230 */
  lastRowid = db->lastRowid;

  if( db->mallocFailed ){
    /* Even though a malloc() has failed, the implementation of the
    ** user function may have called an sqlite3_result_XXX() function
    ** to return a value. The following call releases any resources
    ** associated with such a value.
    */
    sqlite3VdbeMemRelease(&ctx.s);
    goto no_mem;
  }

  /* If the function returned an error, throw an exception */
  if( ctx.fErrorOrAux ){
    if( ctx.isError ){
      sqlite3SetString(&p->zErrMsg, db, "%s", sqlite3_value_text(&ctx.s));
      rc = ctx.isError;
    }
    sqlite3VdbeDeleteAuxData(p, pc, pOp->p1);
  }

  /* Copy the result of the function into register P3 */
  sqlite3VdbeChangeEncoding(&ctx.s, encoding);
  assert( pOut->flags==MEM_Null );
  memcpy(pOut, &ctx.s, sizeof(Mem));
  if( sqlite3VdbeMemTooBig(pOut) ){
    goto too_big;
  }

#if 0
  /* The app-defined function has done something that as caused this
  ** statement to expire.  (Perhaps the function called sqlite3_exec()
  ** with a CREATE TABLE statement.)
  */
  if( p->expired ) rc = SQLITE_ABORT;
#endif

  REGISTER_TRACE(pOp->p3, pOut);
  UPDATE_MAX_BLOBSIZE(pOut);
  break;
}

/* Opcode: BitAnd P1 P2 P3 * *
** Synopsis:  r[P3]=r[P1]&r[P2]
**
** Take the bit-wise AND of the values in register P1 and P2 and
** store the result in register P3.
** If either input is NULL, the result is NULL.
*/
/* Opcode: BitOr P1 P2 P3 * *
** Synopsis:  r[P3]=r[P1]|r[P2]
**
** Take the bit-wise OR of the values in register P1 and P2 and
** store the result in register P3.
** If either input is NULL, the result is NULL.
*/
/* Opcode: ShiftLeft P1 P2 P3 * *
** Synopsis:  r[P3]=r[P2]<<r[P1]
**
** Shift the integer value in register P2 to the left by the
** number of bits specified by the integer in register P1.
** Store the result in register P3.
** If either input is NULL, the result is NULL.
*/
/* Opcode: ShiftRight P1 P2 P3 * *
** Synopsis:  r[P3]=r[P2]>>r[P1]
**
** Shift the integer value in register P2 to the right by the
** number of bits specified by the integer in register P1.
** Store the result in register P3.
** If either input is NULL, the result is NULL.
*/
case OP_BitAnd:                 /* same as TK_BITAND, in1, in2, out3 */
case OP_BitOr:                  /* same as TK_BITOR, in1, in2, out3 */
case OP_ShiftLeft:              /* same as TK_LSHIFT, in1, in2, out3 */
case OP_ShiftRight: {           /* same as TK_RSHIFT, in1, in2, out3 */
  i64 iA;
  u64 uA;
  i64 iB;
  u8 op;

  pIn1 = &aMem[pOp->p1];
  pIn2 = &aMem[pOp->p2];
  pOut = &aMem[pOp->p3];
  if( (pIn1->flags | pIn2->flags) & MEM_Null ){
    sqlite3VdbeMemSetNull(pOut);
    break;
  }
  iA = sqlite3VdbeIntValue(pIn2);
  iB = sqlite3VdbeIntValue(pIn1);
  op = pOp->opcode;
  if( op==OP_BitAnd ){
    iA &= iB;
  }else if( op==OP_BitOr ){
    iA |= iB;
  }else if( iB!=0 ){
    assert( op==OP_ShiftRight || op==OP_ShiftLeft );

    /* If shifting by a negative amount, shift in the other direction */
    if( iB<0 ){
      assert( OP_ShiftRight==OP_ShiftLeft+1 );
      op = 2*OP_ShiftLeft + 1 - op;
      iB = iB>(-64) ? -iB : 64;
    }

    if( iB>=64 ){
      iA = (iA>=0 || op==OP_ShiftLeft) ? 0 : -1;
    }else{
      memcpy(&uA, &iA, sizeof(uA));
      if( op==OP_ShiftLeft ){
        uA <<= iB;
      }else{
        uA >>= iB;
        /* Sign-extend on a right shift of a negative number */
        if( iA<0 ) uA |= ((((u64)0xffffffff)<<32)|0xffffffff) << (64-iB);
      }
      memcpy(&iA, &uA, sizeof(iA));
    }
  }
  pOut->u.i = iA;
  MemSetTypeFlag(pOut, MEM_Int);
  break;
}

/* Opcode: AddImm  P1 P2 * * *
** Synopsis:  r[P1]=r[P1]+P2
** 
** Add the constant P2 to the value in register P1.
** The result is always an integer.
**
** To force any register to be an integer, just add 0.
*/
case OP_AddImm: {            /* in1 */
  pIn1 = &aMem[pOp->p1];
  memAboutToChange(p, pIn1);
  sqlite3VdbeMemIntegerify(pIn1);
  pIn1->u.i += pOp->p2;
  break;
}

/* Opcode: MustBeInt P1 P2 * * *
** 
** Force the value in register P1 to be an integer.  If the value
** in P1 is not an integer and cannot be converted into an integer
** without data loss, then jump immediately to P2, or if P2==0
** raise an SQLITE_MISMATCH exception.
*/
case OP_MustBeInt: {            /* jump, in1 */
  pIn1 = &aMem[pOp->p1];
  if( (pIn1->flags & MEM_Int)==0 ){
    applyAffinity(pIn1, SQLITE_AFF_NUMERIC, encoding);
    if( (pIn1->flags & MEM_Int)==0 ){
      if( pOp->p2==0 ){
        rc = SQLITE_MISMATCH;
        goto abort_due_to_error;
      }else{
        pc = pOp->p2 - 1;
        break;
      }
    }
  }
  MemSetTypeFlag(pIn1, MEM_Int);
  break;
}

#ifndef SQLITE_OMIT_FLOATING_POINT
/* Opcode: RealAffinity P1 * * * *
**
** If register P1 holds an integer convert it to a real value.
**
** This opcode is used when extracting information from a column that
** has REAL affinity.  Such column values may still be stored as
** integers, for space efficiency, but after extraction we want them
** to have only a real value.
*/
case OP_RealAffinity: {                  /* in1 */
  pIn1 = &aMem[pOp->p1];
  if( pIn1->flags & MEM_Int ){
    sqlite3VdbeMemRealify(pIn1);
  }
  break;
}
#endif

#ifndef SQLITE_OMIT_CAST
/* Opcode: ToText P1 * * * *
**
** Force the value in register P1 to be text.
** If the value is numeric, convert it to a string using the
** equivalent of sprintf().  Blob values are unchanged and
** are afterwards simply interpreted as text.
**
** A NULL value is not changed by this routine.  It remains NULL.
*/
case OP_ToText: {                  /* same as TK_TO_TEXT, in1 */
  pIn1 = &aMem[pOp->p1];
  memAboutToChange(p, pIn1);
  if( pIn1->flags & MEM_Null ) break;
  assert( MEM_Str==(MEM_Blob>>3) );
  pIn1->flags |= (pIn1->flags&MEM_Blob)>>3;
  applyAffinity(pIn1, SQLITE_AFF_TEXT, encoding);
  rc = ExpandBlob(pIn1);
  assert( pIn1->flags & MEM_Str || db->mallocFailed );
  pIn1->flags &= ~(MEM_Int|MEM_Real|MEM_Blob|MEM_Zero);
  UPDATE_MAX_BLOBSIZE(pIn1);
  break;
}

/* Opcode: ToBlob P1 * * * *
**
** Force the value in register P1 to be a BLOB.
** If the value is numeric, convert it to a string first.
** Strings are simply reinterpreted as blobs with no change
** to the underlying data.
**
** A NULL value is not changed by this routine.  It remains NULL.
*/
case OP_ToBlob: {                  /* same as TK_TO_BLOB, in1 */
  pIn1 = &aMem[pOp->p1];
  if( pIn1->flags & MEM_Null ) break;
  if( (pIn1->flags & MEM_Blob)==0 ){
    applyAffinity(pIn1, SQLITE_AFF_TEXT, encoding);
    assert( pIn1->flags & MEM_Str || db->mallocFailed );
    MemSetTypeFlag(pIn1, MEM_Blob);
  }else{
    pIn1->flags &= ~(MEM_TypeMask&~MEM_Blob);
  }
  UPDATE_MAX_BLOBSIZE(pIn1);
  break;
}

/* Opcode: ToNumeric P1 * * * *
**
** Force the value in register P1 to be numeric (either an
** integer or a floating-point number.)
** If the value is text or blob, try to convert it to an using the
** equivalent of atoi() or atof() and store 0 if no such conversion 
** is possible.
**
** A NULL value is not changed by this routine.  It remains NULL.
*/
case OP_ToNumeric: {                  /* same as TK_TO_NUMERIC, in1 */
  pIn1 = &aMem[pOp->p1];
  sqlite3VdbeMemNumerify(pIn1);
  break;
}
#endif /* SQLITE_OMIT_CAST */

/* Opcode: ToInt P1 * * * *
**
** Force the value in register P1 to be an integer.  If
** The value is currently a real number, drop its fractional part.
** If the value is text or blob, try to convert it to an integer using the
** equivalent of atoi() and store 0 if no such conversion is possible.
**
** A NULL value is not changed by this routine.  It remains NULL.
*/
case OP_ToInt: {                  /* same as TK_TO_INT, in1 */
  pIn1 = &aMem[pOp->p1];
  if( (pIn1->flags & MEM_Null)==0 ){
    sqlite3VdbeMemIntegerify(pIn1);
  }
  break;
}

#if !defined(SQLITE_OMIT_CAST) && !defined(SQLITE_OMIT_FLOATING_POINT)
/* Opcode: ToReal P1 * * * *
**
** Force the value in register P1 to be a floating point number.
** If The value is currently an integer, convert it.
** If the value is text or blob, try to convert it to an integer using the
** equivalent of atoi() and store 0.0 if no such conversion is possible.
**
** A NULL value is not changed by this routine.  It remains NULL.
*/
case OP_ToReal: {                  /* same as TK_TO_REAL, in1 */
  pIn1 = &aMem[pOp->p1];
  memAboutToChange(p, pIn1);
  if( (pIn1->flags & MEM_Null)==0 ){
    sqlite3VdbeMemRealify(pIn1);
  }
  break;
}
#endif /* !defined(SQLITE_OMIT_CAST) && !defined(SQLITE_OMIT_FLOATING_POINT) */

/* Opcode: Lt P1 P2 P3 P4 P5
** Synopsis: if r[P1]<r[P3] goto P2
**
** Compare the values in register P1 and P3.  If reg(P3)<reg(P1) then
** jump to address P2.  
**
** If the SQLITE_JUMPIFNULL bit of P5 is set and either reg(P1) or
** reg(P3) is NULL then take the jump.  If the SQLITE_JUMPIFNULL 
** bit is clear then fall through if either operand is NULL.
**
** The SQLITE_AFF_MASK portion of P5 must be an affinity character -
** SQLITE_AFF_TEXT, SQLITE_AFF_INTEGER, and so forth. An attempt is made 
** to coerce both inputs according to this affinity before the
** comparison is made. If the SQLITE_AFF_MASK is 0x00, then numeric
** affinity is used. Note that the affinity conversions are stored
** back into the input registers P1 and P3.  So this opcode can cause
** persistent changes to registers P1 and P3.
**
** Once any conversions have taken place, and neither value is NULL, 
** the values are compared. If both values are blobs then memcmp() is
** used to determine the results of the comparison.  If both values
** are text, then the appropriate collating function specified in
** P4 is  used to do the comparison.  If P4 is not specified then
** memcmp() is used to compare text string.  If both values are
** numeric, then a numeric comparison is used. If the two values
** are of different types, then numbers are considered less than
** strings and strings are considered less than blobs.
**
** If the SQLITE_STOREP2 bit of P5 is set, then do not jump.  Instead,
** store a boolean result (either 0, or 1, or NULL) in register P2.
**
** If the SQLITE_NULLEQ bit is set in P5, then NULL values are considered
** equal to one another, provided that they do not have their MEM_Cleared
** bit set.
*/
/* Opcode: Ne P1 P2 P3 P4 P5
** Synopsis: if r[P1]!=r[P3] goto P2
**
** This works just like the Lt opcode except that the jump is taken if
** the operands in registers P1 and P3 are not equal.  See the Lt opcode for
** additional information.
**
** If SQLITE_NULLEQ is set in P5 then the result of comparison is always either
** true or false and is never NULL.  If both operands are NULL then the result
** of comparison is false.  If either operand is NULL then the result is true.
** If neither operand is NULL the result is the same as it would be if
** the SQLITE_NULLEQ flag were omitted from P5.
*/
/* Opcode: Eq P1 P2 P3 P4 P5
** Synopsis: if r[P1]==r[P3] goto P2
**
** This works just like the Lt opcode except that the jump is taken if
** the operands in registers P1 and P3 are equal.
** See the Lt opcode for additional information.
**
** If SQLITE_NULLEQ is set in P5 then the result of comparison is always either
** true or false and is never NULL.  If both operands are NULL then the result
** of comparison is true.  If either operand is NULL then the result is false.
** If neither operand is NULL the result is the same as it would be if
** the SQLITE_NULLEQ flag were omitted from P5.
*/
/* Opcode: Le P1 P2 P3 P4 P5
** Synopsis: if r[P1]<=r[P3] goto P2
**
** This works just like the Lt opcode except that the jump is taken if
** the content of register P3 is less than or equal to the content of
** register P1.  See the Lt opcode for additional information.
*/
/* Opcode: Gt P1 P2 P3 P4 P5
** Synopsis: if r[P1]>r[P3] goto P2
**
** This works just like the Lt opcode except that the jump is taken if
** the content of register P3 is greater than the content of
** register P1.  See the Lt opcode for additional information.
*/
/* Opcode: Ge P1 P2 P3 P4 P5
** Synopsis: if r[P1]>=r[P3] goto P2
**
** This works just like the Lt opcode except that the jump is taken if
** the content of register P3 is greater than or equal to the content of
** register P1.  See the Lt opcode for additional information.
*/
case OP_Eq:               /* same as TK_EQ, jump, in1, in3 */
case OP_Ne:               /* same as TK_NE, jump, in1, in3 */
case OP_Lt:               /* same as TK_LT, jump, in1, in3 */
case OP_Le:               /* same as TK_LE, jump, in1, in3 */
case OP_Gt:               /* same as TK_GT, jump, in1, in3 */
case OP_Ge: {             /* same as TK_GE, jump, in1, in3 */
  int res;            /* Result of the comparison of pIn1 against pIn3 */
  char affinity;      /* Affinity to use for comparison */
  u16 flags1;         /* Copy of initial value of pIn1->flags */
  u16 flags3;         /* Copy of initial value of pIn3->flags */

  pIn1 = &aMem[pOp->p1];
  pIn3 = &aMem[pOp->p3];
  flags1 = pIn1->flags;
  flags3 = pIn3->flags;
  if( (flags1 | flags3)&MEM_Null ){
    /* One or both operands are NULL */
    if( pOp->p5 & SQLITE_NULLEQ ){
      /* If SQLITE_NULLEQ is set (which will only happen if the operator is
      ** OP_Eq or OP_Ne) then take the jump or not depending on whether
      ** or not both operands are null.
      */
      assert( pOp->opcode==OP_Eq || pOp->opcode==OP_Ne );
      assert( (flags1 & MEM_Cleared)==0 );
      if( (flags1&MEM_Null)!=0
       && (flags3&MEM_Null)!=0
       && (flags3&MEM_Cleared)==0
      ){
        res = 0;  /* Results are equal */
      }else{
        res = 1;  /* Results are not equal */
      }
    }else{
      /* SQLITE_NULLEQ is clear and at least one operand is NULL,
      ** then the result is always NULL.
      ** The jump is taken if the SQLITE_JUMPIFNULL bit is set.
      */
      if( pOp->p5 & SQLITE_JUMPIFNULL ){
        pc = pOp->p2-1;
      }else if( pOp->p5 & SQLITE_STOREP2 ){
        pOut = &aMem[pOp->p2];
        MemSetTypeFlag(pOut, MEM_Null);
        REGISTER_TRACE(pOp->p2, pOut);
      }
      break;
    }
  }else{
    /* Neither operand is NULL.  Do a comparison. */
    affinity = pOp->p5 & SQLITE_AFF_MASK;
    if( affinity ){
      applyAffinity(pIn1, affinity, encoding);
      applyAffinity(pIn3, affinity, encoding);
      if( db->mallocFailed ) goto no_mem;
    }

    assert( pOp->p4type==P4_COLLSEQ || pOp->p4.pColl==0 );
    ExpandBlob(pIn1);
    ExpandBlob(pIn3);
    res = sqlite3MemCompare(pIn3, pIn1, pOp->p4.pColl);
  }
  switch( pOp->opcode ){
    case OP_Eq:    res = res==0;     break;
    case OP_Ne:    res = res!=0;     break;
    case OP_Lt:    res = res<0;      break;
    case OP_Le:    res = res<=0;     break;
    case OP_Gt:    res = res>0;      break;
    default:       res = res>=0;     break;
  }

  if( pOp->p5 & SQLITE_STOREP2 ){
    pOut = &aMem[pOp->p2];
    memAboutToChange(p, pOut);
    MemSetTypeFlag(pOut, MEM_Int);
    pOut->u.i = res;
    REGISTER_TRACE(pOp->p2, pOut);
  }else if( res ){
    pc = pOp->p2-1;
  }

  /* Undo any changes made by applyAffinity() to the input registers. */
  pIn1->flags = (pIn1->flags&~MEM_TypeMask) | (flags1&MEM_TypeMask);
  pIn3->flags = (pIn3->flags&~MEM_TypeMask) | (flags3&MEM_TypeMask);
  break;
}

/* Opcode: Permutation * * * P4 *
**
** Set the permutation used by the OP_Compare operator to be the array
** of integers in P4.
**
** The permutation is only valid until the next OP_Compare that has
** the OPFLAG_PERMUTE bit set in P5. Typically the OP_Permutation should 
** occur immediately prior to the OP_Compare.
*/
case OP_Permutation: {
  assert( pOp->p4type==P4_INTARRAY );
  assert( pOp->p4.ai );
  aPermute = pOp->p4.ai;
  break;
}

/* Opcode: Compare P1 P2 P3 P4 P5
**
** Compare two vectors of registers in reg(P1)..reg(P1+P3-1) (call this
** vector "A") and in reg(P2)..reg(P2+P3-1) ("B").  Save the result of
** the comparison for use by the next OP_Jump instruct.
**
** If P5 has the OPFLAG_PERMUTE bit set, then the order of comparison is
** determined by the most recent OP_Permutation operator.  If the
** OPFLAG_PERMUTE bit is clear, then register are compared in sequential
** order.
**
** P4 is a KeyInfo structure that defines collating sequences and sort
** orders for the comparison.  The permutation applies to registers
** only.  The KeyInfo elements are used sequentially.
**
** The comparison is a sort comparison, so NULLs compare equal,
** NULLs are less than numbers, numbers are less than strings,
** and strings are less than blobs.
*/
case OP_Compare: {
  int n;
  int i;
  int p1;
  int p2;
  const KeyInfo *pKeyInfo;
  int idx;
  CollSeq *pColl;    /* Collating sequence to use on this term */
  int bRev;          /* True for DESCENDING sort order */

  if( (pOp->p5 & OPFLAG_PERMUTE)==0 ) aPermute = 0;
  n = pOp->p3;
  pKeyInfo = pOp->p4.pKeyInfo;
  assert( n>0 );
  assert( pKeyInfo!=0 );
  p1 = pOp->p1;
  p2 = pOp->p2;
#if SQLITE_DEBUG
  if( aPermute ){
    int k, mx = 0;
    for(k=0; k<n; k++) if( aPermute[k]>mx ) mx = aPermute[k];
    assert( p1>0 && p1+mx<=(p->nMem-p->nCursor)+1 );
    assert( p2>0 && p2+mx<=(p->nMem-p->nCursor)+1 );
  }else{
    assert( p1>0 && p1+n<=(p->nMem-p->nCursor)+1 );
    assert( p2>0 && p2+n<=(p->nMem-p->nCursor)+1 );
  }
#endif /* SQLITE_DEBUG */
  for(i=0; i<n; i++){
    idx = aPermute ? aPermute[i] : i;
    assert( memIsValid(&aMem[p1+idx]) );
    assert( memIsValid(&aMem[p2+idx]) );
    REGISTER_TRACE(p1+idx, &aMem[p1+idx]);
    REGISTER_TRACE(p2+idx, &aMem[p2+idx]);
    assert( i<pKeyInfo->nField );
    pColl = pKeyInfo->aColl[i];
    bRev = pKeyInfo->aSortOrder[i];
    iCompare = sqlite3MemCompare(&aMem[p1+idx], &aMem[p2+idx], pColl);
    if( iCompare ){
      if( bRev ) iCompare = -iCompare;
      break;
    }
  }
  aPermute = 0;
  break;
}

/* Opcode: Jump P1 P2 P3 * *
**
** Jump to the instruction at address P1, P2, or P3 depending on whether
** in the most recent OP_Compare instruction the P1 vector was less than
** equal to, or greater than the P2 vector, respectively.
*/
case OP_Jump: {             /* jump */
  if( iCompare<0 ){
    pc = pOp->p1 - 1;
  }else if( iCompare==0 ){
    pc = pOp->p2 - 1;
  }else{
    pc = pOp->p3 - 1;
  }
  break;
}

/* Opcode: And P1 P2 P3 * *
** Synopsis: r[P3]=(r[P1] && r[P2])
**
** Take the logical AND of the values in registers P1 and P2 and
** write the result into register P3.
**
** If either P1 or P2 is 0 (false) then the result is 0 even if
** the other input is NULL.  A NULL and true or two NULLs give
** a NULL output.
*/
/* Opcode: Or P1 P2 P3 * *
** Synopsis: r[P3]=(r[P1] || r[P2])
**
** Take the logical OR of the values in register P1 and P2 and
** store the answer in register P3.
**
** If either P1 or P2 is nonzero (true) then the result is 1 (true)
** even if the other input is NULL.  A NULL and false or two NULLs
** give a NULL output.
*/
case OP_And:              /* same as TK_AND, in1, in2, out3 */
case OP_Or: {             /* same as TK_OR, in1, in2, out3 */
  int v1;    /* Left operand:  0==FALSE, 1==TRUE, 2==UNKNOWN or NULL */
  int v2;    /* Right operand: 0==FALSE, 1==TRUE, 2==UNKNOWN or NULL */

  pIn1 = &aMem[pOp->p1];
  if( pIn1->flags & MEM_Null ){
    v1 = 2;
  }else{
    v1 = sqlite3VdbeIntValue(pIn1)!=0;
  }
  pIn2 = &aMem[pOp->p2];
  if( pIn2->flags & MEM_Null ){
    v2 = 2;
  }else{
    v2 = sqlite3VdbeIntValue(pIn2)!=0;
  }
  if( pOp->opcode==OP_And ){
    static const unsigned char and_logic[] = { 0, 0, 0, 0, 1, 2, 0, 2, 2 };
    v1 = and_logic[v1*3+v2];
  }else{
    static const unsigned char or_logic[] = { 0, 1, 2, 1, 1, 1, 2, 1, 2 };
    v1 = or_logic[v1*3+v2];
  }
  pOut = &aMem[pOp->p3];
  if( v1==2 ){
    MemSetTypeFlag(pOut, MEM_Null);
  }else{
    pOut->u.i = v1;
    MemSetTypeFlag(pOut, MEM_Int);
  }
  break;
}

/* Opcode: Not P1 P2 * * *
** Synopsis: r[P2]= !r[P1]
**
** Interpret the value in register P1 as a boolean value.  Store the
** boolean complement in register P2.  If the value in register P1 is 
** NULL, then a NULL is stored in P2.
*/
case OP_Not: {                /* same as TK_NOT, in1, out2 */
  pIn1 = &aMem[pOp->p1];
  pOut = &aMem[pOp->p2];
  if( pIn1->flags & MEM_Null ){
    sqlite3VdbeMemSetNull(pOut);
  }else{
    sqlite3VdbeMemSetInt64(pOut, !sqlite3VdbeIntValue(pIn1));
  }
  break;
}

/* Opcode: BitNot P1 P2 * * *
** Synopsis: r[P1]= ~r[P1]
**
** Interpret the content of register P1 as an integer.  Store the
** ones-complement of the P1 value into register P2.  If P1 holds
** a NULL then store a NULL in P2.
*/
case OP_BitNot: {             /* same as TK_BITNOT, in1, out2 */
  pIn1 = &aMem[pOp->p1];
  pOut = &aMem[pOp->p2];
  if( pIn1->flags & MEM_Null ){
    sqlite3VdbeMemSetNull(pOut);
  }else{
    sqlite3VdbeMemSetInt64(pOut, ~sqlite3VdbeIntValue(pIn1));
  }
  break;
}

/* Opcode: Once P1 P2 * * *
**
** Check if OP_Once flag P1 is set. If so, jump to instruction P2. Otherwise,
** set the flag and fall through to the next instruction.  In other words,
** this opcode causes all following up codes up through P2 (but not including
** P2) to run just once and skipped on subsequent times through the loop.
*/
case OP_Once: {             /* jump */
  assert( pOp->p1<p->nOnceFlag );
  if( p->aOnceFlag[pOp->p1] ){
    pc = pOp->p2-1;
  }else{
    p->aOnceFlag[pOp->p1] = 1;
  }
  break;
}

/* Opcode: If P1 P2 P3 * *
**
** Jump to P2 if the value in register P1 is true.  The value
** is considered true if it is numeric and non-zero.  If the value
** in P1 is NULL then take the jump if P3 is non-zero.
*/
/* Opcode: IfNot P1 P2 P3 * *
**
** Jump to P2 if the value in register P1 is False.  The value
** is considered false if it has a numeric value of zero.  If the value
** in P1 is NULL then take the jump if P3 is zero.
*/
case OP_If:                 /* jump, in1 */
case OP_IfNot: {            /* jump, in1 */
  int c;
  pIn1 = &aMem[pOp->p1];
  if( pIn1->flags & MEM_Null ){
    c = pOp->p3;
  }else{
#ifdef SQLITE_OMIT_FLOATING_POINT
    c = sqlite3VdbeIntValue(pIn1)!=0;
#else
    c = sqlite3VdbeRealValue(pIn1)!=0.0;
#endif
    if( pOp->opcode==OP_IfNot ) c = !c;
  }
  if( c ){
    pc = pOp->p2-1;
  }
  break;
}

/* Opcode: IsNull P1 P2 * * *
** Synopsis:  if r[P1]==NULL goto P2
**
** Jump to P2 if the value in register P1 is NULL.
*/
case OP_IsNull: {            /* same as TK_ISNULL, jump, in1 */
  pIn1 = &aMem[pOp->p1];
  if( (pIn1->flags & MEM_Null)!=0 ){
    pc = pOp->p2 - 1;
  }
  break;
}

/* Opcode: NotNull P1 P2 * * *
** Synopsis: if r[P1]!=NULL goto P2
**
** Jump to P2 if the value in register P1 is not NULL.  
*/
case OP_NotNull: {            /* same as TK_NOTNULL, jump, in1 */
  pIn1 = &aMem[pOp->p1];
  if( (pIn1->flags & MEM_Null)==0 ){
    pc = pOp->p2 - 1;
  }
  break;
}

/* Opcode: Column P1 P2 P3 P4 P5
** Synopsis:  r[P3]=PX
**
** Interpret the data that cursor P1 points to as a structure built using
** the MakeRecord instruction.  (See the MakeRecord opcode for additional
** information about the format of the data.)  Extract the P2-th column
** from this record.  If there are less that (P2+1) 
** values in the record, extract a NULL.
**
** The value extracted is stored in register P3.
**
** If the column contains fewer than P2 fields, then extract a NULL.  Or,
** if the P4 argument is a P4_MEM use the value of the P4 argument as
** the result.
**
** If the OPFLAG_CLEARCACHE bit is set on P5 and P1 is a pseudo-table cursor,
** then the cache of the cursor is reset prior to extracting the column.
** The first OP_Column against a pseudo-table after the value of the content
** register has changed should have this bit set.
**
** If the OPFLAG_LENGTHARG and OPFLAG_TYPEOFARG bits are set on P5 when
** the result is guaranteed to only be used as the argument of a length()
** or typeof() function, respectively.  The loading of large blobs can be
** skipped for length() and all content loading can be skipped for typeof().
*/
case OP_Column: {
  i64 payloadSize64; /* Number of bytes in the record */
  int p2;            /* column number to retrieve */
  VdbeCursor *pC;    /* The VDBE cursor */
  BtCursor *pCrsr;   /* The BTree cursor */
  u32 *aType;        /* aType[i] holds the numeric type of the i-th column */
  u32 *aOffset;      /* aOffset[i] is offset to start of data for i-th column */
  int len;           /* The length of the serialized data for the column */
  int i;             /* Loop counter */
  Mem *pDest;        /* Where to write the extracted value */
  Mem sMem;          /* For storing the record being decoded */
  const u8 *zData;   /* Part of the record being decoded */
  const u8 *zHdr;    /* Next unparsed byte of the header */
  const u8 *zEndHdr; /* Pointer to first byte after the header */
  u32 offset;        /* Offset into the data */
  u32 szField;       /* Number of bytes in the content of a field */
  u32 avail;         /* Number of bytes of available data */
  u32 t;             /* A type code from the record header */
  Mem *pReg;         /* PseudoTable input register */

  p2 = pOp->p2;
  assert( pOp->p3>0 && pOp->p3<=(p->nMem-p->nCursor) );
  pDest = &aMem[pOp->p3];
  memAboutToChange(p, pDest);
  assert( pOp->p1>=0 && pOp->p1<p->nCursor );
  pC = p->apCsr[pOp->p1];
  assert( pC!=0 );
  assert( p2<pC->nField );
  aType = pC->aType;
  aOffset = aType + pC->nField;
#ifndef SQLITE_OMIT_VIRTUALTABLE
  assert( pC->pVtabCursor==0 ); /* OP_Column never called on virtual table */
#endif
  pCrsr = pC->pCursor;
  assert( pCrsr!=0 || pC->pseudoTableReg>0 ); /* pCrsr NULL on PseudoTables */
  assert( pCrsr!=0 || pC->nullRow );          /* pC->nullRow on PseudoTables */

  /* If the cursor cache is stale, bring it up-to-date */
  rc = sqlite3VdbeCursorMoveto(pC);
  if( rc ) goto abort_due_to_error;
  if( pC->cacheStatus!=p->cacheCtr || (pOp->p5&OPFLAG_CLEARCACHE)!=0 ){
    if( pC->nullRow ){
      if( pCrsr==0 ){
        assert( pC->pseudoTableReg>0 );
        pReg = &aMem[pC->pseudoTableReg];
        assert( pReg->flags & MEM_Blob );
        assert( memIsValid(pReg) );
        pC->payloadSize = pC->szRow = avail = pReg->n;
        pC->aRow = (u8*)pReg->z;
      }else{
        MemSetTypeFlag(pDest, MEM_Null);
        goto op_column_out;
      }
    }else{
      assert( pCrsr );
      if( pC->isTable==0 ){
        assert( sqlite3BtreeCursorIsValid(pCrsr) );
        VVA_ONLY(rc =) sqlite3BtreeKeySize(pCrsr, &payloadSize64);
        assert( rc==SQLITE_OK ); /* True because of CursorMoveto() call above */
        /* sqlite3BtreeParseCellPtr() uses getVarint32() to extract the
        ** payload size, so it is impossible for payloadSize64 to be
        ** larger than 32 bits. */
        assert( (payloadSize64 & SQLITE_MAX_U32)==(u64)payloadSize64 );
        pC->aRow = sqlite3BtreeKeyFetch(pCrsr, &avail);
        pC->payloadSize = (u32)payloadSize64;
      }else{
        assert( sqlite3BtreeCursorIsValid(pCrsr) );
        VVA_ONLY(rc =) sqlite3BtreeDataSize(pCrsr, &pC->payloadSize);
        assert( rc==SQLITE_OK );   /* DataSize() cannot fail */
        pC->aRow = sqlite3BtreeDataFetch(pCrsr, &avail);
      }
      assert( avail<=65536 );  /* Maximum page size is 64KiB */
      if( pC->payloadSize <= (u32)avail ){
        pC->szRow = pC->payloadSize;
      }else{
        pC->szRow = avail;
      }
      if( pC->payloadSize > (u32)db->aLimit[SQLITE_LIMIT_LENGTH] ){
        goto too_big;
      }
    }
    pC->cacheStatus = p->cacheCtr;
    pC->iHdrOffset = getVarint32(pC->aRow, offset);
    pC->nHdrParsed = 0;
    aOffset[0] = offset;
    if( avail<offset ){
      /* pC->aRow does not have to hold the entire row, but it does at least
      ** need to cover the header of the record.  If pC->aRow does not contain
      ** the complete header, then set it to zero, forcing the header to be
      ** dynamically allocated. */
      pC->aRow = 0;
      pC->szRow = 0;
    }

    /* Make sure a corrupt database has not given us an oversize header.
    ** Do this now to avoid an oversize memory allocation.
    **
    ** Type entries can be between 1 and 5 bytes each.  But 4 and 5 byte
    ** types use so much data space that there can only be 4096 and 32 of
    ** them, respectively.  So the maximum header length results from a
    ** 3-byte type for each of the maximum of 32768 columns plus three
    ** extra bytes for the header length itself.  32768*3 + 3 = 98307.
    */
    if( offset > 98307 || offset > pC->payloadSize ){
      rc = SQLITE_CORRUPT_BKPT;
      goto op_column_error;
    }
  }

  /* Make sure at least the first p2+1 entries of the header have been
  ** parsed and valid information is in aOffset[] and aType[].
  */
  if( pC->nHdrParsed<=p2 ){
    /* If there is more header available for parsing in the record, try
    ** to extract additional fields up through the p2+1-th field 
    */
    if( pC->iHdrOffset<aOffset[0] ){
      /* Make sure zData points to enough of the record to cover the header. */
      if( pC->aRow==0 ){
        memset(&sMem, 0, sizeof(sMem));
        rc = sqlite3VdbeMemFromBtree(pCrsr, 0, aOffset[0], 
                                     !pC->isTable, &sMem);
        if( rc!=SQLITE_OK ){
          goto op_column_error;
        }
        zData = (u8*)sMem.z;
      }else{
        zData = pC->aRow;
      }
  
      /* Fill in aType[i] and aOffset[i] values through the p2-th field. */
      i = pC->nHdrParsed;
      offset = aOffset[i];
      zHdr = zData + pC->iHdrOffset;
      zEndHdr = zData + aOffset[0];
      assert( i<=p2 && zHdr<zEndHdr );
      do{
        if( zHdr[0]<0x80 ){
          t = zHdr[0];
          zHdr++;
        }else{
          zHdr += sqlite3GetVarint32(zHdr, &t);
        }
        aType[i] = t;
        szField = sqlite3VdbeSerialTypeLen(t);
        offset += szField;
        if( offset<szField ){  /* True if offset overflows */
          zHdr = &zEndHdr[1];  /* Forces SQLITE_CORRUPT return below */
          break;
        }
        i++;
        aOffset[i] = offset;
      }while( i<=p2 && zHdr<zEndHdr );
      pC->nHdrParsed = i;
      pC->iHdrOffset = (u32)(zHdr - zData);
      if( pC->aRow==0 ){
        sqlite3VdbeMemRelease(&sMem);
        sMem.flags = MEM_Null;
      }
  
      /* If we have read more header data than was contained in the header,
      ** or if the end of the last field appears to be past the end of the
      ** record, or if the end of the last field appears to be before the end
      ** of the record (when all fields present), then we must be dealing 
      ** with a corrupt database.
      */
      if( (zHdr > zEndHdr)
       || (offset > pC->payloadSize)
       || (zHdr==zEndHdr && offset!=pC->payloadSize)
      ){
        rc = SQLITE_CORRUPT_BKPT;
        goto op_column_error;
      }
    }

    /* If after trying to extra new entries from the header, nHdrParsed is
    ** still not up to p2, that means that the record has fewer than p2
    ** columns.  So the result will be either the default value or a NULL.
    */
    if( pC->nHdrParsed<=p2 ){
      if( pOp->p4type==P4_MEM ){
        sqlite3VdbeMemShallowCopy(pDest, pOp->p4.pMem, MEM_Static);
      }else{
        MemSetTypeFlag(pDest, MEM_Null);
      }
      goto op_column_out;
    }
  }

  /* Extract the content for the p2+1-th column.  Control can only
  ** reach this point if aOffset[p2], aOffset[p2+1], and aType[p2] are
  ** all valid.
  */
  assert( p2<pC->nHdrParsed );
  assert( rc==SQLITE_OK );
  if( pC->szRow>=aOffset[p2+1] ){
    /* This is the common case where the desired content fits on the original
    ** page - where the content is not on an overflow page */
    VdbeMemRelease(pDest);
    sqlite3VdbeSerialGet(pC->aRow+aOffset[p2], aType[p2], pDest);
  }else{
    /* This branch happens only when content is on overflow pages */
    t = aType[p2];
    if( ((pOp->p5 & (OPFLAG_LENGTHARG|OPFLAG_TYPEOFARG))!=0
          && ((t>=12 && (t&1)==0) || (pOp->p5 & OPFLAG_TYPEOFARG)!=0))
     || (len = sqlite3VdbeSerialTypeLen(t))==0
    ){
      /* Content is irrelevant for the typeof() function and for
      ** the length(X) function if X is a blob.  So we might as well use
      ** bogus content rather than reading content from disk.  NULL works
      ** for text and blob and whatever is in the payloadSize64 variable
      ** will work for everything else.  Content is also irrelevant if
      ** the content length is 0. */
      zData = t<=13 ? (u8*)&payloadSize64 : 0;
      sMem.zMalloc = 0;
    }else{
      memset(&sMem, 0, sizeof(sMem));
      sqlite3VdbeMemMove(&sMem, pDest);
      rc = sqlite3VdbeMemFromBtree(pCrsr, aOffset[p2], len, !pC->isTable,
                                   &sMem);
      if( rc!=SQLITE_OK ){
        goto op_column_error;
      }
      zData = (u8*)sMem.z;
    }
    sqlite3VdbeSerialGet(zData, t, pDest);
    /* If we dynamically allocated space to hold the data (in the
    ** sqlite3VdbeMemFromBtree() call above) then transfer control of that
    ** dynamically allocated space over to the pDest structure.
    ** This prevents a memory copy. */
    if( sMem.zMalloc ){
      assert( sMem.z==sMem.zMalloc );
      assert( !(pDest->flags & MEM_Dyn) );
      assert( !(pDest->flags & (MEM_Blob|MEM_Str)) || pDest->z==sMem.z );
      pDest->flags &= ~(MEM_Ephem|MEM_Static);
      pDest->flags |= MEM_Term;
      pDest->z = sMem.z;
      pDest->zMalloc = sMem.zMalloc;
    }
  }
  pDest->enc = encoding;

op_column_out:
  Deephemeralize(pDest);
op_column_error:
  UPDATE_MAX_BLOBSIZE(pDest);
  REGISTER_TRACE(pOp->p3, pDest);
  break;
}

/* Opcode: Affinity P1 P2 * P4 *
** Synopsis: affinity(r[P1@P2])
**
** Apply affinities to a range of P2 registers starting with P1.
**
** P4 is a string that is P2 characters long. The nth character of the
** string indicates the column affinity that should be used for the nth
** memory cell in the range.
*/
case OP_Affinity: {
  const char *zAffinity;   /* The affinity to be applied */
  char cAff;               /* A single character of affinity */

  zAffinity = pOp->p4.z;
  assert( zAffinity!=0 );
  assert( zAffinity[pOp->p2]==0 );
  pIn1 = &aMem[pOp->p1];
  while( (cAff = *(zAffinity++))!=0 ){
    assert( pIn1 <= &p->aMem[(p->nMem-p->nCursor)] );
    assert( memIsValid(pIn1) );
    ExpandBlob(pIn1);
    applyAffinity(pIn1, cAff, encoding);
    pIn1++;
  }
  break;
}

/* Opcode: MakeRecord P1 P2 P3 P4 *
** Synopsis: r[P3]=mkrec(r[P1@P2])
**
** Convert P2 registers beginning with P1 into the [record format]
** use as a data record in a database table or as a key
** in an index.  The OP_Column opcode can decode the record later.
**
** P4 may be a string that is P2 characters long.  The nth character of the
** string indicates the column affinity that should be used for the nth
** field of the index key.
**
** The mapping from character to affinity is given by the SQLITE_AFF_
** macros defined in sqliteInt.h.
**
** If P4 is NULL then all index fields have the affinity NONE.
*/
case OP_MakeRecord: {
  u8 *zNewRecord;        /* A buffer to hold the data for the new record */
  Mem *pRec;             /* The new record */
  u64 nData;             /* Number of bytes of data space */
  int nHdr;              /* Number of bytes of header space */
  i64 nByte;             /* Data space required for this record */
  int nZero;             /* Number of zero bytes at the end of the record */
  int nVarint;           /* Number of bytes in a varint */
  u32 serial_type;       /* Type field */
  Mem *pData0;           /* First field to be combined into the record */
  Mem *pLast;            /* Last field of the record */
  int nField;            /* Number of fields in the record */
  char *zAffinity;       /* The affinity string for the record */
  int file_format;       /* File format to use for encoding */
  int i;                 /* Space used in zNewRecord[] header */
  int j;                 /* Space used in zNewRecord[] content */
  int len;               /* Length of a field */

  /* Assuming the record contains N fields, the record format looks
  ** like this:
  **
  ** ------------------------------------------------------------------------
  ** | hdr-size | type 0 | type 1 | ... | type N-1 | data0 | ... | data N-1 | 
  ** ------------------------------------------------------------------------
  **
  ** Data(0) is taken from register P1.  Data(1) comes from register P1+1
  ** and so froth.
  **
  ** Each type field is a varint representing the serial type of the 
  ** corresponding data element (see sqlite3VdbeSerialType()). The
  ** hdr-size field is also a varint which is the offset from the beginning
  ** of the record to data0.
  */
  nData = 0;         /* Number of bytes of data space */
  nHdr = 0;          /* Number of bytes of header space */
  nZero = 0;         /* Number of zero bytes at the end of the record */
  nField = pOp->p1;
  zAffinity = pOp->p4.z;
  assert( nField>0 && pOp->p2>0 && pOp->p2+nField<=(p->nMem-p->nCursor)+1 );
  pData0 = &aMem[nField];
  nField = pOp->p2;
  pLast = &pData0[nField-1];
  file_format = p->minWriteFileFormat;

  /* Identify the output register */
  assert( pOp->p3<pOp->p1 || pOp->p3>=pOp->p1+pOp->p2 );
  pOut = &aMem[pOp->p3];
  memAboutToChange(p, pOut);

  /* Apply the requested affinity to all inputs
  */
  assert( pData0<=pLast );
  if( zAffinity ){
    pRec = pData0;
    do{
      applyAffinity(pRec, *(zAffinity++), encoding);
    }while( (++pRec)<=pLast );
  }

  /* Loop through the elements that will make up the record to figure
  ** out how much space is required for the new record.
  */
  pRec = pLast;
  do{
    assert( memIsValid(pRec) );
    serial_type = sqlite3VdbeSerialType(pRec, file_format);
    len = sqlite3VdbeSerialTypeLen(serial_type);
    if( pRec->flags & MEM_Zero ){
      if( nData ){
        sqlite3VdbeMemExpandBlob(pRec);
      }else{
        nZero += pRec->u.nZero;
        len -= pRec->u.nZero;
      }
    }
    nData += len;
    testcase( serial_type==127 );
    testcase( serial_type==128 );
    nHdr += serial_type<=127 ? 1 : sqlite3VarintLen(serial_type);
  }while( (--pRec)>=pData0 );

  /* Add the initial header varint and total the size */
  testcase( nHdr==126 );
  testcase( nHdr==127 );
  if( nHdr<=126 ){
    /* The common case */
    nHdr += 1;
  }else{
    /* Rare case of a really large header */
    nVarint = sqlite3VarintLen(nHdr);
    nHdr += nVarint;
    if( nVarint<sqlite3VarintLen(nHdr) ) nHdr++;
  }
  nByte = nHdr+nData;
  if( nByte>db->aLimit[SQLITE_LIMIT_LENGTH] ){
    goto too_big;
  }

  /* Make sure the output register has a buffer large enough to store 
  ** the new record. The output register (pOp->p3) is not allowed to
  ** be one of the input registers (because the following call to
  ** sqlite3VdbeMemGrow() could clobber the value before it is used).
  */
  if( sqlite3VdbeMemGrow(pOut, (int)nByte, 0) ){
    goto no_mem;
  }
  zNewRecord = (u8 *)pOut->z;

  /* Write the record */
  i = putVarint32(zNewRecord, nHdr);
  j = nHdr;
  assert( pData0<=pLast );
  pRec = pData0;
  do{
    serial_type = sqlite3VdbeSerialType(pRec, file_format);
    i += putVarint32(&zNewRecord[i], serial_type);            /* serial type */
    j += sqlite3VdbeSerialPut(&zNewRecord[j], pRec, serial_type); /* content */
  }while( (++pRec)<=pLast );
  assert( i==nHdr );
  assert( j==nByte );

  assert( pOp->p3>0 && pOp->p3<=(p->nMem-p->nCursor) );
  pOut->n = (int)nByte;
  pOut->flags = MEM_Blob | MEM_Dyn;
  pOut->xDel = 0;
  if( nZero ){
    pOut->u.nZero = nZero;
    pOut->flags |= MEM_Zero;
  }
  pOut->enc = SQLITE_UTF8;  /* In case the blob is ever converted to text */
  REGISTER_TRACE(pOp->p3, pOut);
  UPDATE_MAX_BLOBSIZE(pOut);
  break;
}

/* Opcode: Count P1 P2 * * *
** Synopsis: r[P2]=count()
**
** Store the number of entries (an integer value) in the table or index 
** opened by cursor P1 in register P2
*/
#ifndef SQLITE_OMIT_BTREECOUNT
case OP_Count: {         /* out2-prerelease */
  i64 nEntry;
  BtCursor *pCrsr;

  pCrsr = p->apCsr[pOp->p1]->pCursor;
  assert( pCrsr );
  nEntry = 0;  /* Not needed.  Only used to silence a warning. */
  rc = sqlite3BtreeCount(pCrsr, &nEntry);
  pOut->u.i = nEntry;
  break;
}
#endif

/* Opcode: Savepoint P1 * * P4 *
**
** Open, release or rollback the savepoint named by parameter P4, depending
** on the value of P1. To open a new savepoint, P1==0. To release (commit) an
** existing savepoint, P1==1, or to rollback an existing savepoint P1==2.
*/
case OP_Savepoint: {
  int p1;                         /* Value of P1 operand */
  char *zName;                    /* Name of savepoint */
  int nName;
  Savepoint *pNew;
  Savepoint *pSavepoint;
  Savepoint *pTmp;
  int iSavepoint;
  int ii;

  p1 = pOp->p1;
  zName = pOp->p4.z;

  /* Assert that the p1 parameter is valid. Also that if there is no open
  ** transaction, then there cannot be any savepoints. 
  */
  assert( db->pSavepoint==0 || db->autoCommit==0 );
  assert( p1==SAVEPOINT_BEGIN||p1==SAVEPOINT_RELEASE||p1==SAVEPOINT_ROLLBACK );
  assert( db->pSavepoint || db->isTransactionSavepoint==0 );
  assert( checkSavepointCount(db) );
  assert( p->bIsReader );

  if( p1==SAVEPOINT_BEGIN ){
    if( db->nVdbeWrite>0 ){
      /* A new savepoint cannot be created if there are active write 
      ** statements (i.e. open read/write incremental blob handles).
      */
      sqlite3SetString(&p->zErrMsg, db, "cannot open savepoint - "
        "SQL statements in progress");
      rc = SQLITE_BUSY;
    }else{
      nName = sqlite3Strlen30(zName);

#ifndef SQLITE_OMIT_VIRTUALTABLE
      /* This call is Ok even if this savepoint is actually a transaction
      ** savepoint (and therefore should not prompt xSavepoint()) callbacks.
      ** If this is a transaction savepoint being opened, it is guaranteed
      ** that the db->aVTrans[] array is empty.  */
      assert( db->autoCommit==0 || db->nVTrans==0 );
      rc = sqlite3VtabSavepoint(db, SAVEPOINT_BEGIN,
                                db->nStatement+db->nSavepoint);
      if( rc!=SQLITE_OK ) goto abort_due_to_error;
#endif

      /* Create a new savepoint structure. */
      pNew = sqlite3DbMallocRaw(db, sizeof(Savepoint)+nName+1);
      if( pNew ){
        pNew->zName = (char *)&pNew[1];
        memcpy(pNew->zName, zName, nName+1);
    
        /* If there is no open transaction, then mark this as a special
        ** "transaction savepoint". */
        if( db->autoCommit ){
          db->autoCommit = 0;
          db->isTransactionSavepoint = 1;
        }else{
          db->nSavepoint++;
        }

        /* Link the new savepoint into the database handle's list. */
        pNew->pNext = db->pSavepoint;
        db->pSavepoint = pNew;
        pNew->nDeferredCons = db->nDeferredCons;
        pNew->nDeferredImmCons = db->nDeferredImmCons;
      }
    }
  }else{
    iSavepoint = 0;

    /* Find the named savepoint. If there is no such savepoint, then an
    ** an error is returned to the user.  */
    for(
      pSavepoint = db->pSavepoint; 
      pSavepoint && sqlite3StrICmp(pSavepoint->zName, zName);
      pSavepoint = pSavepoint->pNext
    ){
      iSavepoint++;
    }
    if( !pSavepoint ){
      sqlite3SetString(&p->zErrMsg, db, "no such savepoint: %s", zName);
      rc = SQLITE_ERROR;
    }else if( db->nVdbeWrite>0 && p1==SAVEPOINT_RELEASE ){
      /* It is not possible to release (commit) a savepoint if there are 
      ** active write statements.
      */
      sqlite3SetString(&p->zErrMsg, db, 
        "cannot release savepoint - SQL statements in progress"
      );
      rc = SQLITE_BUSY;
    }else{

      /* Determine whether or not this is a transaction savepoint. If so,
      ** and this is a RELEASE command, then the current transaction 
      ** is committed. 
      */
      int isTransaction = pSavepoint->pNext==0 && db->isTransactionSavepoint;
      if( isTransaction && p1==SAVEPOINT_RELEASE ){
        if( (rc = sqlite3VdbeCheckFk(p, 1))!=SQLITE_OK ){
          goto vdbe_return;
        }
        db->autoCommit = 1;
        if( sqlite3VdbeHalt(p)==SQLITE_BUSY ){
          p->pc = pc;
          db->autoCommit = 0;
          p->rc = rc = SQLITE_BUSY;
          goto vdbe_return;
        }
        db->isTransactionSavepoint = 0;
        rc = p->rc;
      }else{
        iSavepoint = db->nSavepoint - iSavepoint - 1;
        if( p1==SAVEPOINT_ROLLBACK ){
          for(ii=0; ii<db->nDb; ii++){
            sqlite3BtreeTripAllCursors(db->aDb[ii].pBt, SQLITE_ABORT);
          }
        }
        for(ii=0; ii<db->nDb; ii++){
          rc = sqlite3BtreeSavepoint(db->aDb[ii].pBt, p1, iSavepoint);
          if( rc!=SQLITE_OK ){
            goto abort_due_to_error;
          }
        }
        if( p1==SAVEPOINT_ROLLBACK && (db->flags&SQLITE_InternChanges)!=0 ){
          sqlite3ExpirePreparedStatements(db);
          sqlite3ResetAllSchemasOfConnection(db);
          db->flags = (db->flags | SQLITE_InternChanges);
        }
      }
  
      /* Regardless of whether this is a RELEASE or ROLLBACK, destroy all 
      ** savepoints nested inside of the savepoint being operated on. */
      while( db->pSavepoint!=pSavepoint ){
        pTmp = db->pSavepoint;
        db->pSavepoint = pTmp->pNext;
        sqlite3DbFree(db, pTmp);
        db->nSavepoint--;
      }

      /* If it is a RELEASE, then destroy the savepoint being operated on 
      ** too. If it is a ROLLBACK TO, then set the number of deferred 
      ** constraint violations present in the database to the value stored
      ** when the savepoint was created.  */
      if( p1==SAVEPOINT_RELEASE ){
        assert( pSavepoint==db->pSavepoint );
        db->pSavepoint = pSavepoint->pNext;
        sqlite3DbFree(db, pSavepoint);
        if( !isTransaction ){
          db->nSavepoint--;
        }
      }else{
        db->nDeferredCons = pSavepoint->nDeferredCons;
        db->nDeferredImmCons = pSavepoint->nDeferredImmCons;
      }

      if( !isTransaction ){
        rc = sqlite3VtabSavepoint(db, p1, iSavepoint);
        if( rc!=SQLITE_OK ) goto abort_due_to_error;
      }
    }
  }

  break;
}

/* Opcode: AutoCommit P1 P2 * * *
**
** Set the database auto-commit flag to P1 (1 or 0). If P2 is true, roll
** back any currently active btree transactions. If there are any active
** VMs (apart from this one), then a ROLLBACK fails.  A COMMIT fails if
** there are active writing VMs or active VMs that use shared cache.
**
** This instruction causes the VM to halt.
*/
case OP_AutoCommit: {
  int desiredAutoCommit;
  int iRollback;
  int turnOnAC;

  desiredAutoCommit = pOp->p1;
  iRollback = pOp->p2;
  turnOnAC = desiredAutoCommit && !db->autoCommit;
  assert( desiredAutoCommit==1 || desiredAutoCommit==0 );
  assert( desiredAutoCommit==1 || iRollback==0 );
  assert( db->nVdbeActive>0 );  /* At least this one VM is active */
  assert( p->bIsReader );

#if 0
  if( turnOnAC && iRollback && db->nVdbeActive>1 ){
    /* If this instruction implements a ROLLBACK and other VMs are
    ** still running, and a transaction is active, return an error indicating
    ** that the other VMs must complete first. 
    */
    sqlite3SetString(&p->zErrMsg, db, "cannot rollback transaction - "
        "SQL statements in progress");
    rc = SQLITE_BUSY;
  }else
#endif
  if( turnOnAC && !iRollback && db->nVdbeWrite>0 ){
    /* If this instruction implements a COMMIT and other VMs are writing
    ** return an error indicating that the other VMs must complete first. 
    */
    sqlite3SetString(&p->zErrMsg, db, "cannot commit transaction - "
        "SQL statements in progress");
    rc = SQLITE_BUSY;
  }else if( desiredAutoCommit!=db->autoCommit ){
    if( iRollback ){
      assert( desiredAutoCommit==1 );
      sqlite3RollbackAll(db, SQLITE_ABORT_ROLLBACK);
      db->autoCommit = 1;
    }else if( (rc = sqlite3VdbeCheckFk(p, 1))!=SQLITE_OK ){
      goto vdbe_return;
    }else{
      db->autoCommit = (u8)desiredAutoCommit;
      if( sqlite3VdbeHalt(p)==SQLITE_BUSY ){
        p->pc = pc;
        db->autoCommit = (u8)(1-desiredAutoCommit);
        p->rc = rc = SQLITE_BUSY;
        goto vdbe_return;
      }
    }
    assert( db->nStatement==0 );
    sqlite3CloseSavepoints(db);
    if( p->rc==SQLITE_OK ){
      rc = SQLITE_DONE;
    }else{
      rc = SQLITE_ERROR;
    }
    goto vdbe_return;
  }else{
    sqlite3SetString(&p->zErrMsg, db,
        (!desiredAutoCommit)?"cannot start a transaction within a transaction":(
        (iRollback)?"cannot rollback - no transaction is active":
                   "cannot commit - no transaction is active"));
         
    rc = SQLITE_ERROR;
  }
  break;
}

/* Opcode: Transaction P1 P2 P3 P4 P5
**
** Begin a transaction.  The transaction ends when a Commit or Rollback
** opcode is encountered.  Depending on the ON CONFLICT setting, the
** transaction might also be rolled back if an error is encountered.
**
** P1 is the index of the database file on which the transaction is
** started.  Index 0 is the main database file and index 1 is the
** file used for temporary tables.  Indices of 2 or more are used for
** attached databases.
**
** If P2 is non-zero, then a write-transaction is started.  A RESERVED lock is
** obtained on the database file when a write-transaction is started.  No
** other process can start another write transaction while this transaction is
** underway.  Starting a write transaction also creates a rollback journal. A
** write transaction must be started before any changes can be made to the
** database.  If P2 is greater than or equal to 2 then an EXCLUSIVE lock is
** also obtained on the file.
**
** If a write-transaction is started and the Vdbe.usesStmtJournal flag is
** true (this flag is set if the Vdbe may modify more than one row and may
** throw an ABORT exception), a statement transaction may also be opened.
** More specifically, a statement transaction is opened iff the database
** connection is currently not in autocommit mode, or if there are other
** active statements. A statement transaction allows the changes made by this
** VDBE to be rolled back after an error without having to roll back the
** entire transaction. If no error is encountered, the statement transaction
** will automatically commit when the VDBE halts.
**
** If P2 is zero, then a read-lock is obtained on the database file.
**
** If P5!=0 then this opcode also checks the schema cookie against P3
** and the schema generation counter against P4.
** The cookie changes its value whenever the database schema changes.
** This operation is used to detect when that the cookie has changed
** and that the current process needs to reread the schema.
*/
case OP_Transaction: {
  Btree *pBt;
  int iMeta;
  int iGen;

  assert( p->bIsReader );
  assert( p->readOnly==0 || pOp->p2==0 );
  assert( pOp->p1>=0 && pOp->p1<db->nDb );
  assert( (p->btreeMask & (((yDbMask)1)<<pOp->p1))!=0 );
  if( pOp->p2 && (db->flags & SQLITE_QueryOnly)!=0 ){
    rc = SQLITE_READONLY;
    goto abort_due_to_error;
  }
  pBt = db->aDb[pOp->p1].pBt;

  if( pBt ){
    rc = sqlite3BtreeBeginTrans(pBt, pOp->p2);
    if( rc==SQLITE_BUSY ){
      p->pc = pc;
      p->rc = rc = SQLITE_BUSY;
      goto vdbe_return;
    }
    if( rc!=SQLITE_OK ){
      goto abort_due_to_error;
    }

    if( pOp->p2 && p->usesStmtJournal 
     && (db->autoCommit==0 || db->nVdbeRead>1) 
    ){
      assert( sqlite3BtreeIsInTrans(pBt) );
      if( p->iStatement==0 ){
        assert( db->nStatement>=0 && db->nSavepoint>=0 );
        db->nStatement++; 
        p->iStatement = db->nSavepoint + db->nStatement;
      }

      rc = sqlite3VtabSavepoint(db, SAVEPOINT_BEGIN, p->iStatement-1);
      if( rc==SQLITE_OK ){
        rc = sqlite3BtreeBeginStmt(pBt, p->iStatement);
      }

      /* Store the current value of the database handles deferred constraint
      ** counter. If the statement transaction needs to be rolled back,
      ** the value of this counter needs to be restored too.  */
      p->nStmtDefCons = db->nDeferredCons;
      p->nStmtDefImmCons = db->nDeferredImmCons;
    }

    /* Gather the schema version number for checking */
    sqlite3BtreeGetMeta(pBt, BTREE_SCHEMA_VERSION, (u32 *)&iMeta);
    iGen = db->aDb[pOp->p1].pSchema->iGeneration;
  }else{
    iGen = iMeta = 0;
  }
  assert( pOp->p5==0 || pOp->p4type==P4_INT32 );
  if( pOp->p5 && (iMeta!=pOp->p3 || iGen!=pOp->p4.i) ){
    sqlite3DbFree(db, p->zErrMsg);
    p->zErrMsg = sqlite3DbStrDup(db, "database schema has changed");
    /* If the schema-cookie from the database file matches the cookie 
    ** stored with the in-memory representation of the schema, do
    ** not reload the schema from the database file.
    **
    ** If virtual-tables are in use, this is not just an optimization.
    ** Often, v-tables store their data in other SQLite tables, which
    ** are queried from within xNext() and other v-table methods using
    ** prepared queries. If such a query is out-of-date, we do not want to
    ** discard the database schema, as the user code implementing the
    ** v-table would have to be ready for the sqlite3_vtab structure itself
    ** to be invalidated whenever sqlite3_step() is called from within 
    ** a v-table method.
    */
    if( db->aDb[pOp->p1].pSchema->schema_cookie!=iMeta ){
      sqlite3ResetOneSchema(db, pOp->p1);
    }
    p->expired = 1;
    rc = SQLITE_SCHEMA;
  }
  break;
}

/* Opcode: ReadCookie P1 P2 P3 * *
**
** Read cookie number P3 from database P1 and write it into register P2.
** P3==1 is the schema version.  P3==2 is the database format.
** P3==3 is the recommended pager cache size, and so forth.  P1==0 is
** the main database file and P1==1 is the database file used to store
** temporary tables.
**
** There must be a read-lock on the database (either a transaction
** must be started or there must be an open cursor) before
** executing this instruction.
*/
case OP_ReadCookie: {               /* out2-prerelease */
  int iMeta;
  int iDb;
  int iCookie;

  assert( p->bIsReader );
  iDb = pOp->p1;
  iCookie = pOp->p3;
  assert( pOp->p3<SQLITE_N_BTREE_META );
  assert( iDb>=0 && iDb<db->nDb );
  assert( db->aDb[iDb].pBt!=0 );
  assert( (p->btreeMask & (((yDbMask)1)<<iDb))!=0 );

  sqlite3BtreeGetMeta(db->aDb[iDb].pBt, iCookie, (u32 *)&iMeta);
  pOut->u.i = iMeta;
  break;
}

/* Opcode: SetCookie P1 P2 P3 * *
**
** Write the content of register P3 (interpreted as an integer)
** into cookie number P2 of database P1.  P2==1 is the schema version.  
** P2==2 is the database format. P2==3 is the recommended pager cache 
** size, and so forth.  P1==0 is the main database file and P1==1 is the 
** database file used to store temporary tables.
**
** A transaction must be started before executing this opcode.
*/
case OP_SetCookie: {       /* in3 */
  Db *pDb;
  assert( pOp->p2<SQLITE_N_BTREE_META );
  assert( pOp->p1>=0 && pOp->p1<db->nDb );
  assert( (p->btreeMask & (((yDbMask)1)<<pOp->p1))!=0 );
  assert( p->readOnly==0 );
  pDb = &db->aDb[pOp->p1];
  assert( pDb->pBt!=0 );
  assert( sqlite3SchemaMutexHeld(db, pOp->p1, 0) );
  pIn3 = &aMem[pOp->p3];
  sqlite3VdbeMemIntegerify(pIn3);
  /* See note about index shifting on OP_ReadCookie */
  rc = sqlite3BtreeUpdateMeta(pDb->pBt, pOp->p2, (int)pIn3->u.i);
  if( pOp->p2==BTREE_SCHEMA_VERSION ){
    /* When the schema cookie changes, record the new cookie internally */
    pDb->pSchema->schema_cookie = (int)pIn3->u.i;
    db->flags |= SQLITE_InternChanges;
  }else if( pOp->p2==BTREE_FILE_FORMAT ){
    /* Record changes in the file format */
    pDb->pSchema->file_format = (u8)pIn3->u.i;
  }
  if( pOp->p1==1 ){
    /* Invalidate all prepared statements whenever the TEMP database
    ** schema is changed.  Ticket #1644 */
    sqlite3ExpirePreparedStatements(db);
    p->expired = 0;
  }
  break;
}

/* Opcode: OpenRead P1 P2 P3 P4 P5
** Synopsis: root=P2 iDb=P3
**
** Open a read-only cursor for the database table whose root page is
** P2 in a database file.  The database file is determined by P3. 
** P3==0 means the main database, P3==1 means the database used for 
** temporary tables, and P3>1 means used the corresponding attached
** database.  Give the new cursor an identifier of P1.  The P1
** values need not be contiguous but all P1 values should be small integers.
** It is an error for P1 to be negative.
**
** If P5!=0 then use the content of register P2 as the root page, not
** the value of P2 itself.
**
** There will be a read lock on the database whenever there is an
** open cursor.  If the database was unlocked prior to this instruction
** then a read lock is acquired as part of this instruction.  A read
** lock allows other processes to read the database but prohibits
** any other process from modifying the database.  The read lock is
** released when all cursors are closed.  If this instruction attempts
** to get a read lock but fails, the script terminates with an
** SQLITE_BUSY error code.
**
** The P4 value may be either an integer (P4_INT32) or a pointer to
** a KeyInfo structure (P4_KEYINFO). If it is a pointer to a KeyInfo 
** structure, then said structure defines the content and collating 
** sequence of the index being opened. Otherwise, if P4 is an integer 
** value, it is set to the number of columns in the table.
**
** See also OpenWrite.
*/
/* Opcode: OpenWrite P1 P2 P3 P4 P5
** Synopsis: root=P2 iDb=P3
**
** Open a read/write cursor named P1 on the table or index whose root
** page is P2.  Or if P5!=0 use the content of register P2 to find the
** root page.
**
** The P4 value may be either an integer (P4_INT32) or a pointer to
** a KeyInfo structure (P4_KEYINFO). If it is a pointer to a KeyInfo 
** structure, then said structure defines the content and collating 
** sequence of the index being opened. Otherwise, if P4 is an integer 
** value, it is set to the number of columns in the table, or to the
** largest index of any column of the table that is actually used.
**
** This instruction works just like OpenRead except that it opens the cursor
** in read/write mode.  For a given table, there can be one or more read-only
** cursors or a single read/write cursor but not both.
**
** See also OpenRead.
*/
case OP_OpenRead:
case OP_OpenWrite: {
  int nField;
  KeyInfo *pKeyInfo;
  int p2;
  int iDb;
  int wrFlag;
  Btree *pX;
  VdbeCursor *pCur;
  Db *pDb;

  assert( (pOp->p5&(OPFLAG_P2ISREG|OPFLAG_BULKCSR))==pOp->p5 );
  assert( pOp->opcode==OP_OpenWrite || pOp->p5==0 );
  assert( p->bIsReader );
  assert( pOp->opcode==OP_OpenRead || p->readOnly==0 );

  if( p->expired ){
    rc = SQLITE_ABORT;
    break;
  }

  nField = 0;
  pKeyInfo = 0;
  p2 = pOp->p2;
  iDb = pOp->p3;
  assert( iDb>=0 && iDb<db->nDb );
  assert( (p->btreeMask & (((yDbMask)1)<<iDb))!=0 );
  pDb = &db->aDb[iDb];
  pX = pDb->pBt;
  assert( pX!=0 );
  if( pOp->opcode==OP_OpenWrite ){
    wrFlag = 1;
    assert( sqlite3SchemaMutexHeld(db, iDb, 0) );
    if( pDb->pSchema->file_format < p->minWriteFileFormat ){
      p->minWriteFileFormat = pDb->pSchema->file_format;
    }
  }else{
    wrFlag = 0;
  }
  if( pOp->p5 & OPFLAG_P2ISREG ){
    assert( p2>0 );
    assert( p2<=(p->nMem-p->nCursor) );
    pIn2 = &aMem[p2];
    assert( memIsValid(pIn2) );
    assert( (pIn2->flags & MEM_Int)!=0 );
    sqlite3VdbeMemIntegerify(pIn2);
    p2 = (int)pIn2->u.i;
    /* The p2 value always comes from a prior OP_CreateTable opcode and
    ** that opcode will always set the p2 value to 2 or more or else fail.
    ** If there were a failure, the prepared statement would have halted
    ** before reaching this instruction. */
    if( NEVER(p2<2) ) {
      rc = SQLITE_CORRUPT_BKPT;
      goto abort_due_to_error;
    }
  }
  if( pOp->p4type==P4_KEYINFO ){
    pKeyInfo = pOp->p4.pKeyInfo;
    assert( pKeyInfo->enc==ENC(db) );
    assert( pKeyInfo->db==db );
    nField = pKeyInfo->nField+pKeyInfo->nXField;
  }else if( pOp->p4type==P4_INT32 ){
    nField = pOp->p4.i;
  }
  assert( pOp->p1>=0 );
  assert( nField>=0 );
  testcase( nField==0 );  /* Table with INTEGER PRIMARY KEY and nothing else */
  pCur = allocateCursor(p, pOp->p1, nField, iDb, 1);
  if( pCur==0 ) goto no_mem;
  pCur->nullRow = 1;
  pCur->isOrdered = 1;
  rc = sqlite3BtreeCursor(pX, p2, wrFlag, pKeyInfo, pCur->pCursor);
  pCur->pKeyInfo = pKeyInfo;
  assert( OPFLAG_BULKCSR==BTREE_BULKLOAD );
  sqlite3BtreeCursorHints(pCur->pCursor, (pOp->p5 & OPFLAG_BULKCSR));

  /* Since it performs no memory allocation or IO, the only value that
  ** sqlite3BtreeCursor() may return is SQLITE_OK. */
  assert( rc==SQLITE_OK );

  /* Set the VdbeCursor.isTable variable. Previous versions of
  ** SQLite used to check if the root-page flags were sane at this point
  ** and report database corruption if they were not, but this check has
  ** since moved into the btree layer.  */  
  pCur->isTable = pOp->p4type!=P4_KEYINFO;
  break;
}

/* Opcode: OpenEphemeral P1 P2 * P4 P5
** Synopsis: nColumn=P2
**
** Open a new cursor P1 to a transient table.
** The cursor is always opened read/write even if 
** the main database is read-only.  The ephemeral
** table is deleted automatically when the cursor is closed.
**
** P2 is the number of columns in the ephemeral table.
** The cursor points to a BTree table if P4==0 and to a BTree index
** if P4 is not 0.  If P4 is not NULL, it points to a KeyInfo structure
** that defines the format of keys in the index.
**
** The P5 parameter can be a mask of the BTREE_* flags defined
** in btree.h.  These flags control aspects of the operation of
** the btree.  The BTREE_OMIT_JOURNAL and BTREE_SINGLE flags are
** added automatically.
*/
/* Opcode: OpenAutoindex P1 P2 * P4 *
** Synopsis: nColumn=P2
**
** This opcode works the same as OP_OpenEphemeral.  It has a
** different name to distinguish its use.  Tables created using
** by this opcode will be used for automatically created transient
** indices in joins.
*/
case OP_OpenAutoindex: 
case OP_OpenEphemeral: {
  VdbeCursor *pCx;
  KeyInfo *pKeyInfo;

  static const int vfsFlags = 
      SQLITE_OPEN_READWRITE |
      SQLITE_OPEN_CREATE |
      SQLITE_OPEN_EXCLUSIVE |
      SQLITE_OPEN_DELETEONCLOSE |
      SQLITE_OPEN_TRANSIENT_DB;
  assert( pOp->p1>=0 );
  assert( pOp->p2>=0 );
  pCx = allocateCursor(p, pOp->p1, pOp->p2, -1, 1);
  if( pCx==0 ) goto no_mem;
  pCx->nullRow = 1;
  rc = sqlite3BtreeOpen(db->pVfs, 0, db, &pCx->pBt, 
                        BTREE_OMIT_JOURNAL | BTREE_SINGLE | pOp->p5, vfsFlags);
  if( rc==SQLITE_OK ){
    rc = sqlite3BtreeBeginTrans(pCx->pBt, 1);
  }
  if( rc==SQLITE_OK ){
    /* If a transient index is required, create it by calling
    ** sqlite3BtreeCreateTable() with the BTREE_BLOBKEY flag before
    ** opening it. If a transient table is required, just use the
    ** automatically created table with root-page 1 (an BLOB_INTKEY table).
    */
    if( (pKeyInfo = pOp->p4.pKeyInfo)!=0 ){
      int pgno;
      assert( pOp->p4type==P4_KEYINFO );
      rc = sqlite3BtreeCreateTable(pCx->pBt, &pgno, BTREE_BLOBKEY | pOp->p5); 
      if( rc==SQLITE_OK ){
        assert( pgno==MASTER_ROOT+1 );
        assert( pKeyInfo->db==db );
        assert( pKeyInfo->enc==ENC(db) );
        pCx->pKeyInfo = pKeyInfo;
        rc = sqlite3BtreeCursor(pCx->pBt, pgno, 1, pKeyInfo, pCx->pCursor);
      }
      pCx->isTable = 0;
    }else{
      rc = sqlite3BtreeCursor(pCx->pBt, MASTER_ROOT, 1, 0, pCx->pCursor);
      pCx->isTable = 1;
    }
  }
  pCx->isOrdered = (pOp->p5!=BTREE_UNORDERED);
  break;
}

/* Opcode: SorterOpen P1 P2 * P4 *
**
** This opcode works like OP_OpenEphemeral except that it opens
** a transient index that is specifically designed to sort large
** tables using an external merge-sort algorithm.
*/
case OP_SorterOpen: {
  VdbeCursor *pCx;

  assert( pOp->p1>=0 );
  assert( pOp->p2>=0 );
  pCx = allocateCursor(p, pOp->p1, pOp->p2, -1, 1);
  if( pCx==0 ) goto no_mem;
  pCx->pKeyInfo = pOp->p4.pKeyInfo;
  assert( pCx->pKeyInfo->db==db );
  assert( pCx->pKeyInfo->enc==ENC(db) );
  rc = sqlite3VdbeSorterInit(db, pCx);
  break;
}

/* Opcode: OpenPseudo P1 P2 P3 * *
** Synopsis: P3 columns in r[P2]
**
** Open a new cursor that points to a fake table that contains a single
** row of data.  The content of that one row is the content of memory
** register P2.  In other words, cursor P1 becomes an alias for the 
** MEM_Blob content contained in register P2.
**
** A pseudo-table created by this opcode is used to hold a single
** row output from the sorter so that the row can be decomposed into
** individual columns using the OP_Column opcode.  The OP_Column opcode
** is the only cursor opcode that works with a pseudo-table.
**
** P3 is the number of fields in the records that will be stored by
** the pseudo-table.
*/
case OP_OpenPseudo: {
  VdbeCursor *pCx;

  assert( pOp->p1>=0 );
  assert( pOp->p3>=0 );
  pCx = allocateCursor(p, pOp->p1, pOp->p3, -1, 0);
  if( pCx==0 ) goto no_mem;
  pCx->nullRow = 1;
  pCx->pseudoTableReg = pOp->p2;
  pCx->isTable = 1;
  assert( pOp->p5==0 );
  break;
}

/* Opcode: Close P1 * * * *
**
** Close a cursor previously opened as P1.  If P1 is not
** currently open, this instruction is a no-op.
*/
case OP_Close: {
  assert( pOp->p1>=0 && pOp->p1<p->nCursor );
  sqlite3VdbeFreeCursor(p, p->apCsr[pOp->p1]);
  p->apCsr[pOp->p1] = 0;
  break;
}

/* Opcode: SeekGe P1 P2 P3 P4 *
** Synopsis: key=r[P3@P4]
**
** If cursor P1 refers to an SQL table (B-Tree that uses integer keys), 
** use the value in register P3 as the key.  If cursor P1 refers 
** to an SQL index, then P3 is the first in an array of P4 registers 
** that are used as an unpacked index key. 
**
** Reposition cursor P1 so that  it points to the smallest entry that 
** is greater than or equal to the key value. If there are no records 
** greater than or equal to the key and P2 is not zero, then jump to P2.
**
** See also: Found, NotFound, Distinct, SeekLt, SeekGt, SeekLe
*/
/* Opcode: SeekGt P1 P2 P3 P4 *
** Synopsis: key=r[P3@P4]
**
** If cursor P1 refers to an SQL table (B-Tree that uses integer keys), 
** use the value in register P3 as a key. If cursor P1 refers 
** to an SQL index, then P3 is the first in an array of P4 registers 
** that are used as an unpacked index key. 
**
** Reposition cursor P1 so that  it points to the smallest entry that 
** is greater than the key value. If there are no records greater than 
** the key and P2 is not zero, then jump to P2.
**
** See also: Found, NotFound, Distinct, SeekLt, SeekGe, SeekLe
*/
/* Opcode: SeekLt P1 P2 P3 P4 * 
** Synopsis: key=r[P3@P4]
**
** If cursor P1 refers to an SQL table (B-Tree that uses integer keys), 
** use the value in register P3 as a key. If cursor P1 refers 
** to an SQL index, then P3 is the first in an array of P4 registers 
** that are used as an unpacked index key. 
**
** Reposition cursor P1 so that  it points to the largest entry that 
** is less than the key value. If there are no records less than 
** the key and P2 is not zero, then jump to P2.
**
** See also: Found, NotFound, Distinct, SeekGt, SeekGe, SeekLe
*/
/* Opcode: SeekLe P1 P2 P3 P4 *
** Synopsis: key=r[P3@P4]
**
** If cursor P1 refers to an SQL table (B-Tree that uses integer keys), 
** use the value in register P3 as a key. If cursor P1 refers 
** to an SQL index, then P3 is the first in an array of P4 registers 
** that are used as an unpacked index key. 
**
** Reposition cursor P1 so that it points to the largest entry that 
** is less than or equal to the key value. If there are no records 
** less than or equal to the key and P2 is not zero, then jump to P2.
**
** See also: Found, NotFound, Distinct, SeekGt, SeekGe, SeekLt
*/
case OP_SeekLt:         /* jump, in3 */
case OP_SeekLe:         /* jump, in3 */
case OP_SeekGe:         /* jump, in3 */
case OP_SeekGt: {       /* jump, in3 */
  int res;
  int oc;
  VdbeCursor *pC;
  UnpackedRecord r;
  int nField;
  i64 iKey;      /* The rowid we are to seek to */

  assert( pOp->p1>=0 && pOp->p1<p->nCursor );
  assert( pOp->p2!=0 );
  pC = p->apCsr[pOp->p1];
  assert( pC!=0 );
  assert( pC->pseudoTableReg==0 );
  assert( OP_SeekLe == OP_SeekLt+1 );
  assert( OP_SeekGe == OP_SeekLt+2 );
  assert( OP_SeekGt == OP_SeekLt+3 );
  assert( pC->isOrdered );
  assert( pC->pCursor!=0 );
  oc = pOp->opcode;
  pC->nullRow = 0;
  if( pC->isTable ){
    /* The input value in P3 might be of any type: integer, real, string,
    ** blob, or NULL.  But it needs to be an integer before we can do
    ** the seek, so covert it. */
    pIn3 = &aMem[pOp->p3];
    applyNumericAffinity(pIn3);
    iKey = sqlite3VdbeIntValue(pIn3);
    pC->rowidIsValid = 0;

    /* If the P3 value could not be converted into an integer without
    ** loss of information, then special processing is required... */
    if( (pIn3->flags & MEM_Int)==0 ){
      if( (pIn3->flags & MEM_Real)==0 ){
        /* If the P3 value cannot be converted into any kind of a number,
        ** then the seek is not possible, so jump to P2 */
        pc = pOp->p2 - 1;
        break;
      }

      /* If the approximation iKey is larger than the actual real search
      ** term, substitute >= for > and < for <=. e.g. if the search term
      ** is 4.9 and the integer approximation 5:
      **
      **        (x >  4.9)    ->     (x >= 5)
      **        (x <= 4.9)    ->     (x <  5)
      */
      if( pIn3->r<(double)iKey ){
        assert( OP_SeekGe==(OP_SeekGt-1) );
        assert( OP_SeekLt==(OP_SeekLe-1) );
        assert( (OP_SeekLe & 0x0001)==(OP_SeekGt & 0x0001) );
        if( (oc & 0x0001)==(OP_SeekGt & 0x0001) ) oc--;
      }

      /* If the approximation iKey is smaller than the actual real search
      ** term, substitute <= for < and > for >=.  */
      else if( pIn3->r>(double)iKey ){
        assert( OP_SeekLe==(OP_SeekLt+1) );
        assert( OP_SeekGt==(OP_SeekGe+1) );
        assert( (OP_SeekLt & 0x0001)==(OP_SeekGe & 0x0001) );
        if( (oc & 0x0001)==(OP_SeekLt & 0x0001) ) oc++;
      }
    } 
    rc = sqlite3BtreeMovetoUnpacked(pC->pCursor, 0, (u64)iKey, 0, &res);
    if( rc!=SQLITE_OK ){
      goto abort_due_to_error;
    }
    if( res==0 ){
      pC->rowidIsValid = 1;
      pC->lastRowid = iKey;
    }
  }else{
    nField = pOp->p4.i;
    assert( pOp->p4type==P4_INT32 );
    assert( nField>0 );
    r.pKeyInfo = pC->pKeyInfo;
    r.nField = (u16)nField;

    /* The next line of code computes as follows, only faster:
    **   if( oc==OP_SeekGt || oc==OP_SeekLe ){
    **     r.flags = UNPACKED_INCRKEY;
    **   }else{
    **     r.flags = 0;
    **   }
    */
    r.flags = (u8)(UNPACKED_INCRKEY * (1 & (oc - OP_SeekLt)));
    assert( oc!=OP_SeekGt || r.flags==UNPACKED_INCRKEY );
    assert( oc!=OP_SeekLe || r.flags==UNPACKED_INCRKEY );
    assert( oc!=OP_SeekGe || r.flags==0 );
    assert( oc!=OP_SeekLt || r.flags==0 );

    r.aMem = &aMem[pOp->p3];
#ifdef SQLITE_DEBUG
    { int i; for(i=0; i<r.nField; i++) assert( memIsValid(&r.aMem[i]) ); }
#endif
    ExpandBlob(r.aMem);
    rc = sqlite3BtreeMovetoUnpacked(pC->pCursor, &r, 0, 0, &res);
    if( rc!=SQLITE_OK ){
      goto abort_due_to_error;
    }
    pC->rowidIsValid = 0;
  }
  pC->deferredMoveto = 0;
  pC->cacheStatus = CACHE_STALE;
#ifdef SQLITE_TEST
  sqlite3_search_count++;
#endif
  if( oc>=OP_SeekGe ){  assert( oc==OP_SeekGe || oc==OP_SeekGt );
    if( res<0 || (res==0 && oc==OP_SeekGt) ){
      res = 0;
      rc = sqlite3BtreeNext(pC->pCursor, &res);
      if( rc!=SQLITE_OK ) goto abort_due_to_error;
      pC->rowidIsValid = 0;
    }else{
      res = 0;
    }
  }else{
    assert( oc==OP_SeekLt || oc==OP_SeekLe );
    if( res>0 || (res==0 && oc==OP_SeekLt) ){
      res = 0;
      rc = sqlite3BtreePrevious(pC->pCursor, &res);
      if( rc!=SQLITE_OK ) goto abort_due_to_error;
      pC->rowidIsValid = 0;
    }else{
      /* res might be negative because the table is empty.  Check to
      ** see if this is the case.
      */
      res = sqlite3BtreeEof(pC->pCursor);
    }
  }
  assert( pOp->p2>0 );
  if( res ){
    pc = pOp->p2 - 1;
  }
  break;
}

/* Opcode: Seek P1 P2 * * *
** Synopsis:  intkey=r[P2]
**
** P1 is an open table cursor and P2 is a rowid integer.  Arrange
** for P1 to move so that it points to the rowid given by P2.
**
** This is actually a deferred seek.  Nothing actually happens until
** the cursor is used to read a record.  That way, if no reads
** occur, no unnecessary I/O happens.
*/
case OP_Seek: {    /* in2 */
  VdbeCursor *pC;

  assert( pOp->p1>=0 && pOp->p1<p->nCursor );
  pC = p->apCsr[pOp->p1];
  assert( pC!=0 );
  assert( pC->pCursor!=0 );
  assert( pC->isTable );
  pC->nullRow = 0;
  pIn2 = &aMem[pOp->p2];
  pC->movetoTarget = sqlite3VdbeIntValue(pIn2);
  pC->rowidIsValid = 0;
  pC->deferredMoveto = 1;
  break;
}
  

/* Opcode: Found P1 P2 P3 P4 *
** Synopsis: key=r[P3@P4]
**
** If P4==0 then register P3 holds a blob constructed by MakeRecord.  If
** P4>0 then register P3 is the first of P4 registers that form an unpacked
** record.
**
** Cursor P1 is on an index btree.  If the record identified by P3 and P4
** is a prefix of any entry in P1 then a jump is made to P2 and
** P1 is left pointing at the matching entry.
**
** See also: NotFound, NoConflict, NotExists. SeekGe
*/
/* Opcode: NotFound P1 P2 P3 P4 *
** Synopsis: key=r[P3@P4]
**
** If P4==0 then register P3 holds a blob constructed by MakeRecord.  If
** P4>0 then register P3 is the first of P4 registers that form an unpacked
** record.
** 
** Cursor P1 is on an index btree.  If the record identified by P3 and P4
** is not the prefix of any entry in P1 then a jump is made to P2.  If P1 
** does contain an entry whose prefix matches the P3/P4 record then control
** falls through to the next instruction and P1 is left pointing at the
** matching entry.
**
** See also: Found, NotExists, NoConflict
*/
/* Opcode: NoConflict P1 P2 P3 P4 *
** Synopsis: key=r[P3@P4]
**
** If P4==0 then register P3 holds a blob constructed by MakeRecord.  If
** P4>0 then register P3 is the first of P4 registers that form an unpacked
** record.
** 
** Cursor P1 is on an index btree.  If the record identified by P3 and P4
** contains any NULL value, jump immediately to P2.  If all terms of the
** record are not-NULL then a check is done to determine if any row in the
** P1 index btree has a matching key prefix.  If there are no matches, jump
** immediately to P2.  If there is a match, fall through and leave the P1
** cursor pointing to the matching row.
**
** This opcode is similar to OP_NotFound with the exceptions that the
** branch is always taken if any part of the search key input is NULL.
**
** See also: NotFound, Found, NotExists
*/
case OP_NoConflict:     /* jump, in3 */
case OP_NotFound:       /* jump, in3 */
case OP_Found: {        /* jump, in3 */
  int alreadyExists;
  int ii;
  VdbeCursor *pC;
  int res;
  char *pFree;
  UnpackedRecord *pIdxKey;
  UnpackedRecord r;
  char aTempRec[ROUND8(sizeof(UnpackedRecord)) + sizeof(Mem)*4 + 7];

#ifdef SQLITE_TEST
  if( pOp->opcode!=OP_NoConflict ) sqlite3_found_count++;
#endif

  assert( pOp->p1>=0 && pOp->p1<p->nCursor );
  assert( pOp->p4type==P4_INT32 );
  pC = p->apCsr[pOp->p1];
  assert( pC!=0 );
  pIn3 = &aMem[pOp->p3];
  assert( pC->pCursor!=0 );
  assert( pC->isTable==0 );
  pFree = 0;  /* Not needed.  Only used to suppress a compiler warning. */
  if( pOp->p4.i>0 ){
    r.pKeyInfo = pC->pKeyInfo;
    r.nField = (u16)pOp->p4.i;
    r.aMem = pIn3;
    for(ii=0; ii<r.nField; ii++){
      assert( memIsValid(&r.aMem[ii]) );
      ExpandBlob(&r.aMem[ii]);
#ifdef SQLITE_DEBUG
      if( ii ) REGISTER_TRACE(pOp->p3+ii, &r.aMem[ii]);
#endif
    }
    r.flags = UNPACKED_PREFIX_MATCH;
    pIdxKey = &r;
  }else{
    pIdxKey = sqlite3VdbeAllocUnpackedRecord(
        pC->pKeyInfo, aTempRec, sizeof(aTempRec), &pFree
    ); 
    if( pIdxKey==0 ) goto no_mem;
    assert( pIn3->flags & MEM_Blob );
    assert( (pIn3->flags & MEM_Zero)==0 );  /* zeroblobs already expanded */
    sqlite3VdbeRecordUnpack(pC->pKeyInfo, pIn3->n, pIn3->z, pIdxKey);
    pIdxKey->flags |= UNPACKED_PREFIX_MATCH;
  }
  if( pOp->opcode==OP_NoConflict ){
    /* For the OP_NoConflict opcode, take the jump if any of the
    ** input fields are NULL, since any key with a NULL will not
    ** conflict */
    for(ii=0; ii<r.nField; ii++){
      if( r.aMem[ii].flags & MEM_Null ){
        pc = pOp->p2 - 1;
        break;
      }
    }
  }
  rc = sqlite3BtreeMovetoUnpacked(pC->pCursor, pIdxKey, 0, 0, &res);
  if( pOp->p4.i==0 ){
    sqlite3DbFree(db, pFree);
  }
  if( rc!=SQLITE_OK ){
    break;
  }
  pC->seekResult = res;
  alreadyExists = (res==0);
  pC->nullRow = 1-alreadyExists;
  pC->deferredMoveto = 0;
  pC->cacheStatus = CACHE_STALE;
  if( pOp->opcode==OP_Found ){
    if( alreadyExists ) pc = pOp->p2 - 1;
  }else{
    if( !alreadyExists ) pc = pOp->p2 - 1;
  }
  break;
}

/* Opcode: NotExists P1 P2 P3 * *
** Synopsis: intkey=r[P3]
**
** P1 is the index of a cursor open on an SQL table btree (with integer
** keys).  P3 is an integer rowid.  If P1 does not contain a record with
** rowid P3 then jump immediately to P2.  If P1 does contain a record
** with rowid P3 then leave the cursor pointing at that record and fall
** through to the next instruction.
**
** The OP_NotFound opcode performs the same operation on index btrees
** (with arbitrary multi-value keys).
**
** See also: Found, NotFound, NoConflict
*/
case OP_NotExists: {        /* jump, in3 */
  VdbeCursor *pC;
  BtCursor *pCrsr;
  int res;
  u64 iKey;

  pIn3 = &aMem[pOp->p3];
  assert( pIn3->flags & MEM_Int );
  assert( pOp->p1>=0 && pOp->p1<p->nCursor );
  pC = p->apCsr[pOp->p1];
  assert( pC!=0 );
  assert( pC->isTable );
  assert( pC->pseudoTableReg==0 );
  pCrsr = pC->pCursor;
  assert( pCrsr!=0 );
  res = 0;
  iKey = pIn3->u.i;
  rc = sqlite3BtreeMovetoUnpacked(pCrsr, 0, iKey, 0, &res);
  pC->lastRowid = pIn3->u.i;
  pC->rowidIsValid = res==0 ?1:0;
  pC->nullRow = 0;
  pC->cacheStatus = CACHE_STALE;
  pC->deferredMoveto = 0;
  if( res!=0 ){
    pc = pOp->p2 - 1;
    assert( pC->rowidIsValid==0 );
  }
  pC->seekResult = res;
  break;
}

/* Opcode: Sequence P1 P2 * * *
** Synopsis: r[P2]=rowid
**
** Find the next available sequence number for cursor P1.
** Write the sequence number into register P2.
** The sequence number on the cursor is incremented after this
** instruction.  
*/
case OP_Sequence: {           /* out2-prerelease */
  assert( pOp->p1>=0 && pOp->p1<p->nCursor );
  assert( p->apCsr[pOp->p1]!=0 );
  pOut->u.i = p->apCsr[pOp->p1]->seqCount++;
  break;
}


/* Opcode: NewRowid P1 P2 P3 * *
** Synopsis: r[P2]=rowid
**
** Get a new integer record number (a.k.a "rowid") used as the key to a table.
** The record number is not previously used as a key in the database
** table that cursor P1 points to.  The new record number is written
** written to register P2.
**
** If P3>0 then P3 is a register in the root frame of this VDBE that holds 
** the largest previously generated record number. No new record numbers are
** allowed to be less than this value. When this value reaches its maximum, 
** an SQLITE_FULL error is generated. The P3 register is updated with the '
** generated record number. This P3 mechanism is used to help implement the
** AUTOINCREMENT feature.
*/
case OP_NewRowid: {           /* out2-prerelease */
  i64 v;                 /* The new rowid */
  VdbeCursor *pC;        /* Cursor of table to get the new rowid */
  int res;               /* Result of an sqlite3BtreeLast() */
  int cnt;               /* Counter to limit the number of searches */
  Mem *pMem;             /* Register holding largest rowid for AUTOINCREMENT */
  VdbeFrame *pFrame;     /* Root frame of VDBE */

  v = 0;
  res = 0;
  assert( pOp->p1>=0 && pOp->p1<p->nCursor );
  pC = p->apCsr[pOp->p1];
  assert( pC!=0 );
  if( NEVER(pC->pCursor==0) ){
    /* The zero initialization above is all that is needed */
  }else{
    /* The next rowid or record number (different terms for the same
    ** thing) is obtained in a two-step algorithm.
    **
    ** First we attempt to find the largest existing rowid and add one
    ** to that.  But if the largest existing rowid is already the maximum
    ** positive integer, we have to fall through to the second
    ** probabilistic algorithm
    **
    ** The second algorithm is to select a rowid at random and see if
    ** it already exists in the table.  If it does not exist, we have
    ** succeeded.  If the random rowid does exist, we select a new one
    ** and try again, up to 100 times.
    */
    assert( pC->isTable );

#ifdef SQLITE_32BIT_ROWID
#   define MAX_ROWID 0x7fffffff
#else
    /* Some compilers complain about constants of the form 0x7fffffffffffffff.
    ** Others complain about 0x7ffffffffffffffffLL.  The following macro seems
    ** to provide the constant while making all compilers happy.
    */
#   define MAX_ROWID  (i64)( (((u64)0x7fffffff)<<32) | (u64)0xffffffff )
#endif

    if( !pC->useRandomRowid ){
      v = sqlite3BtreeGetCachedRowid(pC->pCursor);
      if( v==0 ){
        rc = sqlite3BtreeLast(pC->pCursor, &res);
        if( rc!=SQLITE_OK ){
          goto abort_due_to_error;
        }
        if( res ){
          v = 1;   /* IMP: R-61914-48074 */
        }else{
          assert( sqlite3BtreeCursorIsValid(pC->pCursor) );
          rc = sqlite3BtreeKeySize(pC->pCursor, &v);
          assert( rc==SQLITE_OK );   /* Cannot fail following BtreeLast() */
          if( v>=MAX_ROWID ){
            pC->useRandomRowid = 1;
          }else{
            v++;   /* IMP: R-29538-34987 */
          }
        }
      }

#ifndef SQLITE_OMIT_AUTOINCREMENT
      if( pOp->p3 ){
        /* Assert that P3 is a valid memory cell. */
        assert( pOp->p3>0 );
        if( p->pFrame ){
          for(pFrame=p->pFrame; pFrame->pParent; pFrame=pFrame->pParent);
          /* Assert that P3 is a valid memory cell. */
          assert( pOp->p3<=pFrame->nMem );
          pMem = &pFrame->aMem[pOp->p3];
        }else{
          /* Assert that P3 is a valid memory cell. */
          assert( pOp->p3<=(p->nMem-p->nCursor) );
          pMem = &aMem[pOp->p3];
          memAboutToChange(p, pMem);
        }
        assert( memIsValid(pMem) );

        REGISTER_TRACE(pOp->p3, pMem);
        sqlite3VdbeMemIntegerify(pMem);
        assert( (pMem->flags & MEM_Int)!=0 );  /* mem(P3) holds an integer */
        if( pMem->u.i==MAX_ROWID || pC->useRandomRowid ){
          rc = SQLITE_FULL;   /* IMP: R-12275-61338 */
          goto abort_due_to_error;
        }
        if( v<pMem->u.i+1 ){
          v = pMem->u.i + 1;
        }
        pMem->u.i = v;
      }
#endif

      sqlite3BtreeSetCachedRowid(pC->pCursor, v<MAX_ROWID ? v+1 : 0);
    }
    if( pC->useRandomRowid ){
      /* IMPLEMENTATION-OF: R-07677-41881 If the largest ROWID is equal to the
      ** largest possible integer (9223372036854775807) then the database
      ** engine starts picking positive candidate ROWIDs at random until
      ** it finds one that is not previously used. */
      assert( pOp->p3==0 );  /* We cannot be in random rowid mode if this is
                             ** an AUTOINCREMENT table. */
      /* on the first attempt, simply do one more than previous */
      v = lastRowid;
      v &= (MAX_ROWID>>1); /* ensure doesn't go negative */
      v++; /* ensure non-zero */
      cnt = 0;
      while(   ((rc = sqlite3BtreeMovetoUnpacked(pC->pCursor, 0, (u64)v,
                                                 0, &res))==SQLITE_OK)
            && (res==0)
            && (++cnt<100)){
        /* collision - try another random rowid */
        sqlite3_randomness(sizeof(v), &v);
        if( cnt<5 ){
          /* try "small" random rowids for the initial attempts */
          v &= 0xffffff;
        }else{
          v &= (MAX_ROWID>>1); /* ensure doesn't go negative */
        }
        v++; /* ensure non-zero */
      }
      if( rc==SQLITE_OK && res==0 ){
        rc = SQLITE_FULL;   /* IMP: R-38219-53002 */
        goto abort_due_to_error;
      }
      assert( v>0 );  /* EV: R-40812-03570 */
    }
    pC->rowidIsValid = 0;
    pC->deferredMoveto = 0;
    pC->cacheStatus = CACHE_STALE;
  }
  pOut->u.i = v;
  break;
}

/* Opcode: Insert P1 P2 P3 P4 P5
** Synopsis: intkey=r[P3] data=r[P2]
**
** Write an entry into the table of cursor P1.  A new entry is
** created if it doesn't already exist or the data for an existing
** entry is overwritten.  The data is the value MEM_Blob stored in register
** number P2. The key is stored in register P3. The key must
** be a MEM_Int.
**
** If the OPFLAG_NCHANGE flag of P5 is set, then the row change count is
** incremented (otherwise not).  If the OPFLAG_LASTROWID flag of P5 is set,
** then rowid is stored for subsequent return by the
** sqlite3_last_insert_rowid() function (otherwise it is unmodified).
**
** If the OPFLAG_USESEEKRESULT flag of P5 is set and if the result of
** the last seek operation (OP_NotExists) was a success, then this
** operation will not attempt to find the appropriate row before doing
** the insert but will instead overwrite the row that the cursor is
** currently pointing to.  Presumably, the prior OP_NotExists opcode
** has already positioned the cursor correctly.  This is an optimization
** that boosts performance by avoiding redundant seeks.
**
** If the OPFLAG_ISUPDATE flag is set, then this opcode is part of an
** UPDATE operation.  Otherwise (if the flag is clear) then this opcode
** is part of an INSERT operation.  The difference is only important to
** the update hook.
**
** Parameter P4 may point to a Table structure, or may be NULL. If it is 
** not NULL, then the update-hook (sqlite3.xUpdateCallback) is invoked 
** following a successful insert.
**
** (WARNING/TODO: If P1 is a pseudo-cursor and P2 is dynamically
** allocated, then ownership of P2 is transferred to the pseudo-cursor
** and register P2 becomes ephemeral.  If the cursor is changed, the
** value of register P2 will then change.  Make sure this does not
** cause any problems.)
**
** This instruction only works on tables.  The equivalent instruction
** for indices is OP_IdxInsert.
*/
/* Opcode: InsertInt P1 P2 P3 P4 P5
** Synopsis:  intkey=P3 data=r[P2]
**
** This works exactly like OP_Insert except that the key is the
** integer value P3, not the value of the integer stored in register P3.
*/
case OP_Insert: 
case OP_InsertInt: {
  Mem *pData;       /* MEM cell holding data for the record to be inserted */
  Mem *pKey;        /* MEM cell holding key  for the record */
  i64 iKey;         /* The integer ROWID or key for the record to be inserted */
  VdbeCursor *pC;   /* Cursor to table into which insert is written */
  int nZero;        /* Number of zero-bytes to append */
  int seekResult;   /* Result of prior seek or 0 if no USESEEKRESULT flag */
  const char *zDb;  /* database name - used by the update hook */
  Table *pTab;      /* Table structure - used by update and pre-update hooks */
  int op = 0;       /* Opcode for update hook: SQLITE_UPDATE or SQLITE_INSERT */

  pData = &aMem[pOp->p2];
  assert( pOp->p1>=0 && pOp->p1<p->nCursor );
  assert( memIsValid(pData) );
  pC = p->apCsr[pOp->p1];
  assert( pC!=0 );
  assert( pC->pCursor!=0 );
  assert( pC->pseudoTableReg==0 );
  assert( pC->isTable );
  assert( pOp->p4type==P4_TABLE || pOp->p4type>=P4_STATIC );
  REGISTER_TRACE(pOp->p2, pData);

  if( pOp->opcode==OP_Insert ){
    pKey = &aMem[pOp->p3];
    assert( pKey->flags & MEM_Int );
    assert( memIsValid(pKey) );
    REGISTER_TRACE(pOp->p3, pKey);
    iKey = pKey->u.i;
  }else{
    assert( pOp->opcode==OP_InsertInt );
    iKey = pOp->p3;
  }

  if( pOp->p4type==P4_TABLE && HAS_UPDATE_HOOK(db) ){
    assert( pC->isTable );
    assert( pC->iDb>=0 );
    zDb = db->aDb[pC->iDb].zName;
    pTab = pOp->p4.pTab;
    op = ((pOp->p5 & OPFLAG_ISUPDATE) ? SQLITE_UPDATE : SQLITE_INSERT);
  }

#ifdef SQLITE_ENABLE_PREUPDATE_HOOK
  /* Invoke the pre-update hook, if any */
  if( db->xPreUpdateCallback 
   && pOp->p4type==P4_TABLE
   && (!(pOp->p5 & OPFLAG_ISUPDATE) || pC->rowidIsValid==0)
   && HasRowid(pTab)
  ){
    sqlite3VdbePreUpdateHook(p, pC, SQLITE_INSERT, zDb, pTab, iKey, pOp->p2);
  }
#endif

  if( pOp->p5 & OPFLAG_NCHANGE ) p->nChange++;
  if( pOp->p5 & OPFLAG_LASTROWID ) db->lastRowid = lastRowid = iKey;
  if( pData->flags & MEM_Null ){
    pData->z = 0;
    pData->n = 0;
  }else{
    assert( pData->flags & (MEM_Blob|MEM_Str) );
  }
  seekResult = ((pOp->p5 & OPFLAG_USESEEKRESULT) ? pC->seekResult : 0);
  if( pData->flags & MEM_Zero ){
    nZero = pData->u.nZero;
  }else{
    nZero = 0;
  }
  sqlite3BtreeSetCachedRowid(pC->pCursor, 0);
  rc = sqlite3BtreeInsert(pC->pCursor, 0, iKey,
                          pData->z, pData->n, nZero,
                          (pOp->p5 & OPFLAG_APPEND)!=0, seekResult
  );
  pC->rowidIsValid = 0;
  pC->deferredMoveto = 0;
  pC->cacheStatus = CACHE_STALE;

  /* Invoke the update-hook if required. */
  if( rc==SQLITE_OK && db->xUpdateCallback && op && HasRowid(pTab) ){
    db->xUpdateCallback(db->pUpdateArg, op, zDb, pTab->zName, iKey);
  }
  break;
}

/* Opcode: Delete P1 P2 P3 P4 *
**
** Delete the record at which the P1 cursor is currently pointing.
**
** The cursor will be left pointing at either the next or the previous
** record in the table. If it is left pointing at the next record, then
** the next Next instruction will be a no-op.  Hence it is OK to delete
** a record from within an Next loop.
**
** If the OPFLAG_NCHANGE flag of P2 is set, then the row change count is
** incremented (otherwise not).
**
** P1 must not be pseudo-table.  It has to be a real table with
** multiple rows.
**
** If P4 is not NULL then it points to a Table struture. In this case either 
** the update or pre-update hook, or both, may be invoked. The P1 cursor must
** have been positioned using OP_NotFound prior to invoking this opcode in 
** this case. Specifically, if one is configured, the pre-update hook is 
** invoked if P4 is not NULL. The update-hook is invoked if one is configured, 
** P4 is not NULL, and the OPFLAG_NCHANGE flag is set in P2.
**
** If the OPFLAG_ISUPDATE flag is set in P2, then P3 contains the address
** of the memory cell that contains the value that the rowid of the row will
** be set to by the update.
*/
case OP_Delete: {
  i64 iKey;
  VdbeCursor *pC;
  const char *zDb;
  Table *pTab;
  int opflags;

  opflags = pOp->p2;
  assert( pOp->p1>=0 && pOp->p1<p->nCursor );
  pC = p->apCsr[pOp->p1];
  assert( pC!=0 );
  assert( pC->pCursor!=0 );  /* Only valid for real tables, no pseudotables */
  iKey = pC->lastRowid;      /* Only used for the update hook */

  /* The OP_Delete opcode always follows an OP_NotExists or OP_Last or
  ** OP_Column on the same table without any intervening operations that
  ** might move or invalidate the cursor.  Hence cursor pC is always pointing
  ** to the row to be deleted and the sqlite3VdbeCursorMoveto() operation
  ** below is always a no-op and cannot fail.  We will run it anyhow, though,
  ** to guard against future changes to the code generator.
  **/
  assert( pC->deferredMoveto==0 );
  rc = sqlite3VdbeCursorMoveto(pC);
  if( NEVER(rc!=SQLITE_OK) ) goto abort_due_to_error;

  /* If the update-hook or pre-update-hook will be invoked, set iKey to 
  ** the rowid of the row being deleted. Set zDb and zTab as well.
  */
  if( pOp->p4.z && HAS_UPDATE_HOOK(db) ){
    assert( pC->iDb>=0 );
    assert( pC->rowidIsValid || !HasRowid(pOp->p4.pTab) );
    iKey = pC->lastRowid;
    zDb = db->aDb[pC->iDb].zName;
    pTab = pOp->p4.pTab;
 }

#ifdef SQLITE_ENABLE_PREUPDATE_HOOK
  /* Invoke the pre-update-hook if required. */
  if( db->xPreUpdateCallback && pOp->p4.z && HasRowid(pTab) ){
    assert( !(opflags & OPFLAG_ISUPDATE) || (aMem[pOp->p3].flags & MEM_Int) );
    sqlite3VdbePreUpdateHook(p, pC,
        (opflags & OPFLAG_ISUPDATE) ? SQLITE_UPDATE : SQLITE_DELETE, 
        zDb, pTab, iKey,
        pOp->p3
    );
  }
#endif

  if( opflags & OPFLAG_ISNOOP ) break;

  sqlite3BtreeSetCachedRowid(pC->pCursor, 0);
  rc = sqlite3BtreeDelete(pC->pCursor);
  pC->cacheStatus = CACHE_STALE;

  /* Update the change-counter and invoke the update-hook if required. */
  if( opflags & OPFLAG_NCHANGE ){
    p->nChange++;
    assert( pOp->p4.z );
    if( rc==SQLITE_OK && db->xUpdateCallback && HasRowid(pTab) ){
      db->xUpdateCallback(db->pUpdateArg, SQLITE_DELETE, zDb, pTab->zName,iKey);
    }
  }
  break;
}
/* Opcode: ResetCount * * * * *
**
** The value of the change counter is copied to the database handle
** change counter (returned by subsequent calls to sqlite3_changes()).
** Then the VMs internal change counter resets to 0.
** This is used by trigger programs.
*/
case OP_ResetCount: {
  sqlite3VdbeSetChanges(db, p->nChange);
  p->nChange = 0;
  break;
}

/* Opcode: SorterCompare P1 P2 P3 P4
** Synopsis:  if key(P1)!=rtrim(r[P3],P4) goto P2
**
** P1 is a sorter cursor. This instruction compares a prefix of the
** the record blob in register P3 against a prefix of the entry that 
** the sorter cursor currently points to.  The final P4 fields of both
** the P3 and sorter record are ignored.
**
** If either P3 or the sorter contains a NULL in one of their significant
** fields (not counting the P4 fields at the end which are ignored) then
** the comparison is assumed to be equal.
**
** Fall through to next instruction if the two records compare equal to
** each other.  Jump to P2 if they are different.
*/
case OP_SorterCompare: {
  VdbeCursor *pC;
  int res;
  int nIgnore;

  pC = p->apCsr[pOp->p1];
  assert( isSorter(pC) );
  assert( pOp->p4type==P4_INT32 );
  pIn3 = &aMem[pOp->p3];
  nIgnore = pOp->p4.i;
  rc = sqlite3VdbeSorterCompare(pC, pIn3, nIgnore, &res);
  if( res ){
    pc = pOp->p2-1;
  }
  break;
};

/* Opcode: SorterData P1 P2 * * *
** Synopsis: r[P2]=data
**
** Write into register P2 the current sorter data for sorter cursor P1.
*/
case OP_SorterData: {
  VdbeCursor *pC;

  pOut = &aMem[pOp->p2];
  pC = p->apCsr[pOp->p1];
  assert( isSorter(pC) );
  rc = sqlite3VdbeSorterRowkey(pC, pOut);
  break;
}

/* Opcode: RowData P1 P2 * * *
** Synopsis: r[P2]=data
**
** Write into register P2 the complete row data for cursor P1.
** There is no interpretation of the data.  
** It is just copied onto the P2 register exactly as 
** it is found in the database file.
**
** If the P1 cursor must be pointing to a valid row (not a NULL row)
** of a real table, not a pseudo-table.
*/
/* Opcode: RowKey P1 P2 * * *
** Synopsis: r[P2]=key
**
** Write into register P2 the complete row key for cursor P1.
** There is no interpretation of the data.  
** The key is copied onto the P2 register exactly as 
** it is found in the database file.
**
** If the P1 cursor must be pointing to a valid row (not a NULL row)
** of a real table, not a pseudo-table.
*/
case OP_RowKey:
case OP_RowData: {
  VdbeCursor *pC;
  BtCursor *pCrsr;
  u32 n;
  i64 n64;

  pOut = &aMem[pOp->p2];
  memAboutToChange(p, pOut);

  /* Note that RowKey and RowData are really exactly the same instruction */
  assert( pOp->p1>=0 && pOp->p1<p->nCursor );
  pC = p->apCsr[pOp->p1];
  assert( isSorter(pC)==0 );
  assert( pC->isTable || pOp->opcode!=OP_RowData );
  assert( pC->isTable==0 || pOp->opcode==OP_RowData );
  assert( pC!=0 );
  assert( pC->nullRow==0 );
  assert( pC->pseudoTableReg==0 );
  assert( pC->pCursor!=0 );
  pCrsr = pC->pCursor;
  assert( sqlite3BtreeCursorIsValid(pCrsr) );

  /* The OP_RowKey and OP_RowData opcodes always follow OP_NotExists or
  ** OP_Rewind/Op_Next with no intervening instructions that might invalidate
  ** the cursor.  Hence the following sqlite3VdbeCursorMoveto() call is always
  ** a no-op and can never fail.  But we leave it in place as a safety.
  */
  assert( pC->deferredMoveto==0 );
  rc = sqlite3VdbeCursorMoveto(pC);
  if( NEVER(rc!=SQLITE_OK) ) goto abort_due_to_error;

  if( pC->isTable==0 ){
    assert( !pC->isTable );
    VVA_ONLY(rc =) sqlite3BtreeKeySize(pCrsr, &n64);
    assert( rc==SQLITE_OK );    /* True because of CursorMoveto() call above */
    if( n64>db->aLimit[SQLITE_LIMIT_LENGTH] ){
      goto too_big;
    }
    n = (u32)n64;
  }else{
    VVA_ONLY(rc =) sqlite3BtreeDataSize(pCrsr, &n);
    assert( rc==SQLITE_OK );    /* DataSize() cannot fail */
    if( n>(u32)db->aLimit[SQLITE_LIMIT_LENGTH] ){
      goto too_big;
    }
  }
  if( sqlite3VdbeMemGrow(pOut, n, 0) ){
    goto no_mem;
  }
  pOut->n = n;
  MemSetTypeFlag(pOut, MEM_Blob);
  if( pC->isTable==0 ){
    rc = sqlite3BtreeKey(pCrsr, 0, n, pOut->z);
  }else{
    rc = sqlite3BtreeData(pCrsr, 0, n, pOut->z);
  }
  pOut->enc = SQLITE_UTF8;  /* In case the blob is ever cast to text */
  UPDATE_MAX_BLOBSIZE(pOut);
  REGISTER_TRACE(pOp->p2, pOut);
  break;
}

/* Opcode: Rowid P1 P2 * * *
** Synopsis: r[P2]=rowid
**
** Store in register P2 an integer which is the key of the table entry that
** P1 is currently point to.
**
** P1 can be either an ordinary table or a virtual table.  There used to
** be a separate OP_VRowid opcode for use with virtual tables, but this
** one opcode now works for both table types.
*/
case OP_Rowid: {                 /* out2-prerelease */
  VdbeCursor *pC;
  i64 v;
  sqlite3_vtab *pVtab;
  const sqlite3_module *pModule;

  assert( pOp->p1>=0 && pOp->p1<p->nCursor );
  pC = p->apCsr[pOp->p1];
  assert( pC!=0 );
  assert( pC->pseudoTableReg==0 || pC->nullRow );
  if( pC->nullRow ){
    pOut->flags = MEM_Null;
    break;
  }else if( pC->deferredMoveto ){
    v = pC->movetoTarget;
#ifndef SQLITE_OMIT_VIRTUALTABLE
  }else if( pC->pVtabCursor ){
    pVtab = pC->pVtabCursor->pVtab;
    pModule = pVtab->pModule;
    assert( pModule->xRowid );
    rc = pModule->xRowid(pC->pVtabCursor, &v);
    sqlite3VtabImportErrmsg(p, pVtab);
#endif /* SQLITE_OMIT_VIRTUALTABLE */
  }else{
    assert( pC->pCursor!=0 );
    rc = sqlite3VdbeCursorMoveto(pC);
    if( rc ) goto abort_due_to_error;
    if( pC->rowidIsValid ){
      v = pC->lastRowid;
    }else{
      rc = sqlite3BtreeKeySize(pC->pCursor, &v);
      assert( rc==SQLITE_OK );  /* Always so because of CursorMoveto() above */
    }
  }
  pOut->u.i = v;
  break;
}

/* Opcode: NullRow P1 * * * *
**
** Move the cursor P1 to a null row.  Any OP_Column operations
** that occur while the cursor is on the null row will always
** write a NULL.
*/
case OP_NullRow: {
  VdbeCursor *pC;

  assert( pOp->p1>=0 && pOp->p1<p->nCursor );
  pC = p->apCsr[pOp->p1];
  assert( pC!=0 );
  pC->nullRow = 1;
  pC->rowidIsValid = 0;
  pC->cacheStatus = CACHE_STALE;
  if( pC->pCursor ){
    sqlite3BtreeClearCursor(pC->pCursor);
  }
  break;
}

/* Opcode: Last P1 P2 * * *
**
** The next use of the Rowid or Column or Next instruction for P1 
** will refer to the last entry in the database table or index.
** If the table or index is empty and P2>0, then jump immediately to P2.
** If P2 is 0 or if the table or index is not empty, fall through
** to the following instruction.
*/
case OP_Last: {        /* jump */
  VdbeCursor *pC;
  BtCursor *pCrsr;
  int res;

  assert( pOp->p1>=0 && pOp->p1<p->nCursor );
  pC = p->apCsr[pOp->p1];
  assert( pC!=0 );
  pCrsr = pC->pCursor;
  res = 0;
  assert( pCrsr!=0 );
  rc = sqlite3BtreeLast(pCrsr, &res);
  pC->nullRow = (u8)res;
  pC->deferredMoveto = 0;
  pC->rowidIsValid = 0;
  pC->cacheStatus = CACHE_STALE;
  if( pOp->p2>0 && res ){
    pc = pOp->p2 - 1;
  }
  break;
}


/* Opcode: Sort P1 P2 * * *
**
** This opcode does exactly the same thing as OP_Rewind except that
** it increments an undocumented global variable used for testing.
**
** Sorting is accomplished by writing records into a sorting index,
** then rewinding that index and playing it back from beginning to
** end.  We use the OP_Sort opcode instead of OP_Rewind to do the
** rewinding so that the global variable will be incremented and
** regression tests can determine whether or not the optimizer is
** correctly optimizing out sorts.
*/
case OP_SorterSort:    /* jump */
case OP_Sort: {        /* jump */
#ifdef SQLITE_TEST
  sqlite3_sort_count++;
  sqlite3_search_count--;
#endif
  p->aCounter[SQLITE_STMTSTATUS_SORT]++;
  /* Fall through into OP_Rewind */
}
/* Opcode: Rewind P1 P2 * * *
**
** The next use of the Rowid or Column or Next instruction for P1 
** will refer to the first entry in the database table or index.
** If the table or index is empty and P2>0, then jump immediately to P2.
** If P2 is 0 or if the table or index is not empty, fall through
** to the following instruction.
*/
case OP_Rewind: {        /* jump */
  VdbeCursor *pC;
  BtCursor *pCrsr;
  int res;

  assert( pOp->p1>=0 && pOp->p1<p->nCursor );
  pC = p->apCsr[pOp->p1];
  assert( pC!=0 );
  assert( isSorter(pC)==(pOp->opcode==OP_SorterSort) );
  res = 1;
  if( isSorter(pC) ){
    rc = sqlite3VdbeSorterRewind(db, pC, &res);
  }else{
    pCrsr = pC->pCursor;
    assert( pCrsr );
    rc = sqlite3BtreeFirst(pCrsr, &res);
    pC->deferredMoveto = 0;
    pC->cacheStatus = CACHE_STALE;
    pC->rowidIsValid = 0;
  }
  pC->nullRow = (u8)res;
  assert( pOp->p2>0 && pOp->p2<p->nOp );
  if( res ){
    pc = pOp->p2 - 1;
  }
  break;
}

/* Opcode: Next P1 P2 P3 P4 P5
**
** Advance cursor P1 so that it points to the next key/data pair in its
** table or index.  If there are no more key/value pairs then fall through
** to the following instruction.  But if the cursor advance was successful,
** jump immediately to P2.
**
** The P1 cursor must be for a real table, not a pseudo-table.  P1 must have
** been opened prior to this opcode or the program will segfault.
**
** The P3 value is a hint to the btree implementation. If P3==1, that
** means P1 is an SQL index and that this instruction could have been
** omitted if that index had been unique.  P3 is usually 0.  P3 is
** always either 0 or 1.
**
** P4 is always of type P4_ADVANCE. The function pointer points to
** sqlite3BtreeNext().
**
** If P5 is positive and the jump is taken, then event counter
** number P5-1 in the prepared statement is incremented.
**
** See also: Prev, NextIfOpen
*/
/* Opcode: NextIfOpen P1 P2 P3 P4 P5
**
** This opcode works just like OP_Next except that if cursor P1 is not
** open it behaves a no-op.
*/
/* Opcode: Prev P1 P2 P3 P4 P5
**
** Back up cursor P1 so that it points to the previous key/data pair in its
** table or index.  If there is no previous key/value pairs then fall through
** to the following instruction.  But if the cursor backup was successful,
** jump immediately to P2.
**
** The P1 cursor must be for a real table, not a pseudo-table.  If P1 is
** not open then the behavior is undefined.
**
** The P3 value is a hint to the btree implementation. If P3==1, that
** means P1 is an SQL index and that this instruction could have been
** omitted if that index had been unique.  P3 is usually 0.  P3 is
** always either 0 or 1.
**
** P4 is always of type P4_ADVANCE. The function pointer points to
** sqlite3BtreePrevious().
**
** If P5 is positive and the jump is taken, then event counter
** number P5-1 in the prepared statement is incremented.
*/
/* Opcode: PrevIfOpen P1 P2 P3 P4 P5
**
** This opcode works just like OP_Prev except that if cursor P1 is not
** open it behaves a no-op.
*/
case OP_SorterNext: {  /* jump */
  VdbeCursor *pC;
  int res;

  pC = p->apCsr[pOp->p1];
  assert( isSorter(pC) );
  rc = sqlite3VdbeSorterNext(db, pC, &res);
  goto next_tail;
case OP_PrevIfOpen:    /* jump */
case OP_NextIfOpen:    /* jump */
  if( p->apCsr[pOp->p1]==0 ) break;
  /* Fall through */
case OP_Prev:          /* jump */
case OP_Next:          /* jump */
  assert( pOp->p1>=0 && pOp->p1<p->nCursor );
  assert( pOp->p5<ArraySize(p->aCounter) );
  pC = p->apCsr[pOp->p1];
  res = pOp->p3;
  assert( pC!=0 );
  assert( pC->deferredMoveto==0 );
  assert( pC->pCursor );
  assert( res==0 || (res==1 && pC->isTable==0) );
  testcase( res==1 );
  assert( pOp->opcode!=OP_Next || pOp->p4.xAdvance==sqlite3BtreeNext );
  assert( pOp->opcode!=OP_Prev || pOp->p4.xAdvance==sqlite3BtreePrevious );
  assert( pOp->opcode!=OP_NextIfOpen || pOp->p4.xAdvance==sqlite3BtreeNext );
  assert( pOp->opcode!=OP_PrevIfOpen || pOp->p4.xAdvance==sqlite3BtreePrevious);
  rc = pOp->p4.xAdvance(pC->pCursor, &res);
next_tail:
  pC->cacheStatus = CACHE_STALE;
  if( res==0 ){
    pC->nullRow = 0;
    pc = pOp->p2 - 1;
    p->aCounter[pOp->p5]++;
#ifdef SQLITE_TEST
    sqlite3_search_count++;
#endif
  }else{
    pC->nullRow = 1;
  }
  pC->rowidIsValid = 0;
  goto check_for_interrupt;
}

/* Opcode: IdxInsert P1 P2 P3 * P5
** Synopsis: key=r[P2]
**
** Register P2 holds an SQL index key made using the
** MakeRecord instructions.  This opcode writes that key
** into the index P1.  Data for the entry is nil.
**
** P3 is a flag that provides a hint to the b-tree layer that this
** insert is likely to be an append.
**
** If P5 has the OPFLAG_NCHANGE bit set, then the change counter is
** incremented by this instruction.  If the OPFLAG_NCHANGE bit is clear,
** then the change counter is unchanged.
**
** If P5 has the OPFLAG_USESEEKRESULT bit set, then the cursor must have
** just done a seek to the spot where the new entry is to be inserted.
** This flag avoids doing an extra seek.
**
** This instruction only works for indices.  The equivalent instruction
** for tables is OP_Insert.
*/
case OP_SorterInsert:       /* in2 */
case OP_IdxInsert: {        /* in2 */
  VdbeCursor *pC;
  BtCursor *pCrsr;
  int nKey;
  const char *zKey;

  assert( pOp->p1>=0 && pOp->p1<p->nCursor );
  pC = p->apCsr[pOp->p1];
  assert( pC!=0 );
  assert( isSorter(pC)==(pOp->opcode==OP_SorterInsert) );
  pIn2 = &aMem[pOp->p2];
  assert( pIn2->flags & MEM_Blob );
  pCrsr = pC->pCursor;
  if( pOp->p5 & OPFLAG_NCHANGE ) p->nChange++;
  assert( pCrsr!=0 );
  assert( pC->isTable==0 );
  rc = ExpandBlob(pIn2);
  if( rc==SQLITE_OK ){
    if( isSorter(pC) ){
      rc = sqlite3VdbeSorterWrite(db, pC, pIn2);
    }else{
      nKey = pIn2->n;
      zKey = pIn2->z;
      rc = sqlite3BtreeInsert(pCrsr, zKey, nKey, "", 0, 0, pOp->p3, 
          ((pOp->p5 & OPFLAG_USESEEKRESULT) ? pC->seekResult : 0)
          );
      assert( pC->deferredMoveto==0 );
      pC->cacheStatus = CACHE_STALE;
    }
  }
  break;
}

/* Opcode: IdxDelete P1 P2 P3 * *
** Synopsis: key=r[P2@P3]
**
** The content of P3 registers starting at register P2 form
** an unpacked index key. This opcode removes that entry from the 
** index opened by cursor P1.
*/
case OP_IdxDelete: {
  VdbeCursor *pC;
  BtCursor *pCrsr;
  int res;
  UnpackedRecord r;

  assert( pOp->p3>0 );
  assert( pOp->p2>0 && pOp->p2+pOp->p3<=(p->nMem-p->nCursor)+1 );
  assert( pOp->p1>=0 && pOp->p1<p->nCursor );
  pC = p->apCsr[pOp->p1];
  assert( pC!=0 );
  pCrsr = pC->pCursor;
  assert( pCrsr!=0 );
  assert( pOp->p5==0 );
  r.pKeyInfo = pC->pKeyInfo;
  r.nField = (u16)pOp->p3;
  r.flags = UNPACKED_PREFIX_MATCH;
  r.aMem = &aMem[pOp->p2];
#ifdef SQLITE_DEBUG
  { int i; for(i=0; i<r.nField; i++) assert( memIsValid(&r.aMem[i]) ); }
#endif
  rc = sqlite3BtreeMovetoUnpacked(pCrsr, &r, 0, 0, &res);
  if( rc==SQLITE_OK && res==0 ){
    rc = sqlite3BtreeDelete(pCrsr);
  }
  assert( pC->deferredMoveto==0 );
  pC->cacheStatus = CACHE_STALE;
  break;
}

/* Opcode: IdxRowid P1 P2 * * *
** Synopsis: r[P2]=rowid
**
** Write into register P2 an integer which is the last entry in the record at
** the end of the index key pointed to by cursor P1.  This integer should be
** the rowid of the table entry to which this index entry points.
**
** See also: Rowid, MakeRecord.
*/
case OP_IdxRowid: {              /* out2-prerelease */
  BtCursor *pCrsr;
  VdbeCursor *pC;
  i64 rowid;

  assert( pOp->p1>=0 && pOp->p1<p->nCursor );
  pC = p->apCsr[pOp->p1];
  assert( pC!=0 );
  pCrsr = pC->pCursor;
  assert( pCrsr!=0 );
  pOut->flags = MEM_Null;
  rc = sqlite3VdbeCursorMoveto(pC);
  if( NEVER(rc) ) goto abort_due_to_error;
  assert( pC->deferredMoveto==0 );
  assert( pC->isTable==0 );
  if( !pC->nullRow ){
    rowid = 0;  /* Not needed.  Only used to silence a warning. */
    rc = sqlite3VdbeIdxRowid(db, pCrsr, &rowid);
    if( rc!=SQLITE_OK ){
      goto abort_due_to_error;
    }
    pOut->u.i = rowid;
    pOut->flags = MEM_Int;
  }
  break;
}

/* Opcode: IdxGE P1 P2 P3 P4 P5
** Synopsis: key=r[P3@P4]
**
** The P4 register values beginning with P3 form an unpacked index 
** key that omits the ROWID.  Compare this key value against the index 
** that P1 is currently pointing to, ignoring the ROWID on the P1 index.
**
** If the P1 index entry is greater than or equal to the key value
** then jump to P2.  Otherwise fall through to the next instruction.
**
** If P5 is non-zero then the key value is increased by an epsilon 
** prior to the comparison.  This make the opcode work like IdxGT except
** that if the key from register P3 is a prefix of the key in the cursor,
** the result is false whereas it would be true with IdxGT.
*/
/* Opcode: IdxLT P1 P2 P3 P4 P5
** Synopsis: key=r[P3@P4]
**
** The P4 register values beginning with P3 form an unpacked index 
** key that omits the ROWID.  Compare this key value against the index 
** that P1 is currently pointing to, ignoring the ROWID on the P1 index.
**
** If the P1 index entry is less than the key value then jump to P2.
** Otherwise fall through to the next instruction.
**
** If P5 is non-zero then the key value is increased by an epsilon prior 
** to the comparison.  This makes the opcode work like IdxLE.
*/
case OP_IdxLT:          /* jump */
case OP_IdxGE: {        /* jump */
  VdbeCursor *pC;
  int res;
  UnpackedRecord r;

  assert( pOp->p1>=0 && pOp->p1<p->nCursor );
  pC = p->apCsr[pOp->p1];
  assert( pC!=0 );
  assert( pC->isOrdered );
  assert( pC->pCursor!=0);
  assert( pC->deferredMoveto==0 );
  assert( pOp->p5==0 || pOp->p5==1 );
  assert( pOp->p4type==P4_INT32 );
  r.pKeyInfo = pC->pKeyInfo;
  r.nField = (u16)pOp->p4.i;
  if( pOp->p5 ){
    r.flags = UNPACKED_INCRKEY | UNPACKED_PREFIX_MATCH;
  }else{
    r.flags = UNPACKED_PREFIX_MATCH;
  }
  r.aMem = &aMem[pOp->p3];
#ifdef SQLITE_DEBUG
  { int i; for(i=0; i<r.nField; i++) assert( memIsValid(&r.aMem[i]) ); }
#endif
  res = 0;  /* Not needed.  Only used to silence a warning. */
  rc = sqlite3VdbeIdxKeyCompare(pC, &r, &res);
  if( pOp->opcode==OP_IdxLT ){
    res = -res;
  }else{
    assert( pOp->opcode==OP_IdxGE );
    res++;
  }
  if( res>0 ){
    pc = pOp->p2 - 1 ;
  }
  break;
}

/* Opcode: Destroy P1 P2 P3 * *
**
** Delete an entire database table or index whose root page in the database
** file is given by P1.
**
** The table being destroyed is in the main database file if P3==0.  If
** P3==1 then the table to be clear is in the auxiliary database file
** that is used to store tables create using CREATE TEMPORARY TABLE.
**
** If AUTOVACUUM is enabled then it is possible that another root page
** might be moved into the newly deleted root page in order to keep all
** root pages contiguous at the beginning of the database.  The former
** value of the root page that moved - its value before the move occurred -
** is stored in register P2.  If no page 
** movement was required (because the table being dropped was already 
** the last one in the database) then a zero is stored in register P2.
** If AUTOVACUUM is disabled then a zero is stored in register P2.
**
** See also: Clear
*/
case OP_Destroy: {     /* out2-prerelease */
  int iMoved;
  int iCnt;
  Vdbe *pVdbe;
  int iDb;

  assert( p->readOnly==0 );
#ifndef SQLITE_OMIT_VIRTUALTABLE
  iCnt = 0;
  for(pVdbe=db->pVdbe; pVdbe; pVdbe = pVdbe->pNext){
    if( pVdbe->magic==VDBE_MAGIC_RUN && pVdbe->bIsReader 
     && pVdbe->inVtabMethod<2 && pVdbe->pc>=0 
    ){
      iCnt++;
    }
  }
#else
  iCnt = db->nVdbeRead;
#endif
  pOut->flags = MEM_Null;
  if( iCnt>1 ){
    rc = SQLITE_LOCKED;
    p->errorAction = OE_Abort;
  }else{
    iDb = pOp->p3;
    assert( iCnt==1 );
    assert( (p->btreeMask & (((yDbMask)1)<<iDb))!=0 );
    iMoved = 0;  /* Not needed.  Only to silence a warning. */
    rc = sqlite3BtreeDropTable(db->aDb[iDb].pBt, pOp->p1, &iMoved);
    pOut->flags = MEM_Int;
    pOut->u.i = iMoved;
#ifndef SQLITE_OMIT_AUTOVACUUM
    if( rc==SQLITE_OK && iMoved!=0 ){
      sqlite3RootPageMoved(db, iDb, iMoved, pOp->p1);
      /* All OP_Destroy operations occur on the same btree */
      assert( resetSchemaOnFault==0 || resetSchemaOnFault==iDb+1 );
      resetSchemaOnFault = iDb+1;
    }
#endif
  }
  break;
}

/* Opcode: Clear P1 P2 P3
**
** Delete all contents of the database table or index whose root page
** in the database file is given by P1.  But, unlike Destroy, do not
** remove the table or index from the database file.
**
** The table being clear is in the main database file if P2==0.  If
** P2==1 then the table to be clear is in the auxiliary database file
** that is used to store tables create using CREATE TEMPORARY TABLE.
**
** If the P3 value is non-zero, then the table referred to must be an
** intkey table (an SQL table, not an index). In this case the row change 
** count is incremented by the number of rows in the table being cleared. 
** If P3 is greater than zero, then the value stored in register P3 is
** also incremented by the number of rows in the table being cleared.
**
** See also: Destroy
*/
case OP_Clear: {
  int nChange;
 
  nChange = 0;
  assert( p->readOnly==0 );
  assert( pOp->p1!=1 );
  assert( (p->btreeMask & (((yDbMask)1)<<pOp->p2))!=0 );
  rc = sqlite3BtreeClearTable(
      db->aDb[pOp->p2].pBt, pOp->p1, (pOp->p3 ? &nChange : 0)
  );
  if( pOp->p3 ){
    p->nChange += nChange;
    if( pOp->p3>0 ){
      assert( memIsValid(&aMem[pOp->p3]) );
      memAboutToChange(p, &aMem[pOp->p3]);
      aMem[pOp->p3].u.i += nChange;
    }
  }
  break;
}

/* Opcode: CreateTable P1 P2 * * *
** Synopsis: r[P2]=root iDb=P1
**
** Allocate a new table in the main database file if P1==0 or in the
** auxiliary database file if P1==1 or in an attached database if
** P1>1.  Write the root page number of the new table into
** register P2
**
** The difference between a table and an index is this:  A table must
** have a 4-byte integer key and can have arbitrary data.  An index
** has an arbitrary key but no data.
**
** See also: CreateIndex
*/
/* Opcode: CreateIndex P1 P2 * * *
** Synopsis: r[P2]=root iDb=P1
**
** Allocate a new index in the main database file if P1==0 or in the
** auxiliary database file if P1==1 or in an attached database if
** P1>1.  Write the root page number of the new table into
** register P2.
**
** See documentation on OP_CreateTable for additional information.
*/
case OP_CreateIndex:            /* out2-prerelease */
case OP_CreateTable: {          /* out2-prerelease */
  int pgno;
  int flags;
  Db *pDb;

  pgno = 0;
  assert( pOp->p1>=0 && pOp->p1<db->nDb );
  assert( (p->btreeMask & (((yDbMask)1)<<pOp->p1))!=0 );
  assert( p->readOnly==0 );
  pDb = &db->aDb[pOp->p1];
  assert( pDb->pBt!=0 );
  if( pOp->opcode==OP_CreateTable ){
    /* flags = BTREE_INTKEY; */
    flags = BTREE_INTKEY;
  }else{
    flags = BTREE_BLOBKEY;
  }
  rc = sqlite3BtreeCreateTable(pDb->pBt, &pgno, flags);
  pOut->u.i = pgno;
  break;
}

/* Opcode: ParseSchema P1 * * P4 *
**
** Read and parse all entries from the SQLITE_MASTER table of database P1
** that match the WHERE clause P4. 
**
** This opcode invokes the parser to create a new virtual machine,
** then runs the new virtual machine.  It is thus a re-entrant opcode.
*/
case OP_ParseSchema: {
  int iDb;
  const char *zMaster;
  char *zSql;
  InitData initData;

  /* Any prepared statement that invokes this opcode will hold mutexes
  ** on every btree.  This is a prerequisite for invoking 
  ** sqlite3InitCallback().
  */
#ifdef SQLITE_DEBUG
  for(iDb=0; iDb<db->nDb; iDb++){
    assert( iDb==1 || sqlite3BtreeHoldsMutex(db->aDb[iDb].pBt) );
  }
#endif

  iDb = pOp->p1;
  assert( iDb>=0 && iDb<db->nDb );
  assert( DbHasProperty(db, iDb, DB_SchemaLoaded) );
  /* Used to be a conditional */ {
    zMaster = SCHEMA_TABLE(iDb);
    initData.db = db;
    initData.iDb = pOp->p1;
    initData.pzErrMsg = &p->zErrMsg;
    zSql = sqlite3MPrintf(db,
       "SELECT name, rootpage, sql FROM '%q'.%s WHERE %s ORDER BY rowid",
       db->aDb[iDb].zName, zMaster, pOp->p4.z);
    if( zSql==0 ){
      rc = SQLITE_NOMEM;
    }else{
      assert( db->init.busy==0 );
      db->init.busy = 1;
      initData.rc = SQLITE_OK;
      assert( !db->mallocFailed );
      rc = sqlite3_exec(db, zSql, sqlite3InitCallback, &initData, 0);
      if( rc==SQLITE_OK ) rc = initData.rc;
      sqlite3DbFree(db, zSql);
      db->init.busy = 0;
    }
  }
  if( rc ) sqlite3ResetAllSchemasOfConnection(db);
  if( rc==SQLITE_NOMEM ){
    goto no_mem;
  }
  break;  
}

#if !defined(SQLITE_OMIT_ANALYZE)
/* Opcode: LoadAnalysis P1 * * * *
**
** Read the sqlite_stat1 table for database P1 and load the content
** of that table into the internal index hash table.  This will cause
** the analysis to be used when preparing all subsequent queries.
*/
case OP_LoadAnalysis: {
  assert( pOp->p1>=0 && pOp->p1<db->nDb );
  rc = sqlite3AnalysisLoad(db, pOp->p1);
  break;  
}
#endif /* !defined(SQLITE_OMIT_ANALYZE) */

/* Opcode: DropTable P1 * * P4 *
**
** Remove the internal (in-memory) data structures that describe
** the table named P4 in database P1.  This is called after a table
** is dropped in order to keep the internal representation of the
** schema consistent with what is on disk.
*/
case OP_DropTable: {
  sqlite3UnlinkAndDeleteTable(db, pOp->p1, pOp->p4.z);
  break;
}

/* Opcode: DropIndex P1 * * P4 *
**
** Remove the internal (in-memory) data structures that describe
** the index named P4 in database P1.  This is called after an index
** is dropped in order to keep the internal representation of the
** schema consistent with what is on disk.
*/
case OP_DropIndex: {
  sqlite3UnlinkAndDeleteIndex(db, pOp->p1, pOp->p4.z);
  break;
}

/* Opcode: DropTrigger P1 * * P4 *
**
** Remove the internal (in-memory) data structures that describe
** the trigger named P4 in database P1.  This is called after a trigger
** is dropped in order to keep the internal representation of the
** schema consistent with what is on disk.
*/
case OP_DropTrigger: {
  sqlite3UnlinkAndDeleteTrigger(db, pOp->p1, pOp->p4.z);
  break;
}


#ifndef SQLITE_OMIT_INTEGRITY_CHECK
/* Opcode: IntegrityCk P1 P2 P3 * P5
**
** Do an analysis of the currently open database.  Store in
** register P1 the text of an error message describing any problems.
** If no problems are found, store a NULL in register P1.
**
** The register P3 contains the maximum number of allowed errors.
** At most reg(P3) errors will be reported.
** In other words, the analysis stops as soon as reg(P1) errors are 
** seen.  Reg(P1) is updated with the number of errors remaining.
**
** The root page numbers of all tables in the database are integer
** stored in reg(P1), reg(P1+1), reg(P1+2), ....  There are P2 tables
** total.
**
** If P5 is not zero, the check is done on the auxiliary database
** file, not the main database file.
**
** This opcode is used to implement the integrity_check pragma.
*/
case OP_IntegrityCk: {
  int nRoot;      /* Number of tables to check.  (Number of root pages.) */
  int *aRoot;     /* Array of rootpage numbers for tables to be checked */
  int j;          /* Loop counter */
  int nErr;       /* Number of errors reported */
  char *z;        /* Text of the error report */
  Mem *pnErr;     /* Register keeping track of errors remaining */

  assert( p->bIsReader );
  nRoot = pOp->p2;
  assert( nRoot>0 );
  aRoot = sqlite3DbMallocRaw(db, sizeof(int)*(nRoot+1) );
  if( aRoot==0 ) goto no_mem;
  assert( pOp->p3>0 && pOp->p3<=(p->nMem-p->nCursor) );
  pnErr = &aMem[pOp->p3];
  assert( (pnErr->flags & MEM_Int)!=0 );
  assert( (pnErr->flags & (MEM_Str|MEM_Blob))==0 );
  pIn1 = &aMem[pOp->p1];
  for(j=0; j<nRoot; j++){
    aRoot[j] = (int)sqlite3VdbeIntValue(&pIn1[j]);
  }
  aRoot[j] = 0;
  assert( pOp->p5<db->nDb );
  assert( (p->btreeMask & (((yDbMask)1)<<pOp->p5))!=0 );
  z = sqlite3BtreeIntegrityCheck(db->aDb[pOp->p5].pBt, aRoot, nRoot,
                                 (int)pnErr->u.i, &nErr);
  sqlite3DbFree(db, aRoot);
  pnErr->u.i -= nErr;
  sqlite3VdbeMemSetNull(pIn1);
  if( nErr==0 ){
    assert( z==0 );
  }else if( z==0 ){
    goto no_mem;
  }else{
    sqlite3VdbeMemSetStr(pIn1, z, -1, SQLITE_UTF8, sqlite3_free);
  }
  UPDATE_MAX_BLOBSIZE(pIn1);
  sqlite3VdbeChangeEncoding(pIn1, encoding);
  break;
}
#endif /* SQLITE_OMIT_INTEGRITY_CHECK */

/* Opcode: RowSetAdd P1 P2 * * *
** Synopsis:  rowset(P1)=r[P2]
**
** Insert the integer value held by register P2 into a boolean index
** held in register P1.
**
** An assertion fails if P2 is not an integer.
*/
case OP_RowSetAdd: {       /* in1, in2 */
  pIn1 = &aMem[pOp->p1];
  pIn2 = &aMem[pOp->p2];
  assert( (pIn2->flags & MEM_Int)!=0 );
  if( (pIn1->flags & MEM_RowSet)==0 ){
    sqlite3VdbeMemSetRowSet(pIn1);
    if( (pIn1->flags & MEM_RowSet)==0 ) goto no_mem;
  }
  sqlite3RowSetInsert(pIn1->u.pRowSet, pIn2->u.i);
  break;
}

/* Opcode: RowSetRead P1 P2 P3 * *
** Synopsis:  r[P3]=rowset(P1)
**
** Extract the smallest value from boolean index P1 and put that value into
** register P3.  Or, if boolean index P1 is initially empty, leave P3
** unchanged and jump to instruction P2.
*/
case OP_RowSetRead: {       /* jump, in1, out3 */
  i64 val;

  pIn1 = &aMem[pOp->p1];
  if( (pIn1->flags & MEM_RowSet)==0 
   || sqlite3RowSetNext(pIn1->u.pRowSet, &val)==0
  ){
    /* The boolean index is empty */
    sqlite3VdbeMemSetNull(pIn1);
    pc = pOp->p2 - 1;
  }else{
    /* A value was pulled from the index */
    sqlite3VdbeMemSetInt64(&aMem[pOp->p3], val);
  }
  goto check_for_interrupt;
}

/* Opcode: RowSetTest P1 P2 P3 P4
** Synopsis: if r[P3] in rowset(P1) goto P2
**
** Register P3 is assumed to hold a 64-bit integer value. If register P1
** contains a RowSet object and that RowSet object contains
** the value held in P3, jump to register P2. Otherwise, insert the
** integer in P3 into the RowSet and continue on to the
** next opcode.
**
** The RowSet object is optimized for the case where successive sets
** of integers, where each set contains no duplicates. Each set
** of values is identified by a unique P4 value. The first set
** must have P4==0, the final set P4=-1.  P4 must be either -1 or
** non-negative.  For non-negative values of P4 only the lower 4
** bits are significant.
**
** This allows optimizations: (a) when P4==0 there is no need to test
** the rowset object for P3, as it is guaranteed not to contain it,
** (b) when P4==-1 there is no need to insert the value, as it will
** never be tested for, and (c) when a value that is part of set X is
** inserted, there is no need to search to see if the same value was
** previously inserted as part of set X (only if it was previously
** inserted as part of some other set).
*/
case OP_RowSetTest: {                     /* jump, in1, in3 */
  int iSet;
  int exists;

  pIn1 = &aMem[pOp->p1];
  pIn3 = &aMem[pOp->p3];
  iSet = pOp->p4.i;
  assert( pIn3->flags&MEM_Int );

  /* If there is anything other than a rowset object in memory cell P1,
  ** delete it now and initialize P1 with an empty rowset
  */
  if( (pIn1->flags & MEM_RowSet)==0 ){
    sqlite3VdbeMemSetRowSet(pIn1);
    if( (pIn1->flags & MEM_RowSet)==0 ) goto no_mem;
  }

  assert( pOp->p4type==P4_INT32 );
  assert( iSet==-1 || iSet>=0 );
  if( iSet ){
    exists = sqlite3RowSetTest(pIn1->u.pRowSet, 
                               (u8)(iSet>=0 ? iSet & 0xf : 0xff),
                               pIn3->u.i);
    if( exists ){
      pc = pOp->p2 - 1;
      break;
    }
  }
  if( iSet>=0 ){
    sqlite3RowSetInsert(pIn1->u.pRowSet, pIn3->u.i);
  }
  break;
}


#ifndef SQLITE_OMIT_TRIGGER

/* Opcode: Program P1 P2 P3 P4 P5
**
** Execute the trigger program passed as P4 (type P4_SUBPROGRAM). 
**
** P1 contains the address of the memory cell that contains the first memory 
** cell in an array of values used as arguments to the sub-program. P2 
** contains the address to jump to if the sub-program throws an IGNORE 
** exception using the RAISE() function. Register P3 contains the address 
** of a memory cell in this (the parent) VM that is used to allocate the 
** memory required by the sub-vdbe at runtime.
**
** P4 is a pointer to the VM containing the trigger program.
**
** If P5 is non-zero, then recursive program invocation is enabled.
*/
case OP_Program: {        /* jump */
  int nMem;               /* Number of memory registers for sub-program */
  int nByte;              /* Bytes of runtime space required for sub-program */
  Mem *pRt;               /* Register to allocate runtime space */
  Mem *pMem;              /* Used to iterate through memory cells */
  Mem *pEnd;              /* Last memory cell in new array */
  VdbeFrame *pFrame;      /* New vdbe frame to execute in */
  SubProgram *pProgram;   /* Sub-program to execute */
  void *t;                /* Token identifying trigger */

  pProgram = pOp->p4.pProgram;
  pRt = &aMem[pOp->p3];
  assert( pProgram->nOp>0 );
  
  /* If the p5 flag is clear, then recursive invocation of triggers is 
  ** disabled for backwards compatibility (p5 is set if this sub-program
  ** is really a trigger, not a foreign key action, and the flag set
  ** and cleared by the "PRAGMA recursive_triggers" command is clear).
  ** 
  ** It is recursive invocation of triggers, at the SQL level, that is 
  ** disabled. In some cases a single trigger may generate more than one 
  ** SubProgram (if the trigger may be executed with more than one different 
  ** ON CONFLICT algorithm). SubProgram structures associated with a
  ** single trigger all have the same value for the SubProgram.token 
  ** variable.  */
  if( pOp->p5 ){
    t = pProgram->token;
    for(pFrame=p->pFrame; pFrame && pFrame->token!=t; pFrame=pFrame->pParent);
    if( pFrame ) break;
  }

  if( p->nFrame>=db->aLimit[SQLITE_LIMIT_TRIGGER_DEPTH] ){
    rc = SQLITE_ERROR;
    sqlite3SetString(&p->zErrMsg, db, "too many levels of trigger recursion");
    break;
  }

  /* Register pRt is used to store the memory required to save the state
  ** of the current program, and the memory required at runtime to execute
  ** the trigger program. If this trigger has been fired before, then pRt 
  ** is already allocated. Otherwise, it must be initialized.  */
  if( (pRt->flags&MEM_Frame)==0 ){
    /* SubProgram.nMem is set to the number of memory cells used by the 
    ** program stored in SubProgram.aOp. As well as these, one memory
    ** cell is required for each cursor used by the program. Set local
    ** variable nMem (and later, VdbeFrame.nChildMem) to this value.
    */
    nMem = pProgram->nMem + pProgram->nCsr;
    nByte = ROUND8(sizeof(VdbeFrame))
              + nMem * sizeof(Mem)
              + pProgram->nCsr * sizeof(VdbeCursor *)
              + pProgram->nOnce * sizeof(u8);
    pFrame = sqlite3DbMallocZero(db, nByte);
    if( !pFrame ){
      goto no_mem;
    }
    sqlite3VdbeMemRelease(pRt);
    pRt->flags = MEM_Frame;
    pRt->u.pFrame = pFrame;

    pFrame->v = p;
    pFrame->nChildMem = nMem;
    pFrame->nChildCsr = pProgram->nCsr;
    pFrame->pc = pc;
    pFrame->aMem = p->aMem;
    pFrame->nMem = p->nMem;
    pFrame->apCsr = p->apCsr;
    pFrame->nCursor = p->nCursor;
    pFrame->aOp = p->aOp;
    pFrame->nOp = p->nOp;
    pFrame->token = pProgram->token;
    pFrame->aOnceFlag = p->aOnceFlag;
    pFrame->nOnceFlag = p->nOnceFlag;

    pEnd = &VdbeFrameMem(pFrame)[pFrame->nChildMem];
    for(pMem=VdbeFrameMem(pFrame); pMem!=pEnd; pMem++){
      pMem->flags = MEM_Undefined;
      pMem->db = db;
    }
  }else{
    pFrame = pRt->u.pFrame;
    assert( pProgram->nMem+pProgram->nCsr==pFrame->nChildMem );
    assert( pProgram->nCsr==pFrame->nChildCsr );
    assert( pc==pFrame->pc );
  }

  p->nFrame++;
  pFrame->pParent = p->pFrame;
  pFrame->lastRowid = lastRowid;
  pFrame->nChange = p->nChange;
  p->nChange = 0;
  p->pFrame = pFrame;
  p->aMem = aMem = &VdbeFrameMem(pFrame)[-1];
  p->nMem = pFrame->nChildMem;
  p->nCursor = (u16)pFrame->nChildCsr;
  p->apCsr = (VdbeCursor **)&aMem[p->nMem+1];
  p->aOp = aOp = pProgram->aOp;
  p->nOp = pProgram->nOp;
  p->aOnceFlag = (u8 *)&p->apCsr[p->nCursor];
  p->nOnceFlag = pProgram->nOnce;
  pc = -1;
  memset(p->aOnceFlag, 0, p->nOnceFlag);

  break;
}

/* Opcode: Param P1 P2 * * *
**
** This opcode is only ever present in sub-programs called via the 
** OP_Program instruction. Copy a value currently stored in a memory 
** cell of the calling (parent) frame to cell P2 in the current frames 
** address space. This is used by trigger programs to access the new.* 
** and old.* values.
**
** The address of the cell in the parent frame is determined by adding
** the value of the P1 argument to the value of the P1 argument to the
** calling OP_Program instruction.
*/
case OP_Param: {           /* out2-prerelease */
  VdbeFrame *pFrame;
  Mem *pIn;
  pFrame = p->pFrame;
  pIn = &pFrame->aMem[pOp->p1 + pFrame->aOp[pFrame->pc].p1];   
  sqlite3VdbeMemShallowCopy(pOut, pIn, MEM_Ephem);
  break;
}

#endif /* #ifndef SQLITE_OMIT_TRIGGER */

#ifndef SQLITE_OMIT_FOREIGN_KEY
/* Opcode: FkCounter P1 P2 * * *
** Synopsis: fkctr[P1]+=P2
**
** Increment a "constraint counter" by P2 (P2 may be negative or positive).
** If P1 is non-zero, the database constraint counter is incremented 
** (deferred foreign key constraints). Otherwise, if P1 is zero, the 
** statement counter is incremented (immediate foreign key constraints).
*/
case OP_FkCounter: {
  if( db->flags & SQLITE_DeferFKs ){
    db->nDeferredImmCons += pOp->p2;
  }else if( pOp->p1 ){
    db->nDeferredCons += pOp->p2;
  }else{
    p->nFkConstraint += pOp->p2;
  }
  break;
}

/* Opcode: FkIfZero P1 P2 * * *
** Synopsis: if fkctr[P1]==0 goto P2
**
** This opcode tests if a foreign key constraint-counter is currently zero.
** If so, jump to instruction P2. Otherwise, fall through to the next 
** instruction.
**
** If P1 is non-zero, then the jump is taken if the database constraint-counter
** is zero (the one that counts deferred constraint violations). If P1 is
** zero, the jump is taken if the statement constraint-counter is zero
** (immediate foreign key constraint violations).
*/
case OP_FkIfZero: {         /* jump */
  if( pOp->p1 ){
    if( db->nDeferredCons==0 && db->nDeferredImmCons==0 ) pc = pOp->p2-1;
  }else{
    if( p->nFkConstraint==0 && db->nDeferredImmCons==0 ) pc = pOp->p2-1;
  }
  break;
}
#endif /* #ifndef SQLITE_OMIT_FOREIGN_KEY */

#ifndef SQLITE_OMIT_AUTOINCREMENT
/* Opcode: MemMax P1 P2 * * *
** Synopsis: r[P1]=max(r[P1],r[P2])
**
** P1 is a register in the root frame of this VM (the root frame is
** different from the current frame if this instruction is being executed
** within a sub-program). Set the value of register P1 to the maximum of 
** its current value and the value in register P2.
**
** This instruction throws an error if the memory cell is not initially
** an integer.
*/
case OP_MemMax: {        /* in2 */
  VdbeFrame *pFrame;
  if( p->pFrame ){
    for(pFrame=p->pFrame; pFrame->pParent; pFrame=pFrame->pParent);
    pIn1 = &pFrame->aMem[pOp->p1];
  }else{
    pIn1 = &aMem[pOp->p1];
  }
  assert( memIsValid(pIn1) );
  sqlite3VdbeMemIntegerify(pIn1);
  pIn2 = &aMem[pOp->p2];
  sqlite3VdbeMemIntegerify(pIn2);
  if( pIn1->u.i<pIn2->u.i){
    pIn1->u.i = pIn2->u.i;
  }
  break;
}
#endif /* SQLITE_OMIT_AUTOINCREMENT */

/* Opcode: IfPos P1 P2 * * *
** Synopsis: if r[P1]>0 goto P2
**
** If the value of register P1 is 1 or greater, jump to P2.
**
** It is illegal to use this instruction on a register that does
** not contain an integer.  An assertion fault will result if you try.
*/
case OP_IfPos: {        /* jump, in1 */
  pIn1 = &aMem[pOp->p1];
  assert( pIn1->flags&MEM_Int );
  if( pIn1->u.i>0 ){
     pc = pOp->p2 - 1;
  }
  break;
}

/* Opcode: IfNeg P1 P2 * * *
** Synopsis: if r[P1]<0 goto P2
**
** If the value of register P1 is less than zero, jump to P2. 
**
** It is illegal to use this instruction on a register that does
** not contain an integer.  An assertion fault will result if you try.
*/
case OP_IfNeg: {        /* jump, in1 */
  pIn1 = &aMem[pOp->p1];
  assert( pIn1->flags&MEM_Int );
  if( pIn1->u.i<0 ){
     pc = pOp->p2 - 1;
  }
  break;
}

/* Opcode: IfZero P1 P2 P3 * *
** Synopsis: r[P1]+=P3, if r[P1]==0 goto P2
**
** The register P1 must contain an integer.  Add literal P3 to the
** value in register P1.  If the result is exactly 0, jump to P2. 
**
** It is illegal to use this instruction on a register that does
** not contain an integer.  An assertion fault will result if you try.
*/
case OP_IfZero: {        /* jump, in1 */
  pIn1 = &aMem[pOp->p1];
  assert( pIn1->flags&MEM_Int );
  pIn1->u.i += pOp->p3;
  if( pIn1->u.i==0 ){
     pc = pOp->p2 - 1;
  }
  break;
}

/* Opcode: AggStep * P2 P3 P4 P5
** Synopsis: accum=r[P3] step(r[P2@P5])
**
** Execute the step function for an aggregate.  The
** function has P5 arguments.   P4 is a pointer to the FuncDef
** structure that specifies the function.  Use register
** P3 as the accumulator.
**
** The P5 arguments are taken from register P2 and its
** successors.
*/
case OP_AggStep: {
  int n;
  int i;
  Mem *pMem;
  Mem *pRec;
  sqlite3_context ctx;
  sqlite3_value **apVal;

  n = pOp->p5;
  assert( n>=0 );
  pRec = &aMem[pOp->p2];
  apVal = p->apArg;
  assert( apVal || n==0 );
  for(i=0; i<n; i++, pRec++){
    assert( memIsValid(pRec) );
    apVal[i] = pRec;
    memAboutToChange(p, pRec);
    sqlite3VdbeMemStoreType(pRec);
  }
  ctx.pFunc = pOp->p4.pFunc;
  assert( pOp->p3>0 && pOp->p3<=(p->nMem-p->nCursor) );
  ctx.pMem = pMem = &aMem[pOp->p3];
  pMem->n++;
  ctx.s.flags = MEM_Null;
  ctx.s.z = 0;
  ctx.s.zMalloc = 0;
  ctx.s.xDel = 0;
  ctx.s.db = db;
  ctx.isError = 0;
  ctx.pColl = 0;
  ctx.skipFlag = 0;
  if( ctx.pFunc->funcFlags & SQLITE_FUNC_NEEDCOLL ){
    assert( pOp>p->aOp );
    assert( pOp[-1].p4type==P4_COLLSEQ );
    assert( pOp[-1].opcode==OP_CollSeq );
    ctx.pColl = pOp[-1].p4.pColl;
  }
  (ctx.pFunc->xStep)(&ctx, n, apVal); /* IMP: R-24505-23230 */
  if( ctx.isError ){
    sqlite3SetString(&p->zErrMsg, db, "%s", sqlite3_value_text(&ctx.s));
    rc = ctx.isError;
  }
  if( ctx.skipFlag ){
    assert( pOp[-1].opcode==OP_CollSeq );
    i = pOp[-1].p1;
    if( i ) sqlite3VdbeMemSetInt64(&aMem[i], 1);
  }

  sqlite3VdbeMemRelease(&ctx.s);

  break;
}

/* Opcode: AggFinal P1 P2 * P4 *
** Synopsis: accum=r[P1] N=P2
**
** Execute the finalizer function for an aggregate.  P1 is
** the memory location that is the accumulator for the aggregate.
**
** P2 is the number of arguments that the step function takes and
** P4 is a pointer to the FuncDef for this function.  The P2
** argument is not used by this opcode.  It is only there to disambiguate
** functions that can take varying numbers of arguments.  The
** P4 argument is only needed for the degenerate case where
** the step function was not previously called.
*/
case OP_AggFinal: {
  Mem *pMem;
  assert( pOp->p1>0 && pOp->p1<=(p->nMem-p->nCursor) );
  pMem = &aMem[pOp->p1];
  assert( (pMem->flags & ~(MEM_Null|MEM_Agg))==0 );
  rc = sqlite3VdbeMemFinalize(pMem, pOp->p4.pFunc);
  if( rc ){
    sqlite3SetString(&p->zErrMsg, db, "%s", sqlite3_value_text(pMem));
  }
  sqlite3VdbeChangeEncoding(pMem, encoding);
  UPDATE_MAX_BLOBSIZE(pMem);
  if( sqlite3VdbeMemTooBig(pMem) ){
    goto too_big;
  }
  break;
}

#ifndef SQLITE_OMIT_WAL
/* Opcode: Checkpoint P1 P2 P3 * *
**
** Checkpoint database P1. This is a no-op if P1 is not currently in
** WAL mode. Parameter P2 is one of SQLITE_CHECKPOINT_PASSIVE, FULL
** or RESTART.  Write 1 or 0 into mem[P3] if the checkpoint returns
** SQLITE_BUSY or not, respectively.  Write the number of pages in the
** WAL after the checkpoint into mem[P3+1] and the number of pages
** in the WAL that have been checkpointed after the checkpoint
** completes into mem[P3+2].  However on an error, mem[P3+1] and
** mem[P3+2] are initialized to -1.
*/
case OP_Checkpoint: {
  int i;                          /* Loop counter */
  int aRes[3];                    /* Results */
  Mem *pMem;                      /* Write results here */

  assert( p->readOnly==0 );
  aRes[0] = 0;
  aRes[1] = aRes[2] = -1;
  assert( pOp->p2==SQLITE_CHECKPOINT_PASSIVE
       || pOp->p2==SQLITE_CHECKPOINT_FULL
       || pOp->p2==SQLITE_CHECKPOINT_RESTART
  );
  rc = sqlite3Checkpoint(db, pOp->p1, pOp->p2, &aRes[1], &aRes[2]);
  if( rc==SQLITE_BUSY ){
    rc = SQLITE_OK;
    aRes[0] = 1;
  }
  for(i=0, pMem = &aMem[pOp->p3]; i<3; i++, pMem++){
    sqlite3VdbeMemSetInt64(pMem, (i64)aRes[i]);
  }    
  break;
};  
#endif

#ifndef SQLITE_OMIT_PRAGMA
/* Opcode: JournalMode P1 P2 P3 * *
**
** Change the journal mode of database P1 to P3. P3 must be one of the
** PAGER_JOURNALMODE_XXX values. If changing between the various rollback
** modes (delete, truncate, persist, off and memory), this is a simple
** operation. No IO is required.
**
** If changing into or out of WAL mode the procedure is more complicated.
**
** Write a string containing the final journal-mode to register P2.
*/
case OP_JournalMode: {    /* out2-prerelease */
  Btree *pBt;                     /* Btree to change journal mode of */
  Pager *pPager;                  /* Pager associated with pBt */
  int eNew;                       /* New journal mode */
  int eOld;                       /* The old journal mode */
#ifndef SQLITE_OMIT_WAL
  const char *zFilename;          /* Name of database file for pPager */
#endif

  eNew = pOp->p3;
  assert( eNew==PAGER_JOURNALMODE_DELETE 
       || eNew==PAGER_JOURNALMODE_TRUNCATE 
       || eNew==PAGER_JOURNALMODE_PERSIST 
       || eNew==PAGER_JOURNALMODE_OFF
       || eNew==PAGER_JOURNALMODE_MEMORY
       || eNew==PAGER_JOURNALMODE_WAL
       || eNew==PAGER_JOURNALMODE_QUERY
  );
  assert( pOp->p1>=0 && pOp->p1<db->nDb );
  assert( p->readOnly==0 );

  pBt = db->aDb[pOp->p1].pBt;
  pPager = sqlite3BtreePager(pBt);
  eOld = sqlite3PagerGetJournalMode(pPager);
  if( eNew==PAGER_JOURNALMODE_QUERY ) eNew = eOld;
  if( !sqlite3PagerOkToChangeJournalMode(pPager) ) eNew = eOld;

#ifndef SQLITE_OMIT_WAL
  zFilename = sqlite3PagerFilename(pPager, 1);

  /* Do not allow a transition to journal_mode=WAL for a database
  ** in temporary storage or if the VFS does not support shared memory 
  */
  if( eNew==PAGER_JOURNALMODE_WAL
   && (sqlite3Strlen30(zFilename)==0           /* Temp file */
       || !sqlite3PagerWalSupported(pPager))   /* No shared-memory support */
  ){
    eNew = eOld;
  }

  if( (eNew!=eOld)
   && (eOld==PAGER_JOURNALMODE_WAL || eNew==PAGER_JOURNALMODE_WAL)
  ){
    if( !db->autoCommit || db->nVdbeRead>1 ){
      rc = SQLITE_ERROR;
      sqlite3SetString(&p->zErrMsg, db, 
          "cannot change %s wal mode from within a transaction",
          (eNew==PAGER_JOURNALMODE_WAL ? "into" : "out of")
      );
      break;
    }else{
 
      if( eOld==PAGER_JOURNALMODE_WAL ){
        /* If leaving WAL mode, close the log file. If successful, the call
        ** to PagerCloseWal() checkpoints and deletes the write-ahead-log 
        ** file. An EXCLUSIVE lock may still be held on the database file 
        ** after a successful return. 
        */
        rc = sqlite3PagerCloseWal(pPager);
        if( rc==SQLITE_OK ){
          sqlite3PagerSetJournalMode(pPager, eNew);
        }
      }else if( eOld==PAGER_JOURNALMODE_MEMORY ){
        /* Cannot transition directly from MEMORY to WAL.  Use mode OFF
        ** as an intermediate */
        sqlite3PagerSetJournalMode(pPager, PAGER_JOURNALMODE_OFF);
      }
  
      /* Open a transaction on the database file. Regardless of the journal
      ** mode, this transaction always uses a rollback journal.
      */
      assert( sqlite3BtreeIsInTrans(pBt)==0 );
      if( rc==SQLITE_OK ){
        rc = sqlite3BtreeSetVersion(pBt, (eNew==PAGER_JOURNALMODE_WAL ? 2 : 1));
      }
    }
  }
#endif /* ifndef SQLITE_OMIT_WAL */

  if( rc ){
    eNew = eOld;
  }
  eNew = sqlite3PagerSetJournalMode(pPager, eNew);

  pOut = &aMem[pOp->p2];
  pOut->flags = MEM_Str|MEM_Static|MEM_Term;
  pOut->z = (char *)sqlite3JournalModename(eNew);
  pOut->n = sqlite3Strlen30(pOut->z);
  pOut->enc = SQLITE_UTF8;
  sqlite3VdbeChangeEncoding(pOut, encoding);
  break;
};
#endif /* SQLITE_OMIT_PRAGMA */

#if !defined(SQLITE_OMIT_VACUUM) && !defined(SQLITE_OMIT_ATTACH)
/* Opcode: Vacuum * * * * *
**
** Vacuum the entire database.  This opcode will cause other virtual
** machines to be created and run.  It may not be called from within
** a transaction.
*/
case OP_Vacuum: {
  assert( p->readOnly==0 );
  rc = sqlite3RunVacuum(&p->zErrMsg, db);
  break;
}
#endif

#if !defined(SQLITE_OMIT_AUTOVACUUM)
/* Opcode: IncrVacuum P1 P2 * * *
**
** Perform a single step of the incremental vacuum procedure on
** the P1 database. If the vacuum has finished, jump to instruction
** P2. Otherwise, fall through to the next instruction.
*/
case OP_IncrVacuum: {        /* jump */
  Btree *pBt;

  assert( pOp->p1>=0 && pOp->p1<db->nDb );
  assert( (p->btreeMask & (((yDbMask)1)<<pOp->p1))!=0 );
  assert( p->readOnly==0 );
  pBt = db->aDb[pOp->p1].pBt;
  rc = sqlite3BtreeIncrVacuum(pBt);
  if( rc==SQLITE_DONE ){
    pc = pOp->p2 - 1;
    rc = SQLITE_OK;
  }
  break;
}
#endif

/* Opcode: Expire P1 * * * *
**
** Cause precompiled statements to become expired. An expired statement
** fails with an error code of SQLITE_SCHEMA if it is ever executed 
** (via sqlite3_step()).
** 
** If P1 is 0, then all SQL statements become expired. If P1 is non-zero,
** then only the currently executing statement is affected. 
*/
case OP_Expire: {
  if( !pOp->p1 ){
    sqlite3ExpirePreparedStatements(db);
  }else{
    p->expired = 1;
  }
  break;
}

#ifndef SQLITE_OMIT_SHARED_CACHE
/* Opcode: TableLock P1 P2 P3 P4 *
** Synopsis: iDb=P1 root=P2 write=P3
**
** Obtain a lock on a particular table. This instruction is only used when
** the shared-cache feature is enabled. 
**
** P1 is the index of the database in sqlite3.aDb[] of the database
** on which the lock is acquired.  A readlock is obtained if P3==0 or
** a write lock if P3==1.
**
** P2 contains the root-page of the table to lock.
**
** P4 contains a pointer to the name of the table being locked. This is only
** used to generate an error message if the lock cannot be obtained.
*/
case OP_TableLock: {
  u8 isWriteLock = (u8)pOp->p3;
  if( isWriteLock || 0==(db->flags&SQLITE_ReadUncommitted) ){
    int p1 = pOp->p1; 
    assert( p1>=0 && p1<db->nDb );
    assert( (p->btreeMask & (((yDbMask)1)<<p1))!=0 );
    assert( isWriteLock==0 || isWriteLock==1 );
    rc = sqlite3BtreeLockTable(db->aDb[p1].pBt, pOp->p2, isWriteLock);
    if( (rc&0xFF)==SQLITE_LOCKED ){
      const char *z = pOp->p4.z;
      sqlite3SetString(&p->zErrMsg, db, "database table is locked: %s", z);
    }
  }
  break;
}
#endif /* SQLITE_OMIT_SHARED_CACHE */

#ifndef SQLITE_OMIT_VIRTUALTABLE
/* Opcode: VBegin * * * P4 *
**
** P4 may be a pointer to an sqlite3_vtab structure. If so, call the 
** xBegin method for that table.
**
** Also, whether or not P4 is set, check that this is not being called from
** within a callback to a virtual table xSync() method. If it is, the error
** code will be set to SQLITE_LOCKED.
*/
case OP_VBegin: {
  VTable *pVTab;
  pVTab = pOp->p4.pVtab;
  rc = sqlite3VtabBegin(db, pVTab);
  if( pVTab ) sqlite3VtabImportErrmsg(p, pVTab->pVtab);
  break;
}
#endif /* SQLITE_OMIT_VIRTUALTABLE */

#ifndef SQLITE_OMIT_VIRTUALTABLE
/* Opcode: VCreate P1 * * P4 *
**
** P4 is the name of a virtual table in database P1. Call the xCreate method
** for that table.
*/
case OP_VCreate: {
  rc = sqlite3VtabCallCreate(db, pOp->p1, pOp->p4.z, &p->zErrMsg);
  break;
}
#endif /* SQLITE_OMIT_VIRTUALTABLE */

#ifndef SQLITE_OMIT_VIRTUALTABLE
/* Opcode: VDestroy P1 * * P4 *
**
** P4 is the name of a virtual table in database P1.  Call the xDestroy method
** of that table.
*/
case OP_VDestroy: {
  p->inVtabMethod = 2;
  rc = sqlite3VtabCallDestroy(db, pOp->p1, pOp->p4.z);
  p->inVtabMethod = 0;
  break;
}
#endif /* SQLITE_OMIT_VIRTUALTABLE */

#ifndef SQLITE_OMIT_VIRTUALTABLE
/* Opcode: VOpen P1 * * P4 *
**
** P4 is a pointer to a virtual table object, an sqlite3_vtab structure.
** P1 is a cursor number.  This opcode opens a cursor to the virtual
** table and stores that cursor in P1.
*/
case OP_VOpen: {
  VdbeCursor *pCur;
  sqlite3_vtab_cursor *pVtabCursor;
  sqlite3_vtab *pVtab;
  sqlite3_module *pModule;

  assert( p->bIsReader );
  pCur = 0;
  pVtabCursor = 0;
  pVtab = pOp->p4.pVtab->pVtab;
  pModule = (sqlite3_module *)pVtab->pModule;
  assert(pVtab && pModule);
  rc = pModule->xOpen(pVtab, &pVtabCursor);
  sqlite3VtabImportErrmsg(p, pVtab);
  if( SQLITE_OK==rc ){
    /* Initialize sqlite3_vtab_cursor base class */
    pVtabCursor->pVtab = pVtab;

    /* Initialize vdbe cursor object */
    pCur = allocateCursor(p, pOp->p1, 0, -1, 0);
    if( pCur ){
      pCur->pVtabCursor = pVtabCursor;
    }else{
      db->mallocFailed = 1;
      pModule->xClose(pVtabCursor);
    }
  }
  break;
}
#endif /* SQLITE_OMIT_VIRTUALTABLE */

#ifndef SQLITE_OMIT_VIRTUALTABLE
/* Opcode: VFilter P1 P2 P3 P4 *
** Synopsis: iPlan=r[P3] zPlan='P4'
**
** P1 is a cursor opened using VOpen.  P2 is an address to jump to if
** the filtered result set is empty.
**
** P4 is either NULL or a string that was generated by the xBestIndex
** method of the module.  The interpretation of the P4 string is left
** to the module implementation.
**
** This opcode invokes the xFilter method on the virtual table specified
** by P1.  The integer query plan parameter to xFilter is stored in register
** P3. Register P3+1 stores the argc parameter to be passed to the
** xFilter method. Registers P3+2..P3+1+argc are the argc
** additional parameters which are passed to
** xFilter as argv. Register P3+2 becomes argv[0] when passed to xFilter.
**
** A jump is made to P2 if the result set after filtering would be empty.
*/
case OP_VFilter: {   /* jump */
  int nArg;
  int iQuery;
  const sqlite3_module *pModule;
  Mem *pQuery;
  Mem *pArgc;
  sqlite3_vtab_cursor *pVtabCursor;
  sqlite3_vtab *pVtab;
  VdbeCursor *pCur;
  int res;
  int i;
  Mem **apArg;

  pQuery = &aMem[pOp->p3];
  pArgc = &pQuery[1];
  pCur = p->apCsr[pOp->p1];
  assert( memIsValid(pQuery) );
  REGISTER_TRACE(pOp->p3, pQuery);
  assert( pCur->pVtabCursor );
  pVtabCursor = pCur->pVtabCursor;
  pVtab = pVtabCursor->pVtab;
  pModule = pVtab->pModule;

  /* Grab the index number and argc parameters */
  assert( (pQuery->flags&MEM_Int)!=0 && pArgc->flags==MEM_Int );
  nArg = (int)pArgc->u.i;
  iQuery = (int)pQuery->u.i;

  /* Invoke the xFilter method */
  {
    res = 0;
    apArg = p->apArg;
    for(i = 0; i<nArg; i++){
      apArg[i] = &pArgc[i+1];
      sqlite3VdbeMemStoreType(apArg[i]);
    }

    p->inVtabMethod = 1;
    rc = pModule->xFilter(pVtabCursor, iQuery, pOp->p4.z, nArg, apArg);
    p->inVtabMethod = 0;
    sqlite3VtabImportErrmsg(p, pVtab);
    if( rc==SQLITE_OK ){
      res = pModule->xEof(pVtabCursor);
    }

    if( res ){
      pc = pOp->p2 - 1;
    }
  }
  pCur->nullRow = 0;

  break;
}
#endif /* SQLITE_OMIT_VIRTUALTABLE */

#ifndef SQLITE_OMIT_VIRTUALTABLE
/* Opcode: VColumn P1 P2 P3 * *
** Synopsis: r[P3]=vcolumn(P2)
**
** Store the value of the P2-th column of
** the row of the virtual-table that the 
** P1 cursor is pointing to into register P3.
*/
case OP_VColumn: {
  sqlite3_vtab *pVtab;
  const sqlite3_module *pModule;
  Mem *pDest;
  sqlite3_context sContext;

  VdbeCursor *pCur = p->apCsr[pOp->p1];
  assert( pCur->pVtabCursor );
  assert( pOp->p3>0 && pOp->p3<=(p->nMem-p->nCursor) );
  pDest = &aMem[pOp->p3];
  memAboutToChange(p, pDest);
  if( pCur->nullRow ){
    sqlite3VdbeMemSetNull(pDest);
    break;
  }
  pVtab = pCur->pVtabCursor->pVtab;
  pModule = pVtab->pModule;
  assert( pModule->xColumn );
  memset(&sContext, 0, sizeof(sContext));

  /* The output cell may already have a buffer allocated. Move
  ** the current contents to sContext.s so in case the user-function 
  ** can use the already allocated buffer instead of allocating a 
  ** new one.
  */
  sqlite3VdbeMemMove(&sContext.s, pDest);
  MemSetTypeFlag(&sContext.s, MEM_Null);

  rc = pModule->xColumn(pCur->pVtabCursor, &sContext, pOp->p2);
  sqlite3VtabImportErrmsg(p, pVtab);
  if( sContext.isError ){
    rc = sContext.isError;
  }

  /* Copy the result of the function to the P3 register. We
  ** do this regardless of whether or not an error occurred to ensure any
  ** dynamic allocation in sContext.s (a Mem struct) is  released.
  */
  sqlite3VdbeChangeEncoding(&sContext.s, encoding);
  sqlite3VdbeMemMove(pDest, &sContext.s);
  REGISTER_TRACE(pOp->p3, pDest);
  UPDATE_MAX_BLOBSIZE(pDest);

  if( sqlite3VdbeMemTooBig(pDest) ){
    goto too_big;
  }
  break;
}
#endif /* SQLITE_OMIT_VIRTUALTABLE */

#ifndef SQLITE_OMIT_VIRTUALTABLE
/* Opcode: VNext P1 P2 * * *
**
** Advance virtual table P1 to the next row in its result set and
** jump to instruction P2.  Or, if the virtual table has reached
** the end of its result set, then fall through to the next instruction.
*/
case OP_VNext: {   /* jump */
  sqlite3_vtab *pVtab;
  const sqlite3_module *pModule;
  int res;
  VdbeCursor *pCur;

  res = 0;
  pCur = p->apCsr[pOp->p1];
  assert( pCur->pVtabCursor );
  if( pCur->nullRow ){
    break;
  }
  pVtab = pCur->pVtabCursor->pVtab;
  pModule = pVtab->pModule;
  assert( pModule->xNext );

  /* Invoke the xNext() method of the module. There is no way for the
  ** underlying implementation to return an error if one occurs during
  ** xNext(). Instead, if an error occurs, true is returned (indicating that 
  ** data is available) and the error code returned when xColumn or
  ** some other method is next invoked on the save virtual table cursor.
  */
  p->inVtabMethod = 1;
  rc = pModule->xNext(pCur->pVtabCursor);
  p->inVtabMethod = 0;
  sqlite3VtabImportErrmsg(p, pVtab);
  if( rc==SQLITE_OK ){
    res = pModule->xEof(pCur->pVtabCursor);
  }

  if( !res ){
    /* If there is data, jump to P2 */
    pc = pOp->p2 - 1;
  }
  goto check_for_interrupt;
}
#endif /* SQLITE_OMIT_VIRTUALTABLE */

#ifndef SQLITE_OMIT_VIRTUALTABLE
/* Opcode: VRename P1 * * P4 *
**
** P4 is a pointer to a virtual table object, an sqlite3_vtab structure.
** This opcode invokes the corresponding xRename method. The value
** in register P1 is passed as the zName argument to the xRename method.
*/
case OP_VRename: {
  sqlite3_vtab *pVtab;
  Mem *pName;

  pVtab = pOp->p4.pVtab->pVtab;
  pName = &aMem[pOp->p1];
  assert( pVtab->pModule->xRename );
  assert( memIsValid(pName) );
  assert( p->readOnly==0 );
  REGISTER_TRACE(pOp->p1, pName);
  assert( pName->flags & MEM_Str );
  testcase( pName->enc==SQLITE_UTF8 );
  testcase( pName->enc==SQLITE_UTF16BE );
  testcase( pName->enc==SQLITE_UTF16LE );
  rc = sqlite3VdbeChangeEncoding(pName, SQLITE_UTF8);
  if( rc==SQLITE_OK ){
    rc = pVtab->pModule->xRename(pVtab, pName->z);
    sqlite3VtabImportErrmsg(p, pVtab);
    p->expired = 0;
  }
  break;
}
#endif

#ifndef SQLITE_OMIT_VIRTUALTABLE
/* Opcode: VUpdate P1 P2 P3 P4 P5
** Synopsis: data=r[P3@P2]
**
** P4 is a pointer to a virtual table object, an sqlite3_vtab structure.
** This opcode invokes the corresponding xUpdate method. P2 values
** are contiguous memory cells starting at P3 to pass to the xUpdate 
** invocation. The value in register (P3+P2-1) corresponds to the 
** p2th element of the argv array passed to xUpdate.
**
** The xUpdate method will do a DELETE or an INSERT or both.
** The argv[0] element (which corresponds to memory cell P3)
** is the rowid of a row to delete.  If argv[0] is NULL then no 
** deletion occurs.  The argv[1] element is the rowid of the new 
** row.  This can be NULL to have the virtual table select the new 
** rowid for itself.  The subsequent elements in the array are 
** the values of columns in the new row.
**
** If P2==1 then no insert is performed.  argv[0] is the rowid of
** a row to delete.
**
** P1 is a boolean flag. If it is set to true and the xUpdate call
** is successful, then the value returned by sqlite3_last_insert_rowid() 
** is set to the value of the rowid for the row just inserted.
**
** P5 is the error actions (OE_Replace, OE_Fail, OE_Ignore, etc) to
** apply in the case of a constraint failure on an insert or update.
*/
case OP_VUpdate: {
  sqlite3_vtab *pVtab;
  sqlite3_module *pModule;
  int nArg;
  int i;
  sqlite_int64 rowid;
  Mem **apArg;
  Mem *pX;

  assert( pOp->p2==1        || pOp->p5==OE_Fail   || pOp->p5==OE_Rollback 
       || pOp->p5==OE_Abort || pOp->p5==OE_Ignore || pOp->p5==OE_Replace
  );
  assert( p->readOnly==0 );
  pVtab = pOp->p4.pVtab->pVtab;
  pModule = (sqlite3_module *)pVtab->pModule;
  nArg = pOp->p2;
  assert( pOp->p4type==P4_VTAB );
  if( ALWAYS(pModule->xUpdate) ){
    u8 vtabOnConflict = db->vtabOnConflict;
    apArg = p->apArg;
    pX = &aMem[pOp->p3];
    for(i=0; i<nArg; i++){
      assert( memIsValid(pX) );
      memAboutToChange(p, pX);
      sqlite3VdbeMemStoreType(pX);
      apArg[i] = pX;
      pX++;
    }
    db->vtabOnConflict = pOp->p5;
    rc = pModule->xUpdate(pVtab, nArg, apArg, &rowid);
    db->vtabOnConflict = vtabOnConflict;
    sqlite3VtabImportErrmsg(p, pVtab);
    if( rc==SQLITE_OK && pOp->p1 ){
      assert( nArg>1 && apArg[0] && (apArg[0]->flags&MEM_Null) );
      db->lastRowid = lastRowid = rowid;
    }
    if( (rc&0xff)==SQLITE_CONSTRAINT && pOp->p4.pVtab->bConstraint ){
      if( pOp->p5==OE_Ignore ){
        rc = SQLITE_OK;
      }else{
        p->errorAction = ((pOp->p5==OE_Replace) ? OE_Abort : pOp->p5);
      }
    }else{
      p->nChange++;
    }
  }
  break;
}
#endif /* SQLITE_OMIT_VIRTUALTABLE */

#ifndef  SQLITE_OMIT_PAGER_PRAGMAS
/* Opcode: Pagecount P1 P2 * * *
**
** Write the current number of pages in database P1 to memory cell P2.
*/
case OP_Pagecount: {            /* out2-prerelease */
  pOut->u.i = sqlite3BtreeLastPage(db->aDb[pOp->p1].pBt);
  break;
}
#endif


#ifndef  SQLITE_OMIT_PAGER_PRAGMAS
/* Opcode: MaxPgcnt P1 P2 P3 * *
**
** Try to set the maximum page count for database P1 to the value in P3.
** Do not let the maximum page count fall below the current page count and
** do not change the maximum page count value if P3==0.
**
** Store the maximum page count after the change in register P2.
*/
case OP_MaxPgcnt: {            /* out2-prerelease */
  unsigned int newMax;
  Btree *pBt;

  pBt = db->aDb[pOp->p1].pBt;
  newMax = 0;
  if( pOp->p3 ){
    newMax = sqlite3BtreeLastPage(pBt);
    if( newMax < (unsigned)pOp->p3 ) newMax = (unsigned)pOp->p3;
  }
  pOut->u.i = sqlite3BtreeMaxPageCount(pBt, newMax);
  break;
}
#endif


/* Opcode: Init * P2 * P4 *
** Synopsis:  Start at P2
**
** Programs contain a single instance of this opcode as the very first
** opcode.
**
** If tracing is enabled (by the sqlite3_trace()) interface, then
** the UTF-8 string contained in P4 is emitted on the trace callback.
** Or if P4 is blank, use the string returned by sqlite3_sql().
**
** If P2 is not zero, jump to instruction P2.
*/
case OP_Init: {          /* jump */
  char *zTrace;
  char *z;

  if( pOp->p2 ){
    pc = pOp->p2 - 1;
  }
#ifndef SQLITE_OMIT_TRACE
  if( db->xTrace
   && !p->doingRerun
   && (zTrace = (pOp->p4.z ? pOp->p4.z : p->zSql))!=0
  ){
    z = sqlite3VdbeExpandSql(p, zTrace);
    db->xTrace(db->pTraceArg, z);
    sqlite3DbFree(db, z);
  }
#ifdef SQLITE_USE_FCNTL_TRACE
  zTrace = (pOp->p4.z ? pOp->p4.z : p->zSql);
  if( zTrace ){
    int i;
    for(i=0; i<db->nDb; i++){
      if( MASKBIT(i) & p->btreeMask)==0 ) continue;
      sqlite3_file_control(db, db->aDb[i].zName, SQLITE_FCNTL_TRACE, zTrace);
    }
  }
#endif /* SQLITE_USE_FCNTL_TRACE */
#ifdef SQLITE_DEBUG
  if( (db->flags & SQLITE_SqlTrace)!=0
   && (zTrace = (pOp->p4.z ? pOp->p4.z : p->zSql))!=0
  ){
    sqlite3DebugPrintf("SQL-trace: %s\n", zTrace);
  }
#endif /* SQLITE_DEBUG */
#endif /* SQLITE_OMIT_TRACE */
  break;
}


/* Opcode: Noop * * * * *
**
** Do nothing.  This instruction is often useful as a jump
** destination.
*/
/*
** The magic Explain opcode are only inserted when explain==2 (which
** is to say when the EXPLAIN QUERY PLAN syntax is used.)
** This opcode records information from the optimizer.  It is the
** the same as a no-op.  This opcodesnever appears in a real VM program.
*/
default: {          /* This is really OP_Noop and OP_Explain */
  assert( pOp->opcode==OP_Noop || pOp->opcode==OP_Explain );
  break;
}

/*****************************************************************************
** The cases of the switch statement above this line should all be indented
** by 6 spaces.  But the left-most 6 spaces have been removed to improve the
** readability.  From this point on down, the normal indentation rules are
** restored.
*****************************************************************************/
    }

#ifdef VDBE_PROFILE
    {
      u64 elapsed = sqlite3Hwtime() - start;
      pOp->cycles += elapsed;
      pOp->cnt++;
#if 0
        fprintf(stdout, "%10llu ", elapsed);
        sqlite3VdbePrintOp(stdout, origPc, &aOp[origPc]);
#endif
    }
#endif

    /* The following code adds nothing to the actual functionality
    ** of the program.  It is only here for testing and debugging.
    ** On the other hand, it does burn CPU cycles every time through
    ** the evaluator loop.  So we can leave it out when NDEBUG is defined.
    */
#ifndef NDEBUG
    assert( pc>=-1 && pc<p->nOp );

#ifdef SQLITE_DEBUG
    if( db->flags & SQLITE_VdbeTrace ){
      if( rc!=0 ) printf("rc=%d\n",rc);
      if( pOp->opflags & (OPFLG_OUT2_PRERELEASE|OPFLG_OUT2) ){
        registerTrace(pOp->p2, &aMem[pOp->p2]);
      }
      if( pOp->opflags & OPFLG_OUT3 ){
        registerTrace(pOp->p3, &aMem[pOp->p3]);
      }
    }
#endif  /* SQLITE_DEBUG */
#endif  /* NDEBUG */
  }  /* The end of the for(;;) loop the loops through opcodes */

  /* If we reach this point, it means that execution is finished with
  ** an error of some kind.
  */
vdbe_error_halt:
  assert( rc );
  p->rc = rc;
  testcase( sqlite3GlobalConfig.xLog!=0 );
  sqlite3_log(rc, "statement aborts at %d: [%s] %s", 
                   pc, p->zSql, p->zErrMsg);
  sqlite3VdbeHalt(p);
  if( rc==SQLITE_IOERR_NOMEM ) db->mallocFailed = 1;
  rc = SQLITE_ERROR;
  if( resetSchemaOnFault>0 ){
    sqlite3ResetOneSchema(db, resetSchemaOnFault-1);
  }

  /* This is the only way out of this procedure.  We have to
  ** release the mutexes on btrees that were acquired at the
  ** top. */
vdbe_return:
  db->lastRowid = lastRowid;
  testcase( nVmStep>0 );
  p->aCounter[SQLITE_STMTSTATUS_VM_STEP] += (int)nVmStep;
  sqlite3VdbeLeave(p);
  return rc;

  /* Jump to here if a string or blob larger than SQLITE_MAX_LENGTH
  ** is encountered.
  */
too_big:
  sqlite3SetString(&p->zErrMsg, db, "string or blob too big");
  rc = SQLITE_TOOBIG;
  goto vdbe_error_halt;

  /* Jump to here if a malloc() fails.
  */
no_mem:
  db->mallocFailed = 1;
  sqlite3SetString(&p->zErrMsg, db, "out of memory");
  rc = SQLITE_NOMEM;
  goto vdbe_error_halt;

  /* Jump to here for any other kind of fatal error.  The "rc" variable
  ** should hold the error number.
  */
abort_due_to_error:
  assert( p->zErrMsg==0 );
  if( db->mallocFailed ) rc = SQLITE_NOMEM;
  if( rc!=SQLITE_IOERR_NOMEM ){
    sqlite3SetString(&p->zErrMsg, db, "%s", sqlite3ErrStr(rc));
  }
  goto vdbe_error_halt;

  /* Jump to here if the sqlite3_interrupt() API sets the interrupt
  ** flag.
  */
abort_due_to_interrupt:
  assert( db->u1.isInterrupted );
  rc = SQLITE_INTERRUPT;
  p->rc = rc;
  sqlite3SetString(&p->zErrMsg, db, "%s", sqlite3ErrStr(rc));
  goto vdbe_error_halt;
}<|MERGE_RESOLUTION|>--- conflicted
+++ resolved
@@ -87,7 +87,6 @@
 #endif
 
 /*
-<<<<<<< HEAD
 ** This macro evaluates to true if either the update hook or the preupdate
 ** hook are enabled for database connect DB.
 */
@@ -98,10 +97,7 @@
 #endif
 
 /*
-** The next global variable is incremented each type the OP_Found opcode
-=======
 ** The next global variable is incremented each time the OP_Found opcode
->>>>>>> 300fb141
 ** is executed. This is used to test whether or not the foreign key
 ** operation implemented using OP_FkIsZero is working. This variable
 ** has no function other than to help verify the correct operation of the
