--- conflicted
+++ resolved
@@ -3047,13 +3047,6 @@
 static int proxyFileControl(sqlite3_file*,int,void*);
 #endif
 
-<<<<<<< HEAD
-#if (SQLITE_ENABLE_APPLE_SPI>0) && defined(__APPLE__)
-#include "sqlite3_private.h"
-#include <copyfile.h>
-static int getDbPathForUnixFile(unixFile *pFile, char *dbPath);
-#endif
-=======
 /* 
 ** This function is called to handle the SQLITE_FCNTL_SIZE_HINT 
 ** file-control operation.
@@ -3102,7 +3095,12 @@
 
   return SQLITE_OK;
 }
->>>>>>> 89e40676
+
+#if (SQLITE_ENABLE_APPLE_SPI>0) && defined(__APPLE__)
+#include "sqlite3_private.h"
+#include <copyfile.h>
+static int getDbPathForUnixFile(unixFile *pFile, char *dbPath);
+#endif
 
 /*
 ** Information and control of an open file handle.
