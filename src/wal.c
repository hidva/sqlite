/*
** 2010 February 1
**
** The author disclaims copyright to this source code.  In place of
** a legal notice, here is a blessing:
**
**    May you do good and not evil.
**    May you find forgiveness for yourself and forgive others.
**    May you share freely, never taking more than you give.
**
*************************************************************************
**
** This file contains the implementation of a write-ahead log (WAL) used in 
** "journal_mode=WAL" mode.
**
** WRITE-AHEAD LOG (WAL) FILE FORMAT
**
** A WAL file consists of a header followed by zero or more "frames".
** Each frame records the revised content of a single page from the
** database file.  All changes to the database are recorded by writing
** frames into the WAL.  Transactions commit when a frame is written that
** contains a commit marker.  A single WAL can and usually does record 
** multiple transactions.  Periodically, the content of the WAL is
** transferred back into the database file in an operation called a
** "checkpoint".
**
** A single WAL file can be used multiple times.  In other words, the
** WAL can fill up with frames and then be checkpointed and then new
** frames can overwrite the old ones.  A WAL always grows from beginning
** toward the end.  Checksums and counters attached to each frame are
** used to determine which frames within the WAL are valid and which
** are leftovers from prior checkpoints.
**
** The WAL header is 32 bytes in size and consists of the following eight
** big-endian 32-bit unsigned integer values:
**
**     0: Magic number.  0x377f0682 or 0x377f0683
**     4: File format version.  Currently 3007000
**     8: Database page size.  Example: 1024
**    12: Checkpoint sequence number
**    16: Salt-1, random integer incremented with each checkpoint
**    20: Salt-2, a different random integer changing with each ckpt
**    24: Checksum-1 (first part of checksum for first 24 bytes of header).
**    28: Checksum-2 (second part of checksum for first 24 bytes of header).
**
** Immediately following the wal-header are zero or more frames. Each
** frame consists of a 24-byte frame-header followed by a <page-size> bytes
** of page data. The frame-header is six big-endian 32-bit unsigned 
** integer values, as follows:
**
**     0: Page number.
**     4: For commit records, the size of the database image in pages 
**        after the commit. For all other records, zero.
**     8: Salt-1 (copied from the header)
**    12: Salt-2 (copied from the header)
**    16: Checksum-1.
**    20: Checksum-2.
**
** A frame is considered valid if and only if the following conditions are
** true:
**
**    (1) The salt-1 and salt-2 values in the frame-header match
**        salt values in the wal-header
**
**    (2) The checksum values in the final 8 bytes of the frame-header
**        exactly match the checksum computed consecutively on the
**        WAL header and the first 8 bytes and the content of all frames
**        up to and including the current frame.
**
** The checksum is computed using 32-bit big-endian integers if the
** magic number in the first 4 bytes of the WAL is 0x377f0683 and it
** is computed using little-endian if the magic number is 0x377f0682.
** The checksum values are always stored in the frame header in a
** big-endian format regardless of which byte order is used to compute
** the checksum.  The checksum is computed by interpreting the input as
** an even number of unsigned 32-bit integers: x[0] through x[N].  The
** algorithm used for the checksum is as follows:
** 
**   for i from 0 to n-1 step 2:
**     s0 += x[i] + s1;
**     s1 += x[i+1] + s0;
**   endfor
**
** Note that s0 and s1 are both weighted checksums using fibonacci weights
** in reverse order (the largest fibonacci weight occurs on the first element
** of the sequence being summed.)  The s1 value spans all 32-bit 
** terms of the sequence whereas s0 omits the final term.
**
** On a checkpoint, the WAL is first VFS.xSync-ed, then valid content of the
** WAL is transferred into the database, then the database is VFS.xSync-ed.
** The VFS.xSync operations serve as write barriers - all writes launched
** before the xSync must complete before any write that launches after the
** xSync begins.
**
** After each checkpoint, the salt-1 value is incremented and the salt-2
** value is randomized.  This prevents old and new frames in the WAL from
** being considered valid at the same time and being checkpointing together
** following a crash.
**
** READER ALGORITHM
**
** To read a page from the database (call it page number P), a reader
** first checks the WAL to see if it contains page P.  If so, then the
** last valid instance of page P that is a followed by a commit frame
** or is a commit frame itself becomes the value read.  If the WAL
** contains no copies of page P that are valid and which are a commit
** frame or are followed by a commit frame, then page P is read from
** the database file.
**
** To start a read transaction, the reader records the index of the last
** valid frame in the WAL.  The reader uses this recorded "mxFrame" value
** for all subsequent read operations.  New transactions can be appended
** to the WAL, but as long as the reader uses its original mxFrame value
** and ignores the newly appended content, it will see a consistent snapshot
** of the database from a single point in time.  This technique allows
** multiple concurrent readers to view different versions of the database
** content simultaneously.
**
** The reader algorithm in the previous paragraphs works correctly, but 
** because frames for page P can appear anywhere within the WAL, the
** reader has to scan the entire WAL looking for page P frames.  If the
** WAL is large (multiple megabytes is typical) that scan can be slow,
** and read performance suffers.  To overcome this problem, a separate
** data structure called the wal-index is maintained to expedite the
** search for frames of a particular page.
** 
** WAL-INDEX FORMAT
**
** Conceptually, the wal-index is shared memory, though VFS implementations
** might choose to implement the wal-index using a mmapped file.  Because
** the wal-index is shared memory, SQLite does not support journal_mode=WAL 
** on a network filesystem.  All users of the database must be able to
** share memory.
**
** In the default unix and windows implementation, the wal-index is a mmapped
** file whose name is the database name with a "-shm" suffix added.  For that
** reason, the wal-index is sometimes called the "shm" file.
**
** The wal-index is transient.  After a crash, the wal-index can (and should
** be) reconstructed from the original WAL file.  In fact, the VFS is required
** to either truncate or zero the header of the wal-index when the last
** connection to it closes.  Because the wal-index is transient, it can
** use an architecture-specific format; it does not have to be cross-platform.
** Hence, unlike the database and WAL file formats which store all values
** as big endian, the wal-index can store multi-byte values in the native
** byte order of the host computer.
**
** The purpose of the wal-index is to answer this question quickly:  Given
** a page number P and a maximum frame index M, return the index of the 
** last frame in the wal before frame M for page P in the WAL, or return
** NULL if there are no frames for page P in the WAL prior to M.
**
** The wal-index consists of a header region, followed by an one or
** more index blocks.  
**
** The wal-index header contains the total number of frames within the WAL
** in the mxFrame field.
**
** Each index block except for the first contains information on 
** HASHTABLE_NPAGE frames. The first index block contains information on
** HASHTABLE_NPAGE_ONE frames. The values of HASHTABLE_NPAGE_ONE and 
** HASHTABLE_NPAGE are selected so that together the wal-index header and
** first index block are the same size as all other index blocks in the
** wal-index.
**
** Each index block contains two sections, a page-mapping that contains the
** database page number associated with each wal frame, and a hash-table 
** that allows readers to query an index block for a specific page number.
** The page-mapping is an array of HASHTABLE_NPAGE (or HASHTABLE_NPAGE_ONE
** for the first index block) 32-bit page numbers. The first entry in the 
** first index-block contains the database page number corresponding to the
** first frame in the WAL file. The first entry in the second index block
** in the WAL file corresponds to the (HASHTABLE_NPAGE_ONE+1)th frame in
** the log, and so on.
**
** The last index block in a wal-index usually contains less than the full
** complement of HASHTABLE_NPAGE (or HASHTABLE_NPAGE_ONE) page-numbers,
** depending on the contents of the WAL file. This does not change the
** allocated size of the page-mapping array - the page-mapping array merely
** contains unused entries.
**
** Even without using the hash table, the last frame for page P
** can be found by scanning the page-mapping sections of each index block
** starting with the last index block and moving toward the first, and
** within each index block, starting at the end and moving toward the
** beginning.  The first entry that equals P corresponds to the frame
** holding the content for that page.
**
** The hash table consists of HASHTABLE_NSLOT 16-bit unsigned integers.
** HASHTABLE_NSLOT = 2*HASHTABLE_NPAGE, and there is one entry in the
** hash table for each page number in the mapping section, so the hash 
** table is never more than half full.  The expected number of collisions 
** prior to finding a match is 1.  Each entry of the hash table is an
** 1-based index of an entry in the mapping section of the same
** index block.   Let K be the 1-based index of the largest entry in
** the mapping section.  (For index blocks other than the last, K will
** always be exactly HASHTABLE_NPAGE (4096) and for the last index block
** K will be (mxFrame%HASHTABLE_NPAGE).)  Unused slots of the hash table
** contain a value of 0.
**
** To look for page P in the hash table, first compute a hash iKey on
** P as follows:
**
**      iKey = (P * 383) % HASHTABLE_NSLOT
**
** Then start scanning entries of the hash table, starting with iKey
** (wrapping around to the beginning when the end of the hash table is
** reached) until an unused hash slot is found. Let the first unused slot
** be at index iUnused.  (iUnused might be less than iKey if there was
** wrap-around.) Because the hash table is never more than half full,
** the search is guaranteed to eventually hit an unused entry.  Let 
** iMax be the value between iKey and iUnused, closest to iUnused,
** where aHash[iMax]==P.  If there is no iMax entry (if there exists
** no hash slot such that aHash[i]==p) then page P is not in the
** current index block.  Otherwise the iMax-th mapping entry of the
** current index block corresponds to the last entry that references 
** page P.
**
** A hash search begins with the last index block and moves toward the
** first index block, looking for entries corresponding to page P.  On
** average, only two or three slots in each index block need to be
** examined in order to either find the last entry for page P, or to
** establish that no such entry exists in the block.  Each index block
** holds over 4000 entries.  So two or three index blocks are sufficient
** to cover a typical 10 megabyte WAL file, assuming 1K pages.  8 or 10
** comparisons (on average) suffice to either locate a frame in the
** WAL or to establish that the frame does not exist in the WAL.  This
** is much faster than scanning the entire 10MB WAL.
**
** Note that entries are added in order of increasing K.  Hence, one
** reader might be using some value K0 and a second reader that started
** at a later time (after additional transactions were added to the WAL
** and to the wal-index) might be using a different value K1, where K1>K0.
** Both readers can use the same hash table and mapping section to get
** the correct result.  There may be entries in the hash table with
** K>K0 but to the first reader, those entries will appear to be unused
** slots in the hash table and so the first reader will get an answer as
** if no values greater than K0 had ever been inserted into the hash table
** in the first place - which is what reader one wants.  Meanwhile, the
** second reader using K1 will see additional values that were inserted
** later, which is exactly what reader two wants.  
**
** When a rollback occurs, the value of K is decreased. Hash table entries
** that correspond to frames greater than the new K value are removed
** from the hash table at this point.
*/
#ifndef SQLITE_OMIT_WAL

#include "wal.h"

/*
** Trace output macros
*/
#if defined(SQLITE_TEST) && defined(SQLITE_DEBUG)
int sqlite3WalTrace = 0;
# define WALTRACE(X)  if(sqlite3WalTrace) sqlite3DebugPrintf X
#else
# define WALTRACE(X)
#endif

/*
** The maximum (and only) versions of the wal and wal-index formats
** that may be interpreted by this version of SQLite.
**
** If a client begins recovering a WAL file and finds that (a) the checksum
** values in the wal-header are correct and (b) the version field is not
** WAL_MAX_VERSION, recovery fails and SQLite returns SQLITE_CANTOPEN.
**
** Similarly, if a client successfully reads a wal-index header (i.e. the 
** checksum test is successful) and finds that the version field is not
** WALINDEX_MAX_VERSION, then no read-transaction is opened and SQLite
** returns SQLITE_CANTOPEN.
*/
#define WAL_MAX_VERSION      3007000
#define WALINDEX_MAX_VERSION 3007000

/*
** Index numbers for various locking bytes.   WAL_NREADER is the number
** of available reader locks and should be at least 3.  The default
** is SQLITE_SHM_NLOCK==8 and  WAL_NREADER==5.
**
** Technically, the various VFSes are free to implement these locks however
** they see fit.  However, compatibility is encouraged so that VFSes can
** interoperate.  The standard implemention used on both unix and windows
** is for the index number to indicate a byte offset into the
** WalCkptInfo.aLock[] array in the wal-index header.  In other words, all
** locks are on the shm file.  The WALINDEX_LOCK_OFFSET constant (which
** should be 120) is the location in the shm file for the first locking
** byte.
*/
#define WAL_WRITE_LOCK         0
#define WAL_ALL_BUT_WRITE      1
#define WAL_CKPT_LOCK          1
#define WAL_RECOVER_LOCK       2
#define WAL_READ_LOCK(I)       (3+(I))
#define WAL_NREADER            (SQLITE_SHM_NLOCK-3)


/* Object declarations */
typedef struct WalIndexHdr WalIndexHdr;
typedef struct WalIterator WalIterator;
typedef struct WalCkptInfo WalCkptInfo;


/*
** The following object holds a copy of the wal-index header content.
**
** The actual header in the wal-index consists of two copies of this
** object followed by one instance of the WalCkptInfo object.
** For all versions of SQLite through 3.10.0 and probably beyond,
** the locking bytes (WalCkptInfo.aLock) start at offset 120 and
** the total header size is 136 bytes.
**
** The szPage value can be any power of 2 between 512 and 32768, inclusive.
** Or it can be 1 to represent a 65536-byte page.  The latter case was
** added in 3.7.1 when support for 64K pages was added.  
*/
struct WalIndexHdr {
  u32 iVersion;                   /* Wal-index version */
  u32 unused;                     /* Unused (padding) field */
  u32 iChange;                    /* Counter incremented each transaction */
  u8 isInit;                      /* 1 when initialized */
  u8 bigEndCksum;                 /* True if checksums in WAL are big-endian */
  u16 szPage;                     /* Database page size in bytes. 1==64K */
  u32 mxFrame;                    /* Index of last valid frame in the WAL */
  u32 nPage;                      /* Size of database in pages */
  u32 aFrameCksum[2];             /* Checksum of last frame in log */
  u32 aSalt[2];                   /* Two salt values copied from WAL header */
  u32 aCksum[2];                  /* Checksum over all prior fields */
};

/*
** A copy of the following object occurs in the wal-index immediately
** following the second copy of the WalIndexHdr.  This object stores
** information used by checkpoint.
**
** nBackfill is the number of frames in the WAL that have been written
** back into the database. (We call the act of moving content from WAL to
** database "backfilling".)  The nBackfill number is never greater than
** WalIndexHdr.mxFrame.  nBackfill can only be increased by threads
** holding the WAL_CKPT_LOCK lock (which includes a recovery thread).
** However, a WAL_WRITE_LOCK thread can move the value of nBackfill from
** mxFrame back to zero when the WAL is reset.
**
** nBackfillAttempted is the largest value of nBackfill that a checkpoint
** has attempted to achieve.  Normally nBackfill==nBackfillAtempted, however
** the nBackfillAttempted is set before any backfilling is done and the
** nBackfill is only set after all backfilling completes.  So if a checkpoint
** crashes, nBackfillAttempted might be larger than nBackfill.  The
** WalIndexHdr.mxFrame must never be less than nBackfillAttempted.
**
** The aLock[] field is a set of bytes used for locking.  These bytes should
** never be read or written.
**
** There is one entry in aReadMark[] for each reader lock.  If a reader
** holds read-lock K, then the value in aReadMark[K] is no greater than
** the mxFrame for that reader.  The value READMARK_NOT_USED (0xffffffff)
** for any aReadMark[] means that entry is unused.  aReadMark[0] is 
** a special case; its value is never used and it exists as a place-holder
** to avoid having to offset aReadMark[] indexs by one.  Readers holding
** WAL_READ_LOCK(0) always ignore the entire WAL and read all content
** directly from the database.
**
** The value of aReadMark[K] may only be changed by a thread that
** is holding an exclusive lock on WAL_READ_LOCK(K).  Thus, the value of
** aReadMark[K] cannot changed while there is a reader is using that mark
** since the reader will be holding a shared lock on WAL_READ_LOCK(K).
**
** The checkpointer may only transfer frames from WAL to database where
** the frame numbers are less than or equal to every aReadMark[] that is
** in use (that is, every aReadMark[j] for which there is a corresponding
** WAL_READ_LOCK(j)).  New readers (usually) pick the aReadMark[] with the
** largest value and will increase an unused aReadMark[] to mxFrame if there
** is not already an aReadMark[] equal to mxFrame.  The exception to the
** previous sentence is when nBackfill equals mxFrame (meaning that everything
** in the WAL has been backfilled into the database) then new readers
** will choose aReadMark[0] which has value 0 and hence such reader will
** get all their all content directly from the database file and ignore 
** the WAL.
**
** Writers normally append new frames to the end of the WAL.  However,
** if nBackfill equals mxFrame (meaning that all WAL content has been
** written back into the database) and if no readers are using the WAL
** (in other words, if there are no WAL_READ_LOCK(i) where i>0) then
** the writer will first "reset" the WAL back to the beginning and start
** writing new content beginning at frame 1.
**
** We assume that 32-bit loads are atomic and so no locks are needed in
** order to read from any aReadMark[] entries.
*/
struct WalCkptInfo {
  u32 nBackfill;                  /* Number of WAL frames backfilled into DB */
  u32 aReadMark[WAL_NREADER];     /* Reader marks */
  u8 aLock[SQLITE_SHM_NLOCK];     /* Reserved space for locks */
  u32 nBackfillAttempted;         /* WAL frames perhaps written, or maybe not */
  u32 notUsed0;                   /* Available for future enhancements */
};
#define READMARK_NOT_USED  0xffffffff


/* A block of WALINDEX_LOCK_RESERVED bytes beginning at
** WALINDEX_LOCK_OFFSET is reserved for locks. Since some systems
** only support mandatory file-locks, we do not read or write data
** from the region of the file on which locks are applied.
*/
#define WALINDEX_LOCK_OFFSET (sizeof(WalIndexHdr)*2+offsetof(WalCkptInfo,aLock))
#define WALINDEX_HDR_SIZE    (sizeof(WalIndexHdr)*2+sizeof(WalCkptInfo))

/* Size of header before each frame in wal */
#define WAL_FRAME_HDRSIZE 24

/* Size of write ahead log header, including checksum. */
#define WAL_HDRSIZE 32

/* WAL magic value. Either this value, or the same value with the least
** significant bit also set (WAL_MAGIC | 0x00000001) is stored in 32-bit
** big-endian format in the first 4 bytes of a WAL file.
**
** If the LSB is set, then the checksums for each frame within the WAL
** file are calculated by treating all data as an array of 32-bit 
** big-endian words. Otherwise, they are calculated by interpreting 
** all data as 32-bit little-endian words.
*/
#define WAL_MAGIC 0x377f0682

/*
** Return the offset of frame iFrame in the write-ahead log file, 
** assuming a database page size of szPage bytes. The offset returned
** is to the start of the write-ahead log frame-header.
*/
#define walFrameOffset(iFrame, szPage) (                               \
  WAL_HDRSIZE + ((iFrame)-1)*(i64)((szPage)+WAL_FRAME_HDRSIZE)         \
)

/*
** An open write-ahead log file is represented by an instance of the
** following object.
*/
struct Wal {
  sqlite3_vfs *pVfs;         /* The VFS used to create pDbFd */
  sqlite3_file *pDbFd;       /* File handle for the database file */
  sqlite3_file *pWalFd;      /* File handle for WAL file */
  u32 iCallback;             /* Value to pass to log callback (or 0) */
  i64 mxWalSize;             /* Truncate WAL to this size upon reset */
  int nWiData;               /* Size of array apWiData */
  int szFirstBlock;          /* Size of first block written to WAL file */
  volatile u32 **apWiData;   /* Pointer to wal-index content in memory */
  u32 szPage;                /* Database page size */
  i16 readLock;              /* Which read lock is being held.  -1 for none */
  u8 syncFlags;              /* Flags to use to sync header writes */
  u8 exclusiveMode;          /* Non-zero if connection is in exclusive mode */
  u8 writeLock;              /* True if in a write transaction */
  u8 ckptLock;               /* True if holding a checkpoint lock */
  u8 readOnly;               /* WAL_RDWR, WAL_RDONLY, or WAL_SHM_RDONLY */
  u8 truncateOnCommit;       /* True to truncate WAL file on commit */
  u8 syncHeader;             /* Fsync the WAL header if true */
  u8 padToSectorBoundary;    /* Pad transactions out to the next sector */
  u8 bShmUnreliable;         /* SHM content is read-only and unreliable */
  WalIndexHdr hdr;           /* Wal-index header for current transaction */
  u32 minFrame;              /* Ignore wal frames before this one */
  u32 iReCksum;              /* On commit, recalculate checksums from here */
  u32 nPriorFrame;           /* For sqlite3WalInfo() */
  const char *zWalName;      /* Name of WAL file */
  u32 nCkpt;                 /* Checkpoint sequence counter in the wal-header */
#ifdef SQLITE_DEBUG
  u8 lockError;              /* True if a locking error has occurred */
#endif
#ifdef SQLITE_ENABLE_SNAPSHOT
  WalIndexHdr *pSnapshot;    /* Start transaction here if not NULL */
#endif
};

/*
** Candidate values for Wal.exclusiveMode.
*/
#define WAL_NORMAL_MODE     0
#define WAL_EXCLUSIVE_MODE  1     
#define WAL_HEAPMEMORY_MODE 2

/*
** Possible values for WAL.readOnly
*/
#define WAL_RDWR        0    /* Normal read/write connection */
#define WAL_RDONLY      1    /* The WAL file is readonly */
#define WAL_SHM_RDONLY  2    /* The SHM file is readonly */

/*
** Each page of the wal-index mapping contains a hash-table made up of
** an array of HASHTABLE_NSLOT elements of the following type.
*/
typedef u16 ht_slot;

/*
** This structure is used to implement an iterator that loops through
** all frames in the WAL in database page order. Where two or more frames
** correspond to the same database page, the iterator visits only the 
** frame most recently written to the WAL (in other words, the frame with
** the largest index).
**
** The internals of this structure are only accessed by:
**
**   walIteratorInit() - Create a new iterator,
**   walIteratorNext() - Step an iterator,
**   walIteratorFree() - Free an iterator.
**
** This functionality is used by the checkpoint code (see walCheckpoint()).
*/
struct WalIterator {
  int iPrior;                     /* Last result returned from the iterator */
  int nSegment;                   /* Number of entries in aSegment[] */
  struct WalSegment {
    int iNext;                    /* Next slot in aIndex[] not yet returned */
    ht_slot *aIndex;              /* i0, i1, i2... such that aPgno[iN] ascend */
    u32 *aPgno;                   /* Array of page numbers. */
    int nEntry;                   /* Nr. of entries in aPgno[] and aIndex[] */
    int iZero;                    /* Frame number associated with aPgno[0] */
  } aSegment[1];                  /* One for every 32KB page in the wal-index */
};

/*
** Define the parameters of the hash tables in the wal-index file. There
** is a hash-table following every HASHTABLE_NPAGE page numbers in the
** wal-index.
**
** Changing any of these constants will alter the wal-index format and
** create incompatibilities.
*/
#define HASHTABLE_NPAGE      4096                 /* Must be power of 2 */
#define HASHTABLE_HASH_1     383                  /* Should be prime */
#define HASHTABLE_NSLOT      (HASHTABLE_NPAGE*2)  /* Must be a power of 2 */

/* 
** The block of page numbers associated with the first hash-table in a
** wal-index is smaller than usual. This is so that there is a complete
** hash-table on each aligned 32KB page of the wal-index.
*/
#define HASHTABLE_NPAGE_ONE  (HASHTABLE_NPAGE - (WALINDEX_HDR_SIZE/sizeof(u32)))

/* The wal-index is divided into pages of WALINDEX_PGSZ bytes each. */
#define WALINDEX_PGSZ   (                                         \
    sizeof(ht_slot)*HASHTABLE_NSLOT + HASHTABLE_NPAGE*sizeof(u32) \
)

/*
** Obtain a pointer to the iPage'th page of the wal-index. The wal-index
** is broken into pages of WALINDEX_PGSZ bytes. Wal-index pages are
** numbered from zero.
**
** If the wal-index is currently smaller the iPage pages then the size
** of the wal-index might be increased, but only if it is safe to do
** so.  It is safe to enlarge the wal-index if pWal->writeLock is true
** or pWal->exclusiveMode==WAL_HEAPMEMORY_MODE.
**
** If this call is successful, *ppPage is set to point to the wal-index
** page and SQLITE_OK is returned. If an error (an OOM or VFS error) occurs,
** then an SQLite error code is returned and *ppPage is set to 0.
*/
static SQLITE_NOINLINE int walIndexPageRealloc(
  Wal *pWal,               /* The WAL context */
  int iPage,               /* The page we seek */
  volatile u32 **ppPage    /* Write the page pointer here */
){
  int rc = SQLITE_OK;

  /* Enlarge the pWal->apWiData[] array if required */
  if( pWal->nWiData<=iPage ){
    int nByte = sizeof(u32*)*(iPage+1);
    volatile u32 **apNew;
    apNew = (volatile u32 **)sqlite3_realloc64((void *)pWal->apWiData, nByte);
    if( !apNew ){
      *ppPage = 0;
      return SQLITE_NOMEM_BKPT;
    }
    memset((void*)&apNew[pWal->nWiData], 0,
           sizeof(u32*)*(iPage+1-pWal->nWiData));
    pWal->apWiData = apNew;
    pWal->nWiData = iPage+1;
  }

  /* Request a pointer to the required page from the VFS */
  assert( pWal->apWiData[iPage]==0 );
  if( pWal->exclusiveMode==WAL_HEAPMEMORY_MODE ){
    pWal->apWiData[iPage] = (u32 volatile *)sqlite3MallocZero(WALINDEX_PGSZ);
    if( !pWal->apWiData[iPage] ) rc = SQLITE_NOMEM_BKPT;
  }else{
    rc = sqlite3OsShmMap(pWal->pDbFd, iPage, WALINDEX_PGSZ, 
        pWal->writeLock, (void volatile **)&pWal->apWiData[iPage]
    );
    assert( pWal->apWiData[iPage]!=0 || rc!=SQLITE_OK || pWal->writeLock==0 );
    testcase( pWal->apWiData[iPage]==0 && rc==SQLITE_OK );
    if( (rc&0xff)==SQLITE_READONLY ){
      pWal->readOnly |= WAL_SHM_RDONLY;
      if( rc==SQLITE_READONLY ){
        rc = SQLITE_OK;
      }
    }
  }

  *ppPage = pWal->apWiData[iPage];
  assert( iPage==0 || *ppPage || rc!=SQLITE_OK );
  return rc;
}
static int walIndexPage(
  Wal *pWal,               /* The WAL context */
  int iPage,               /* The page we seek */
  volatile u32 **ppPage    /* Write the page pointer here */
){
  if( pWal->nWiData<=iPage || (*ppPage = pWal->apWiData[iPage])==0 ){
    return walIndexPageRealloc(pWal, iPage, ppPage);
  }
  return SQLITE_OK;
}

/*
** Return a pointer to the WalCkptInfo structure in the wal-index.
*/
static volatile WalCkptInfo *walCkptInfo(Wal *pWal){
  assert( pWal->nWiData>0 && pWal->apWiData[0] );
  return (volatile WalCkptInfo*)&(pWal->apWiData[0][sizeof(WalIndexHdr)/2]);
}

/*
** Return a pointer to the WalIndexHdr structure in the wal-index.
*/
static volatile WalIndexHdr *walIndexHdr(Wal *pWal){
  assert( pWal->nWiData>0 && pWal->apWiData[0] );
  return (volatile WalIndexHdr*)pWal->apWiData[0];
}

/*
** The argument to this macro must be of type u32. On a little-endian
** architecture, it returns the u32 value that results from interpreting
** the 4 bytes as a big-endian value. On a big-endian architecture, it
** returns the value that would be produced by interpreting the 4 bytes
** of the input value as a little-endian integer.
*/
#define BYTESWAP32(x) ( \
    (((x)&0x000000FF)<<24) + (((x)&0x0000FF00)<<8)  \
  + (((x)&0x00FF0000)>>8)  + (((x)&0xFF000000)>>24) \
)

/*
** Generate or extend an 8 byte checksum based on the data in 
** array aByte[] and the initial values of aIn[0] and aIn[1] (or
** initial values of 0 and 0 if aIn==NULL).
**
** The checksum is written back into aOut[] before returning.
**
** nByte must be a positive multiple of 8.
*/
static void walChecksumBytes(
  int nativeCksum, /* True for native byte-order, false for non-native */
  u8 *a,           /* Content to be checksummed */
  int nByte,       /* Bytes of content in a[].  Must be a multiple of 8. */
  const u32 *aIn,  /* Initial checksum value input */
  u32 *aOut        /* OUT: Final checksum value output */
){
  u32 s1, s2;
  u32 *aData = (u32 *)a;
  u32 *aEnd = (u32 *)&a[nByte];

  if( aIn ){
    s1 = aIn[0];
    s2 = aIn[1];
  }else{
    s1 = s2 = 0;
  }

  assert( nByte>=8 );
  assert( (nByte&0x00000007)==0 );

  if( nativeCksum ){
    do {
      s1 += *aData++ + s2;
      s2 += *aData++ + s1;
    }while( aData<aEnd );
  }else{
    do {
      s1 += BYTESWAP32(aData[0]) + s2;
      s2 += BYTESWAP32(aData[1]) + s1;
      aData += 2;
    }while( aData<aEnd );
  }

  aOut[0] = s1;
  aOut[1] = s2;
}

static void walShmBarrier(Wal *pWal){
  if( pWal->exclusiveMode!=WAL_HEAPMEMORY_MODE ){
    sqlite3OsShmBarrier(pWal->pDbFd);
  }
}

/*
** Write the header information in pWal->hdr into the wal-index.
**
** The checksum on pWal->hdr is updated before it is written.
*/
static void walIndexWriteHdr(Wal *pWal){
  volatile WalIndexHdr *aHdr = walIndexHdr(pWal);
  const int nCksum = offsetof(WalIndexHdr, aCksum);

  assert( pWal->writeLock );
  pWal->hdr.isInit = 1;
  pWal->hdr.iVersion = WALINDEX_MAX_VERSION;
  walChecksumBytes(1, (u8*)&pWal->hdr, nCksum, 0, pWal->hdr.aCksum);
  memcpy((void*)&aHdr[1], (const void*)&pWal->hdr, sizeof(WalIndexHdr));
  walShmBarrier(pWal);
  memcpy((void*)&aHdr[0], (const void*)&pWal->hdr, sizeof(WalIndexHdr));
}

/*
** This function encodes a single frame header and writes it to a buffer
** supplied by the caller. A frame-header is made up of a series of 
** 4-byte big-endian integers, as follows:
**
**     0: Page number.
**     4: For commit records, the size of the database image in pages 
**        after the commit. For all other records, zero.
**     8: Salt-1 (copied from the wal-header)
**    12: Salt-2 (copied from the wal-header)
**    16: Checksum-1.
**    20: Checksum-2.
*/
static void walEncodeFrame(
  Wal *pWal,                      /* The write-ahead log */
  u32 iPage,                      /* Database page number for frame */
  u32 nTruncate,                  /* New db size (or 0 for non-commit frames) */
  u8 *aData,                      /* Pointer to page data */
  u8 *aFrame                      /* OUT: Write encoded frame here */
){
  int nativeCksum;                /* True for native byte-order checksums */
  u32 *aCksum = pWal->hdr.aFrameCksum;
  assert( WAL_FRAME_HDRSIZE==24 );
  sqlite3Put4byte(&aFrame[0], iPage);
  sqlite3Put4byte(&aFrame[4], nTruncate);
  if( pWal->iReCksum==0 ){
    memcpy(&aFrame[8], pWal->hdr.aSalt, 8);

    nativeCksum = (pWal->hdr.bigEndCksum==SQLITE_BIGENDIAN);
    walChecksumBytes(nativeCksum, aFrame, 8, aCksum, aCksum);
    walChecksumBytes(nativeCksum, aData, pWal->szPage, aCksum, aCksum);

    sqlite3Put4byte(&aFrame[16], aCksum[0]);
    sqlite3Put4byte(&aFrame[20], aCksum[1]);
  }else{
    memset(&aFrame[8], 0, 16);
  }
}

/*
** Check to see if the frame with header in aFrame[] and content
** in aData[] is valid.  If it is a valid frame, fill *piPage and
** *pnTruncate and return true.  Return if the frame is not valid.
*/
static int walDecodeFrame(
  Wal *pWal,                      /* The write-ahead log */
  u32 *piPage,                    /* OUT: Database page number for frame */
  u32 *pnTruncate,                /* OUT: New db size (or 0 if not commit) */
  u8 *aData,                      /* Pointer to page data (for checksum) */
  u8 *aFrame                      /* Frame data */
){
  int nativeCksum;                /* True for native byte-order checksums */
  u32 *aCksum = pWal->hdr.aFrameCksum;
  u32 pgno;                       /* Page number of the frame */
  assert( WAL_FRAME_HDRSIZE==24 );

  /* A frame is only valid if the salt values in the frame-header
  ** match the salt values in the wal-header. 
  */
  if( memcmp(&pWal->hdr.aSalt, &aFrame[8], 8)!=0 ){
    return 0;
  }

  /* A frame is only valid if the page number is creater than zero.
  */
  pgno = sqlite3Get4byte(&aFrame[0]);
  if( pgno==0 ){
    return 0;
  }

  /* A frame is only valid if a checksum of the WAL header,
  ** all prior frams, the first 16 bytes of this frame-header, 
  ** and the frame-data matches the checksum in the last 8 
  ** bytes of this frame-header.
  */
  nativeCksum = (pWal->hdr.bigEndCksum==SQLITE_BIGENDIAN);
  walChecksumBytes(nativeCksum, aFrame, 8, aCksum, aCksum);
  walChecksumBytes(nativeCksum, aData, pWal->szPage, aCksum, aCksum);
  if( aCksum[0]!=sqlite3Get4byte(&aFrame[16]) 
   || aCksum[1]!=sqlite3Get4byte(&aFrame[20]) 
  ){
    /* Checksum failed. */
    return 0;
  }

  /* If we reach this point, the frame is valid.  Return the page number
  ** and the new database size.
  */
  *piPage = pgno;
  *pnTruncate = sqlite3Get4byte(&aFrame[4]);
  return 1;
}


#if defined(SQLITE_TEST) && defined(SQLITE_DEBUG)
/*
** Names of locks.  This routine is used to provide debugging output and is not
** a part of an ordinary build.
*/
static const char *walLockName(int lockIdx){
  if( lockIdx==WAL_WRITE_LOCK ){
    return "WRITE-LOCK";
  }else if( lockIdx==WAL_CKPT_LOCK ){
    return "CKPT-LOCK";
  }else if( lockIdx==WAL_RECOVER_LOCK ){
    return "RECOVER-LOCK";
  }else{
    static char zName[15];
    sqlite3_snprintf(sizeof(zName), zName, "READ-LOCK[%d]",
                     lockIdx-WAL_READ_LOCK(0));
    return zName;
  }
}
#endif /*defined(SQLITE_TEST) || defined(SQLITE_DEBUG) */
    

/*
** Set or release locks on the WAL.  Locks are either shared or exclusive.
** A lock cannot be moved directly between shared and exclusive - it must go
** through the concurrent state first.
**
** In locking_mode=EXCLUSIVE, all of these routines become no-ops.
*/
static int walLockShared(Wal *pWal, int lockIdx){
  int rc;
  if( pWal->exclusiveMode ) return SQLITE_OK;
  rc = sqlite3OsShmLock(pWal->pDbFd, lockIdx, 1,
                        SQLITE_SHM_LOCK | SQLITE_SHM_SHARED);
  WALTRACE(("WAL%p: acquire SHARED-%s %s\n", pWal,
            walLockName(lockIdx), rc ? "failed" : "ok"));
  VVA_ONLY( pWal->lockError = (u8)(rc!=SQLITE_OK && rc!=SQLITE_BUSY); )
  return rc;
}
static void walUnlockShared(Wal *pWal, int lockIdx){
  if( pWal->exclusiveMode ) return;
  (void)sqlite3OsShmLock(pWal->pDbFd, lockIdx, 1,
                         SQLITE_SHM_UNLOCK | SQLITE_SHM_SHARED);
  WALTRACE(("WAL%p: release SHARED-%s\n", pWal, walLockName(lockIdx)));
}
static int walLockExclusive(Wal *pWal, int lockIdx, int n){
  int rc;
  if( pWal->exclusiveMode ) return SQLITE_OK;
  rc = sqlite3OsShmLock(pWal->pDbFd, lockIdx, n,
                        SQLITE_SHM_LOCK | SQLITE_SHM_EXCLUSIVE);
  WALTRACE(("WAL%p: acquire EXCLUSIVE-%s cnt=%d %s\n", pWal,
            walLockName(lockIdx), n, rc ? "failed" : "ok"));
  VVA_ONLY( pWal->lockError = (u8)(rc!=SQLITE_OK && rc!=SQLITE_BUSY); )
  return rc;
}
static void walUnlockExclusive(Wal *pWal, int lockIdx, int n){
  if( pWal->exclusiveMode ) return;
  (void)sqlite3OsShmLock(pWal->pDbFd, lockIdx, n,
                         SQLITE_SHM_UNLOCK | SQLITE_SHM_EXCLUSIVE);
  WALTRACE(("WAL%p: release EXCLUSIVE-%s cnt=%d\n", pWal,
             walLockName(lockIdx), n));
}

/*
** Compute a hash on a page number.  The resulting hash value must land
** between 0 and (HASHTABLE_NSLOT-1).  The walHashNext() function advances
** the hash to the next value in the event of a collision.
*/
static int walHash(u32 iPage){
  assert( iPage>0 );
  assert( (HASHTABLE_NSLOT & (HASHTABLE_NSLOT-1))==0 );
  return (iPage*HASHTABLE_HASH_1) & (HASHTABLE_NSLOT-1);
}
static int walNextHash(int iPriorHash){
  return (iPriorHash+1)&(HASHTABLE_NSLOT-1);
}

/* 
** Return pointers to the hash table and page number array stored on
** page iHash of the wal-index. The wal-index is broken into 32KB pages
** numbered starting from 0.
**
** Set output variable *paHash to point to the start of the hash table
** in the wal-index file. Set *piZero to one less than the frame 
** number of the first frame indexed by this hash table. If a
** slot in the hash table is set to N, it refers to frame number 
** (*piZero+N) in the log.
**
** Finally, set *paPgno so that *paPgno[1] is the page number of the
** first frame indexed by the hash table, frame (*piZero+1).
*/
static int walHashGet(
  Wal *pWal,                      /* WAL handle */
  int iHash,                      /* Find the iHash'th table */
  volatile ht_slot **paHash,      /* OUT: Pointer to hash index */
  volatile u32 **paPgno,          /* OUT: Pointer to page number array */
  u32 *piZero                     /* OUT: Frame associated with *paPgno[0] */
){
  int rc;                         /* Return code */
  volatile u32 *aPgno;

  rc = walIndexPage(pWal, iHash, &aPgno);
  assert( rc==SQLITE_OK || iHash>0 );

  if( rc==SQLITE_OK ){
    u32 iZero;
    volatile ht_slot *aHash;

    aHash = (volatile ht_slot *)&aPgno[HASHTABLE_NPAGE];
    if( iHash==0 ){
      aPgno = &aPgno[WALINDEX_HDR_SIZE/sizeof(u32)];
      iZero = 0;
    }else{
      iZero = HASHTABLE_NPAGE_ONE + (iHash-1)*HASHTABLE_NPAGE;
    }
  
    *paPgno = &aPgno[-1];
    *paHash = aHash;
    *piZero = iZero;
  }
  return rc;
}

/*
** Return the number of the wal-index page that contains the hash-table
** and page-number array that contain entries corresponding to WAL frame
** iFrame. The wal-index is broken up into 32KB pages. Wal-index pages 
** are numbered starting from 0.
*/
static int walFramePage(u32 iFrame){
  int iHash = (iFrame+HASHTABLE_NPAGE-HASHTABLE_NPAGE_ONE-1) / HASHTABLE_NPAGE;
  assert( (iHash==0 || iFrame>HASHTABLE_NPAGE_ONE)
       && (iHash>=1 || iFrame<=HASHTABLE_NPAGE_ONE)
       && (iHash<=1 || iFrame>(HASHTABLE_NPAGE_ONE+HASHTABLE_NPAGE))
       && (iHash>=2 || iFrame<=HASHTABLE_NPAGE_ONE+HASHTABLE_NPAGE)
       && (iHash<=2 || iFrame>(HASHTABLE_NPAGE_ONE+2*HASHTABLE_NPAGE))
  );
  return iHash;
}

/*
** Return the page number associated with frame iFrame in this WAL.
*/
static u32 walFramePgno(Wal *pWal, u32 iFrame){
  int iHash = walFramePage(iFrame);
  if( iHash==0 ){
    return pWal->apWiData[0][WALINDEX_HDR_SIZE/sizeof(u32) + iFrame - 1];
  }
  return pWal->apWiData[iHash][(iFrame-1-HASHTABLE_NPAGE_ONE)%HASHTABLE_NPAGE];
}

/*
** Remove entries from the hash table that point to WAL slots greater
** than pWal->hdr.mxFrame.
**
** This function is called whenever pWal->hdr.mxFrame is decreased due
** to a rollback or savepoint.
**
** At most only the hash table containing pWal->hdr.mxFrame needs to be
** updated.  Any later hash tables will be automatically cleared when
** pWal->hdr.mxFrame advances to the point where those hash tables are
** actually needed.
*/
static void walCleanupHash(Wal *pWal){
  volatile ht_slot *aHash = 0;    /* Pointer to hash table to clear */
  volatile u32 *aPgno = 0;        /* Page number array for hash table */
  u32 iZero = 0;                  /* frame == (aHash[x]+iZero) */
  int iLimit = 0;                 /* Zero values greater than this */
  int nByte;                      /* Number of bytes to zero in aPgno[] */
  int i;                          /* Used to iterate through aHash[] */

  assert( pWal->writeLock );
  testcase( pWal->hdr.mxFrame==HASHTABLE_NPAGE_ONE-1 );
  testcase( pWal->hdr.mxFrame==HASHTABLE_NPAGE_ONE );
  testcase( pWal->hdr.mxFrame==HASHTABLE_NPAGE_ONE+1 );

  if( pWal->hdr.mxFrame==0 ) return;

  /* Obtain pointers to the hash-table and page-number array containing 
  ** the entry that corresponds to frame pWal->hdr.mxFrame. It is guaranteed
  ** that the page said hash-table and array reside on is already mapped.
  */
  assert( pWal->nWiData>walFramePage(pWal->hdr.mxFrame) );
  assert( pWal->apWiData[walFramePage(pWal->hdr.mxFrame)] );
  walHashGet(pWal, walFramePage(pWal->hdr.mxFrame), &aHash, &aPgno, &iZero);

  /* Zero all hash-table entries that correspond to frame numbers greater
  ** than pWal->hdr.mxFrame.
  */
  iLimit = pWal->hdr.mxFrame - iZero;
  assert( iLimit>0 );
  for(i=0; i<HASHTABLE_NSLOT; i++){
    if( aHash[i]>iLimit ){
      aHash[i] = 0;
    }
  }
  
  /* Zero the entries in the aPgno array that correspond to frames with
  ** frame numbers greater than pWal->hdr.mxFrame. 
  */
  nByte = (int)((char *)aHash - (char *)&aPgno[iLimit+1]);
  memset((void *)&aPgno[iLimit+1], 0, nByte);

#ifdef SQLITE_ENABLE_EXPENSIVE_ASSERT
  /* Verify that the every entry in the mapping region is still reachable
  ** via the hash table even after the cleanup.
  */
  if( iLimit ){
    int j;           /* Loop counter */
    int iKey;        /* Hash key */
    for(j=1; j<=iLimit; j++){
      for(iKey=walHash(aPgno[j]); aHash[iKey]; iKey=walNextHash(iKey)){
        if( aHash[iKey]==j ) break;
      }
      assert( aHash[iKey]==j );
    }
  }
#endif /* SQLITE_ENABLE_EXPENSIVE_ASSERT */
}


/*
** Set an entry in the wal-index that will map database page number
** pPage into WAL frame iFrame.
*/
static int walIndexAppend(Wal *pWal, u32 iFrame, u32 iPage){
  int rc;                         /* Return code */
  u32 iZero = 0;                  /* One less than frame number of aPgno[1] */
  volatile u32 *aPgno = 0;        /* Page number array */
  volatile ht_slot *aHash = 0;    /* Hash table */

  rc = walHashGet(pWal, walFramePage(iFrame), &aHash, &aPgno, &iZero);

  /* Assuming the wal-index file was successfully mapped, populate the
  ** page number array and hash table entry.
  */
  if( rc==SQLITE_OK ){
    int iKey;                     /* Hash table key */
    int idx;                      /* Value to write to hash-table slot */
    int nCollide;                 /* Number of hash collisions */

    idx = iFrame - iZero;
    assert( idx <= HASHTABLE_NSLOT/2 + 1 );
    
    /* If this is the first entry to be added to this hash-table, zero the
    ** entire hash table and aPgno[] array before proceeding. 
    */
    if( idx==1 ){
      int nByte = (int)((u8 *)&aHash[HASHTABLE_NSLOT] - (u8 *)&aPgno[1]);
      memset((void*)&aPgno[1], 0, nByte);
    }

    /* If the entry in aPgno[] is already set, then the previous writer
    ** must have exited unexpectedly in the middle of a transaction (after
    ** writing one or more dirty pages to the WAL to free up memory). 
    ** Remove the remnants of that writers uncommitted transaction from 
    ** the hash-table before writing any new entries.
    */
    if( aPgno[idx] ){
      walCleanupHash(pWal);
      assert( !aPgno[idx] );
    }

    /* Write the aPgno[] array entry and the hash-table slot. */
    nCollide = idx;
    for(iKey=walHash(iPage); aHash[iKey]; iKey=walNextHash(iKey)){
      if( (nCollide--)==0 ) return SQLITE_CORRUPT_BKPT;
    }
    aPgno[idx] = iPage;
    aHash[iKey] = (ht_slot)idx;

#ifdef SQLITE_ENABLE_EXPENSIVE_ASSERT
    /* Verify that the number of entries in the hash table exactly equals
    ** the number of entries in the mapping region.
    */
    {
      int i;           /* Loop counter */
      int nEntry = 0;  /* Number of entries in the hash table */
      for(i=0; i<HASHTABLE_NSLOT; i++){ if( aHash[i] ) nEntry++; }
      assert( nEntry==idx );
    }

    /* Verify that the every entry in the mapping region is reachable
    ** via the hash table.  This turns out to be a really, really expensive
    ** thing to check, so only do this occasionally - not on every
    ** iteration.
    */
    if( (idx&0x3ff)==0 ){
      int i;           /* Loop counter */
      for(i=1; i<=idx; i++){
        for(iKey=walHash(aPgno[i]); aHash[iKey]; iKey=walNextHash(iKey)){
          if( aHash[iKey]==i ) break;
        }
        assert( aHash[iKey]==i );
      }
    }
#endif /* SQLITE_ENABLE_EXPENSIVE_ASSERT */
  }


  return rc;
}


/*
** Recover the wal-index by reading the write-ahead log file. 
**
** This routine first tries to establish an exclusive lock on the
** wal-index to prevent other threads/processes from doing anything
** with the WAL or wal-index while recovery is running.  The
** WAL_RECOVER_LOCK is also held so that other threads will know
** that this thread is running recovery.  If unable to establish
** the necessary locks, this routine returns SQLITE_BUSY.
*/
static int walIndexRecover(Wal *pWal){
  int rc;                         /* Return Code */
  i64 nSize;                      /* Size of log file */
  u32 aFrameCksum[2] = {0, 0};
  int iLock;                      /* Lock offset to lock for checkpoint */

  /* Obtain an exclusive lock on all byte in the locking range not already
  ** locked by the caller. The caller is guaranteed to have locked the
  ** WAL_WRITE_LOCK byte, and may have also locked the WAL_CKPT_LOCK byte.
  ** If successful, the same bytes that are locked here are concurrent before
  ** this function returns.
  */
  assert( pWal->ckptLock==1 || pWal->ckptLock==0 );
  assert( WAL_ALL_BUT_WRITE==WAL_WRITE_LOCK+1 );
  assert( WAL_CKPT_LOCK==WAL_ALL_BUT_WRITE );
  assert( pWal->writeLock );
  iLock = WAL_ALL_BUT_WRITE + pWal->ckptLock;
  rc = walLockExclusive(pWal, iLock, WAL_READ_LOCK(0)-iLock);
  if( rc==SQLITE_OK ){
    rc = walLockExclusive(pWal, WAL_READ_LOCK(1), WAL_NREADER-1);
    if( rc!=SQLITE_OK ){
      walUnlockExclusive(pWal, iLock, WAL_READ_LOCK(0)-iLock);
    }
  }
  if( rc ){
    return rc;
  }

  WALTRACE(("WAL%p: recovery begin...\n", pWal));

  memset(&pWal->hdr, 0, sizeof(WalIndexHdr));

  rc = sqlite3OsFileSize(pWal->pWalFd, &nSize);
  if( rc!=SQLITE_OK ){
    goto recovery_error;
  }

  if( nSize>WAL_HDRSIZE ){
    u8 aBuf[WAL_HDRSIZE];         /* Buffer to load WAL header into */
    u8 *aFrame = 0;               /* Malloc'd buffer to load entire frame */
    int szFrame;                  /* Number of bytes in buffer aFrame[] */
    u8 *aData;                    /* Pointer to data part of aFrame buffer */
    int iFrame;                   /* Index of last frame read */
    i64 iOffset;                  /* Next offset to read from log file */
    int szPage;                   /* Page size according to the log */
    u32 magic;                    /* Magic value read from WAL header */
    u32 version;                  /* Magic value read from WAL header */
    int isValid;                  /* True if this frame is valid */

    /* Read in the WAL header. */
    rc = sqlite3OsRead(pWal->pWalFd, aBuf, WAL_HDRSIZE, 0);
    if( rc!=SQLITE_OK ){
      goto recovery_error;
    }

    /* If the database page size is not a power of two, or is greater than
    ** SQLITE_MAX_PAGE_SIZE, conclude that the WAL file contains no valid 
    ** data. Similarly, if the 'magic' value is invalid, ignore the whole
    ** WAL file.
    */
    magic = sqlite3Get4byte(&aBuf[0]);
    szPage = sqlite3Get4byte(&aBuf[8]);
    if( (magic&0xFFFFFFFE)!=WAL_MAGIC 
     || szPage&(szPage-1) 
     || szPage>SQLITE_MAX_PAGE_SIZE 
     || szPage<512 
    ){
      goto finished;
    }
    pWal->hdr.bigEndCksum = (u8)(magic&0x00000001);
    pWal->szPage = szPage;
    pWal->nCkpt = sqlite3Get4byte(&aBuf[12]);
    memcpy(&pWal->hdr.aSalt, &aBuf[16], 8);

    /* Verify that the WAL header checksum is correct */
    walChecksumBytes(pWal->hdr.bigEndCksum==SQLITE_BIGENDIAN, 
        aBuf, WAL_HDRSIZE-2*4, 0, pWal->hdr.aFrameCksum
    );
    if( pWal->hdr.aFrameCksum[0]!=sqlite3Get4byte(&aBuf[24])
     || pWal->hdr.aFrameCksum[1]!=sqlite3Get4byte(&aBuf[28])
    ){
      goto finished;
    }

    /* Verify that the version number on the WAL format is one that
    ** are able to understand */
    version = sqlite3Get4byte(&aBuf[4]);
    if( version!=WAL_MAX_VERSION ){
      rc = SQLITE_CANTOPEN_BKPT;
      goto finished;
    }

    /* Malloc a buffer to read frames into. */
    szFrame = szPage + WAL_FRAME_HDRSIZE;
    aFrame = (u8 *)sqlite3_malloc64(szFrame);
    if( !aFrame ){
      rc = SQLITE_NOMEM_BKPT;
      goto recovery_error;
    }
    aData = &aFrame[WAL_FRAME_HDRSIZE];

    /* Read all frames from the log file. */
    iFrame = 0;
    for(iOffset=WAL_HDRSIZE; (iOffset+szFrame)<=nSize; iOffset+=szFrame){
      u32 pgno;                   /* Database page number for frame */
      u32 nTruncate;              /* dbsize field from frame header */

      /* Read and decode the next log frame. */
      iFrame++;
      rc = sqlite3OsRead(pWal->pWalFd, aFrame, szFrame, iOffset);
      if( rc!=SQLITE_OK ) break;
      isValid = walDecodeFrame(pWal, &pgno, &nTruncate, aData, aFrame);
      if( !isValid ) break;
      rc = walIndexAppend(pWal, iFrame, pgno);
      if( rc!=SQLITE_OK ) break;

      /* If nTruncate is non-zero, this is a commit record. */
      if( nTruncate ){
        pWal->hdr.mxFrame = iFrame;
        pWal->hdr.nPage = nTruncate;
        pWal->hdr.szPage = (u16)((szPage&0xff00) | (szPage>>16));
        testcase( szPage<=32768 );
        testcase( szPage>=65536 );
        aFrameCksum[0] = pWal->hdr.aFrameCksum[0];
        aFrameCksum[1] = pWal->hdr.aFrameCksum[1];
      }
    }

    sqlite3_free(aFrame);
  }

finished:
  if( rc==SQLITE_OK ){
    volatile WalCkptInfo *pInfo;
    int i;
    pWal->hdr.aFrameCksum[0] = aFrameCksum[0];
    pWal->hdr.aFrameCksum[1] = aFrameCksum[1];
    walIndexWriteHdr(pWal);

    /* Reset the checkpoint-header. This is safe because this thread is 
    ** currently holding locks that exclude all other readers, writers and
    ** checkpointers.
    */
    pInfo = walCkptInfo(pWal);
    pInfo->nBackfill = 0;
    pInfo->nBackfillAttempted = pWal->hdr.mxFrame;
    pInfo->aReadMark[0] = 0;
    for(i=1; i<WAL_NREADER; i++) pInfo->aReadMark[i] = READMARK_NOT_USED;
    if( pWal->hdr.mxFrame ) pInfo->aReadMark[1] = pWal->hdr.mxFrame;

    /* If more than one frame was recovered from the log file, report an
    ** event via sqlite3_log(). This is to help with identifying performance
    ** problems caused by applications routinely shutting down without
    ** checkpointing the log file.
    */
    if( pWal->hdr.nPage ){
      sqlite3_log(SQLITE_NOTICE_RECOVER_WAL,
          "recovered %d frames from WAL file %s",
          pWal->hdr.mxFrame, pWal->zWalName
      );
    }
  }

recovery_error:
  WALTRACE(("WAL%p: recovery %s\n", pWal, rc ? "failed" : "ok"));
  walUnlockExclusive(pWal, iLock, WAL_READ_LOCK(0)-iLock);
  walUnlockExclusive(pWal, WAL_READ_LOCK(1), WAL_NREADER-1);
  return rc;
}

/*
** Close an open wal-index.
*/
static void walIndexClose(Wal *pWal, int isDelete){
  if( pWal->exclusiveMode==WAL_HEAPMEMORY_MODE || pWal->bShmUnreliable ){
    int i;
    for(i=0; i<pWal->nWiData; i++){
      sqlite3_free((void *)pWal->apWiData[i]);
      pWal->apWiData[i] = 0;
    }
  }
  if( pWal->exclusiveMode!=WAL_HEAPMEMORY_MODE ){
    sqlite3OsShmUnmap(pWal->pDbFd, isDelete);
  }
}

/* 
** Open a connection to the WAL file zWalName. The database file must 
** already be opened on connection pDbFd. The buffer that zWalName points
** to must remain valid for the lifetime of the returned Wal* handle.
**
** A SHARED lock should be held on the database file when this function
** is called. The purpose of this SHARED lock is to prevent any other
** client from unlinking the WAL or wal-index file. If another process
** were to do this just after this client opened one of these files, the
** system would be badly broken.
**
** If the log file is successfully opened, SQLITE_OK is returned and 
** *ppWal is set to point to a new WAL handle. If an error occurs,
** an SQLite error code is returned and *ppWal is left unmodified.
*/
int sqlite3WalOpen(
  sqlite3_vfs *pVfs,              /* vfs module to open wal and wal-index */
  sqlite3_file *pDbFd,            /* The open database file */
  const char *zWalName,           /* Name of the WAL file */
  int bNoShm,                     /* True to run in heap-memory mode */
  i64 mxWalSize,                  /* Truncate WAL to this size on reset */
  Wal **ppWal                     /* OUT: Allocated Wal handle */
){
  int rc;                         /* Return Code */
  Wal *pRet;                      /* Object to allocate and return */
  int flags;                      /* Flags passed to OsOpen() */

  assert( zWalName && zWalName[0] );
  assert( pDbFd );

  /* In the amalgamation, the os_unix.c and os_win.c source files come before
  ** this source file.  Verify that the #defines of the locking byte offsets
  ** in os_unix.c and os_win.c agree with the WALINDEX_LOCK_OFFSET value.
  ** For that matter, if the lock offset ever changes from its initial design
  ** value of 120, we need to know that so there is an assert() to check it.
  */
  assert( 120==WALINDEX_LOCK_OFFSET );
  assert( 136==WALINDEX_HDR_SIZE );
#ifdef WIN_SHM_BASE
  assert( WIN_SHM_BASE==WALINDEX_LOCK_OFFSET );
#endif
#ifdef UNIX_SHM_BASE
  assert( UNIX_SHM_BASE==WALINDEX_LOCK_OFFSET );
#endif


  /* Allocate an instance of struct Wal to return. */
  *ppWal = 0;
  pRet = (Wal*)sqlite3MallocZero(sizeof(Wal) + pVfs->szOsFile);
  if( !pRet ){
    return SQLITE_NOMEM_BKPT;
  }

  pRet->pVfs = pVfs;
  pRet->pWalFd = (sqlite3_file *)&pRet[1];
  pRet->pDbFd = pDbFd;
  pRet->readLock = -1;
  pRet->mxWalSize = mxWalSize;
  pRet->zWalName = zWalName;
  pRet->syncHeader = 1;
  pRet->padToSectorBoundary = 1;
  pRet->exclusiveMode = (bNoShm ? WAL_HEAPMEMORY_MODE: WAL_NORMAL_MODE);

  /* Open file handle on the write-ahead log file. */
  flags = (SQLITE_OPEN_READWRITE|SQLITE_OPEN_CREATE|SQLITE_OPEN_WAL);
  rc = sqlite3OsOpen(pVfs, zWalName, pRet->pWalFd, flags, &flags);
  if( rc==SQLITE_OK && flags&SQLITE_OPEN_READONLY ){
    pRet->readOnly = WAL_RDONLY;
  }

  if( rc!=SQLITE_OK ){
    walIndexClose(pRet, 0);
    sqlite3OsClose(pRet->pWalFd);
    sqlite3_free(pRet);
  }else{
    int iDC = sqlite3OsDeviceCharacteristics(pDbFd);
    if( iDC & SQLITE_IOCAP_SEQUENTIAL ){ pRet->syncHeader = 0; }
    if( iDC & SQLITE_IOCAP_POWERSAFE_OVERWRITE ){
      pRet->padToSectorBoundary = 0;
    }
    *ppWal = pRet;
    WALTRACE(("WAL%d: opened\n", pRet));
  }
  return rc;
}

/*
** Change the size to which the WAL file is trucated on each reset.
*/
void sqlite3WalLimit(Wal *pWal, i64 iLimit){
  if( pWal ) pWal->mxWalSize = iLimit;
}

/*
** Find the smallest page number out of all pages held in the WAL that
** has not been returned by any prior invocation of this method on the
** same WalIterator object.   Write into *piFrame the frame index where
** that page was last written into the WAL.  Write into *piPage the page
** number.
**
** Return 0 on success.  If there are no pages in the WAL with a page
** number larger than *piPage, then return 1.
*/
static int walIteratorNext(
  WalIterator *p,               /* Iterator */
  u32 *piPage,                  /* OUT: The page number of the next page */
  u32 *piFrame                  /* OUT: Wal frame index of next page */
){
  u32 iMin;                     /* Result pgno must be greater than iMin */
  u32 iRet = 0xFFFFFFFF;        /* 0xffffffff is never a valid page number */
  int i;                        /* For looping through segments */

  iMin = p->iPrior;
  assert( iMin<0xffffffff );
  for(i=p->nSegment-1; i>=0; i--){
    struct WalSegment *pSegment = &p->aSegment[i];
    while( pSegment->iNext<pSegment->nEntry ){
      u32 iPg = pSegment->aPgno[pSegment->aIndex[pSegment->iNext]];
      if( iPg>iMin ){
        if( iPg<iRet ){
          iRet = iPg;
          *piFrame = pSegment->iZero + pSegment->aIndex[pSegment->iNext];
        }
        break;
      }
      pSegment->iNext++;
    }
  }

  *piPage = p->iPrior = iRet;
  return (iRet==0xFFFFFFFF);
}

/*
** This function merges two sorted lists into a single sorted list.
**
** aLeft[] and aRight[] are arrays of indices.  The sort key is
** aContent[aLeft[]] and aContent[aRight[]].  Upon entry, the following
** is guaranteed for all J<K:
**
**        aContent[aLeft[J]] < aContent[aLeft[K]]
**        aContent[aRight[J]] < aContent[aRight[K]]
**
** This routine overwrites aRight[] with a new (probably longer) sequence
** of indices such that the aRight[] contains every index that appears in
** either aLeft[] or the old aRight[] and such that the second condition
** above is still met.
**
** The aContent[aLeft[X]] values will be unique for all X.  And the
** aContent[aRight[X]] values will be unique too.  But there might be
** one or more combinations of X and Y such that
**
**      aLeft[X]!=aRight[Y]  &&  aContent[aLeft[X]] == aContent[aRight[Y]]
**
** When that happens, omit the aLeft[X] and use the aRight[Y] index.
*/
static void walMerge(
  const u32 *aContent,            /* Pages in wal - keys for the sort */
  ht_slot *aLeft,                 /* IN: Left hand input list */
  int nLeft,                      /* IN: Elements in array *paLeft */
  ht_slot **paRight,              /* IN/OUT: Right hand input list */
  int *pnRight,                   /* IN/OUT: Elements in *paRight */
  ht_slot *aTmp                   /* Temporary buffer */
){
  int iLeft = 0;                  /* Current index in aLeft */
  int iRight = 0;                 /* Current index in aRight */
  int iOut = 0;                   /* Current index in output buffer */
  int nRight = *pnRight;
  ht_slot *aRight = *paRight;

  assert( nLeft>0 && nRight>0 );
  while( iRight<nRight || iLeft<nLeft ){
    ht_slot logpage;
    Pgno dbpage;

    if( (iLeft<nLeft) 
     && (iRight>=nRight || aContent[aLeft[iLeft]]<aContent[aRight[iRight]])
    ){
      logpage = aLeft[iLeft++];
    }else{
      logpage = aRight[iRight++];
    }
    dbpage = aContent[logpage];

    aTmp[iOut++] = logpage;
    if( iLeft<nLeft && aContent[aLeft[iLeft]]==dbpage ) iLeft++;

    assert( iLeft>=nLeft || aContent[aLeft[iLeft]]>dbpage );
    assert( iRight>=nRight || aContent[aRight[iRight]]>dbpage );
  }

  *paRight = aLeft;
  *pnRight = iOut;
  memcpy(aLeft, aTmp, sizeof(aTmp[0])*iOut);
}

/*
** Sort the elements in list aList using aContent[] as the sort key.
** Remove elements with duplicate keys, preferring to keep the
** larger aList[] values.
**
** The aList[] entries are indices into aContent[].  The values in
** aList[] are to be sorted so that for all J<K:
**
**      aContent[aList[J]] < aContent[aList[K]]
**
** For any X and Y such that
**
**      aContent[aList[X]] == aContent[aList[Y]]
**
** Keep the larger of the two values aList[X] and aList[Y] and discard
** the smaller.
*/
static void walMergesort(
  const u32 *aContent,            /* Pages in wal */
  ht_slot *aBuffer,               /* Buffer of at least *pnList items to use */
  ht_slot *aList,                 /* IN/OUT: List to sort */
  int *pnList                     /* IN/OUT: Number of elements in aList[] */
){
  struct Sublist {
    int nList;                    /* Number of elements in aList */
    ht_slot *aList;               /* Pointer to sub-list content */
  };

  const int nList = *pnList;      /* Size of input list */
  int nMerge = 0;                 /* Number of elements in list aMerge */
  ht_slot *aMerge = 0;            /* List to be merged */
  int iList;                      /* Index into input list */
  u32 iSub = 0;                   /* Index into aSub array */
  struct Sublist aSub[13];        /* Array of sub-lists */

  memset(aSub, 0, sizeof(aSub));
  assert( nList<=HASHTABLE_NPAGE && nList>0 );
  assert( HASHTABLE_NPAGE==(1<<(ArraySize(aSub)-1)) );

  for(iList=0; iList<nList; iList++){
    nMerge = 1;
    aMerge = &aList[iList];
    for(iSub=0; iList & (1<<iSub); iSub++){
      struct Sublist *p;
      assert( iSub<ArraySize(aSub) );
      p = &aSub[iSub];
      assert( p->aList && p->nList<=(1<<iSub) );
      assert( p->aList==&aList[iList&~((2<<iSub)-1)] );
      walMerge(aContent, p->aList, p->nList, &aMerge, &nMerge, aBuffer);
    }
    aSub[iSub].aList = aMerge;
    aSub[iSub].nList = nMerge;
  }

  for(iSub++; iSub<ArraySize(aSub); iSub++){
    if( nList & (1<<iSub) ){
      struct Sublist *p;
      assert( iSub<ArraySize(aSub) );
      p = &aSub[iSub];
      assert( p->nList<=(1<<iSub) );
      assert( p->aList==&aList[nList&~((2<<iSub)-1)] );
      walMerge(aContent, p->aList, p->nList, &aMerge, &nMerge, aBuffer);
    }
  }
  assert( aMerge==aList );
  *pnList = nMerge;

#ifdef SQLITE_DEBUG
  {
    int i;
    for(i=1; i<*pnList; i++){
      assert( aContent[aList[i]] > aContent[aList[i-1]] );
    }
  }
#endif
}

/* 
** Free an iterator allocated by walIteratorInit().
*/
static void walIteratorFree(WalIterator *p){
  sqlite3_free(p);
}

/*
** Construct a WalInterator object that can be used to loop over all 
** pages in the WAL in ascending order. The caller must hold the checkpoint
** lock.
**
** On success, make *pp point to the newly allocated WalInterator object
** return SQLITE_OK. Otherwise, return an error code. If this routine
** returns an error, the value of *pp is undefined.
**
** The calling routine should invoke walIteratorFree() to destroy the
** WalIterator object when it has finished with it.
*/
static int walIteratorInit(Wal *pWal, WalIterator **pp){
  WalIterator *p;                 /* Return value */
  int nSegment;                   /* Number of segments to merge */
  u32 iLast;                      /* Last frame in log */
  int nByte;                      /* Number of bytes to allocate */
  int i;                          /* Iterator variable */
  ht_slot *aTmp;                  /* Temp space used by merge-sort */
  int rc = SQLITE_OK;             /* Return Code */

  /* This routine only runs while holding the checkpoint lock. And
  ** it only runs if there is actually content in the log (mxFrame>0).
  */
  assert( pWal->ckptLock && pWal->hdr.mxFrame>0 );
  iLast = pWal->hdr.mxFrame;

  /* Allocate space for the WalIterator object. */
  nSegment = walFramePage(iLast) + 1;
  nByte = sizeof(WalIterator) 
        + (nSegment-1)*sizeof(struct WalSegment)
        + iLast*sizeof(ht_slot);
  p = (WalIterator *)sqlite3_malloc64(nByte);
  if( !p ){
    return SQLITE_NOMEM_BKPT;
  }
  memset(p, 0, nByte);
  p->nSegment = nSegment;

  /* Allocate temporary space used by the merge-sort routine. This block
  ** of memory will be freed before this function returns.
  */
  aTmp = (ht_slot *)sqlite3_malloc64(
      sizeof(ht_slot) * (iLast>HASHTABLE_NPAGE?HASHTABLE_NPAGE:iLast)
  );
  if( !aTmp ){
    rc = SQLITE_NOMEM_BKPT;
  }

  for(i=0; rc==SQLITE_OK && i<nSegment; i++){
    volatile ht_slot *aHash;
    u32 iZero;
    volatile u32 *aPgno;

    rc = walHashGet(pWal, i, &aHash, &aPgno, &iZero);
    if( rc==SQLITE_OK ){
      int j;                      /* Counter variable */
      int nEntry;                 /* Number of entries in this segment */
      ht_slot *aIndex;            /* Sorted index for this segment */

      aPgno++;
      if( (i+1)==nSegment ){
        nEntry = (int)(iLast - iZero);
      }else{
        nEntry = (int)((u32*)aHash - (u32*)aPgno);
      }
      aIndex = &((ht_slot *)&p->aSegment[p->nSegment])[iZero];
      iZero++;
  
      for(j=0; j<nEntry; j++){
        aIndex[j] = (ht_slot)j;
      }
      walMergesort((u32 *)aPgno, aTmp, aIndex, &nEntry);
      p->aSegment[i].iZero = iZero;
      p->aSegment[i].nEntry = nEntry;
      p->aSegment[i].aIndex = aIndex;
      p->aSegment[i].aPgno = (u32 *)aPgno;
    }
  }
  sqlite3_free(aTmp);

  if( rc!=SQLITE_OK ){
    walIteratorFree(p);
  }
  *pp = p;
  return rc;
}

/*
** Attempt to obtain the exclusive WAL lock defined by parameters lockIdx and
** n. If the attempt fails and parameter xBusy is not NULL, then it is a
** busy-handler function. Invoke it and retry the lock until either the
** lock is successfully obtained or the busy-handler returns 0.
*/
static int walBusyLock(
  Wal *pWal,                      /* WAL connection */
  int (*xBusy)(void*),            /* Function to call when busy */
  void *pBusyArg,                 /* Context argument for xBusyHandler */
  int lockIdx,                    /* Offset of first byte to lock */
  int n                           /* Number of bytes to lock */
){
  int rc;
  do {
    rc = walLockExclusive(pWal, lockIdx, n);
  }while( xBusy && rc==SQLITE_BUSY && xBusy(pBusyArg) );
  return rc;
}

/*
** The cache of the wal-index header must be valid to call this function.
** Return the page-size in bytes used by the database.
*/
static int walPagesize(Wal *pWal){
  return (pWal->hdr.szPage&0xfe00) + ((pWal->hdr.szPage&0x0001)<<16);
}

/*
** The following is guaranteed when this function is called:
**
**   a) the WRITER lock is held,
**   b) the entire log file has been checkpointed, and
**   c) any existing readers are reading exclusively from the database
**      file - there are no readers that may attempt to read a frame from
**      the log file.
**
** This function updates the shared-memory structures so that the next
** client to write to the database (which may be this one) does so by
** writing frames into the start of the log file.
**
** The value of parameter salt1 is used as the aSalt[1] value in the 
** new wal-index header. It should be passed a pseudo-random value (i.e. 
** one obtained from sqlite3_randomness()).
*/
static void walRestartHdr(Wal *pWal, u32 salt1){
  volatile WalCkptInfo *pInfo = walCkptInfo(pWal);
  int i;                          /* Loop counter */
  u32 *aSalt = pWal->hdr.aSalt;   /* Big-endian salt values */
  pWal->nCkpt++;
  pWal->hdr.mxFrame = 0;
  sqlite3Put4byte((u8*)&aSalt[0], 1 + sqlite3Get4byte((u8*)&aSalt[0]));
  memcpy(&pWal->hdr.aSalt[1], &salt1, 4);
  walIndexWriteHdr(pWal);
  pInfo->nBackfill = 0;
  pInfo->nBackfillAttempted = 0;
  pInfo->aReadMark[1] = 0;
  for(i=2; i<WAL_NREADER; i++) pInfo->aReadMark[i] = READMARK_NOT_USED;
  assert( pInfo->aReadMark[0]==0 );
}

/*
** Copy as much content as we can from the WAL back into the database file
** in response to an sqlite3_wal_checkpoint() request or the equivalent.
**
** The amount of information copies from WAL to database might be limited
** by active readers.  This routine will never overwrite a database page
** that a concurrent reader might be using.
**
** All I/O barrier operations (a.k.a fsyncs) occur in this routine when
** SQLite is in WAL-mode in synchronous=NORMAL.  That means that if 
** checkpoints are always run by a background thread or background 
** process, foreground threads will never block on a lengthy fsync call.
**
** Fsync is called on the WAL before writing content out of the WAL and
** into the database.  This ensures that if the new content is persistent
** in the WAL and can be recovered following a power-loss or hard reset.
**
** Fsync is also called on the database file if (and only if) the entire
** WAL content is copied into the database file.  This second fsync makes
** it safe to delete the WAL since the new content will persist in the
** database file.
**
** This routine uses and updates the nBackfill field of the wal-index header.
** This is the only routine that will increase the value of nBackfill.  
** (A WAL reset or recovery will revert nBackfill to zero, but not increase
** its value.)
**
** The caller must be holding sufficient locks to ensure that no other
** checkpoint is running (in any other thread or process) at the same
** time.
*/
static int walCheckpoint(
  Wal *pWal,                      /* Wal connection */
  sqlite3 *db,                    /* Check for interrupts on this handle */
  int eMode,                      /* One of PASSIVE, FULL or RESTART */
  int (*xBusy)(void*),            /* Function to call when busy */
  void *pBusyArg,                 /* Context argument for xBusyHandler */
  int sync_flags,                 /* Flags for OsSync() (or 0) */
  u8 *zBuf                        /* Temporary buffer to use */
){
  int rc = SQLITE_OK;             /* Return code */
  int szPage;                     /* Database page-size */
  WalIterator *pIter = 0;         /* Wal iterator context */
  u32 iDbpage = 0;                /* Next database page to write */
  u32 iFrame = 0;                 /* Wal frame containing data for iDbpage */
  u32 mxSafeFrame;                /* Max frame that can be backfilled */
  u32 mxPage;                     /* Max database page to write */
  int i;                          /* Loop counter */
  volatile WalCkptInfo *pInfo;    /* The checkpoint status information */

  szPage = walPagesize(pWal);
  testcase( szPage<=32768 );
  testcase( szPage>=65536 );
  pInfo = walCkptInfo(pWal);
  if( pInfo->nBackfill<pWal->hdr.mxFrame ){

    /* Allocate the iterator */
    rc = walIteratorInit(pWal, &pIter);
    if( rc!=SQLITE_OK ){
      return rc;
    }
    assert( pIter );

    /* EVIDENCE-OF: R-62920-47450 The busy-handler callback is never invoked
    ** in the SQLITE_CHECKPOINT_PASSIVE mode. */
    assert( eMode!=SQLITE_CHECKPOINT_PASSIVE || xBusy==0 );

    /* Compute in mxSafeFrame the index of the last frame of the WAL that is
    ** safe to write into the database.  Frames beyond mxSafeFrame might
    ** overwrite database pages that are in use by active readers and thus
    ** cannot be backfilled from the WAL.
    */
    mxSafeFrame = pWal->hdr.mxFrame;
    mxPage = pWal->hdr.nPage;
    for(i=1; i<WAL_NREADER; i++){
      /* Thread-sanitizer reports that the following is an unsafe read,
      ** as some other thread may be in the process of updating the value
      ** of the aReadMark[] slot. The assumption here is that if that is
      ** happening, the other client may only be increasing the value,
      ** not decreasing it. So assuming either that either the "old" or
      ** "new" version of the value is read, and not some arbitrary value
      ** that would never be written by a real client, things are still 
      ** safe.  */
      u32 y = pInfo->aReadMark[i];
      if( mxSafeFrame>y ){
        assert( y<=pWal->hdr.mxFrame );
        rc = walBusyLock(pWal, xBusy, pBusyArg, WAL_READ_LOCK(i), 1);
        if( rc==SQLITE_OK ){
          pInfo->aReadMark[i] = (i==1 ? mxSafeFrame : READMARK_NOT_USED);
          walUnlockExclusive(pWal, WAL_READ_LOCK(i), 1);
        }else if( rc==SQLITE_BUSY ){
          mxSafeFrame = y;
          xBusy = 0;
        }else{
          goto walcheckpoint_out;
        }
      }
    }

    if( pInfo->nBackfill<mxSafeFrame
     && (rc = walBusyLock(pWal, xBusy, pBusyArg, WAL_READ_LOCK(0),1))==SQLITE_OK
    ){
      i64 nSize;                    /* Current size of database file */
      u32 nBackfill = pInfo->nBackfill;

      pInfo->nBackfillAttempted = mxSafeFrame;

      /* Sync the WAL to disk */
      rc = sqlite3OsSync(pWal->pWalFd, CKPT_SYNC_FLAGS(sync_flags));

      /* If the database may grow as a result of this checkpoint, hint
      ** about the eventual size of the db file to the VFS layer.
      */
      if( rc==SQLITE_OK ){
        i64 nReq = ((i64)mxPage * szPage);
        rc = sqlite3OsFileSize(pWal->pDbFd, &nSize);
        if( rc==SQLITE_OK && nSize<nReq ){
          sqlite3OsFileControlHint(pWal->pDbFd, SQLITE_FCNTL_SIZE_HINT, &nReq);
        }
      }


      /* Iterate through the contents of the WAL, copying data to the db file */
      while( rc==SQLITE_OK && 0==walIteratorNext(pIter, &iDbpage, &iFrame) ){
        i64 iOffset;
        assert( walFramePgno(pWal, iFrame)==iDbpage );
        if( db->u1.isInterrupted ){
          rc = db->mallocFailed ? SQLITE_NOMEM_BKPT : SQLITE_INTERRUPT;
          break;
        }
        if( iFrame<=nBackfill || iFrame>mxSafeFrame || iDbpage>mxPage ){
          continue;
        }
        iOffset = walFrameOffset(iFrame, szPage) + WAL_FRAME_HDRSIZE;
        /* testcase( IS_BIG_INT(iOffset) ); // requires a 4GiB WAL file */
        rc = sqlite3OsRead(pWal->pWalFd, zBuf, szPage, iOffset);
        if( rc!=SQLITE_OK ) break;
        iOffset = (iDbpage-1)*(i64)szPage;
        testcase( IS_BIG_INT(iOffset) );
        rc = sqlite3OsWrite(pWal->pDbFd, zBuf, szPage, iOffset);
        if( rc!=SQLITE_OK ) break;
      }

      /* If work was actually accomplished... */
      if( rc==SQLITE_OK ){
        if( mxSafeFrame==walIndexHdr(pWal)->mxFrame ){
          i64 szDb = pWal->hdr.nPage*(i64)szPage;
          testcase( IS_BIG_INT(szDb) );
          rc = sqlite3OsTruncate(pWal->pDbFd, szDb);
          if( rc==SQLITE_OK ){
            rc = sqlite3OsSync(pWal->pDbFd, CKPT_SYNC_FLAGS(sync_flags));
          }
        }
        if( rc==SQLITE_OK ){
          pInfo->nBackfill = mxSafeFrame;
        }
      }

      /* Release the reader lock held while backfilling */
      walUnlockExclusive(pWal, WAL_READ_LOCK(0), 1);
    }

    if( rc==SQLITE_BUSY ){
      /* Reset the return code so as not to report a checkpoint failure
      ** just because there are active readers.  */
      rc = SQLITE_OK;
    }
  }

  /* If this is an SQLITE_CHECKPOINT_RESTART or TRUNCATE operation, and the
  ** entire wal file has been copied into the database file, then block 
  ** until all readers have finished using the wal file. This ensures that 
  ** the next process to write to the database restarts the wal file.
  */
  if( rc==SQLITE_OK && eMode!=SQLITE_CHECKPOINT_PASSIVE ){
    assert( pWal->writeLock );
    if( pInfo->nBackfill<pWal->hdr.mxFrame ){
      rc = SQLITE_BUSY;
    }else if( eMode>=SQLITE_CHECKPOINT_RESTART ){
      u32 salt1;
      sqlite3_randomness(4, &salt1);
      assert( pInfo->nBackfill==pWal->hdr.mxFrame );
      rc = walBusyLock(pWal, xBusy, pBusyArg, WAL_READ_LOCK(1), WAL_NREADER-1);
      if( rc==SQLITE_OK ){
        if( eMode==SQLITE_CHECKPOINT_TRUNCATE ){
          /* IMPLEMENTATION-OF: R-44699-57140 This mode works the same way as
          ** SQLITE_CHECKPOINT_RESTART with the addition that it also
          ** truncates the log file to zero bytes just prior to a
          ** successful return.
          **
          ** In theory, it might be safe to do this without updating the
          ** wal-index header in shared memory, as all subsequent reader or
          ** writer clients should see that the entire log file has been
          ** checkpointed and behave accordingly. This seems unsafe though,
          ** as it would leave the system in a state where the contents of
          ** the wal-index header do not match the contents of the 
          ** file-system. To avoid this, update the wal-index header to
          ** indicate that the log file contains zero valid frames.  */
          walRestartHdr(pWal, salt1);
          rc = sqlite3OsTruncate(pWal->pWalFd, 0);
        }
        walUnlockExclusive(pWal, WAL_READ_LOCK(1), WAL_NREADER-1);
      }
    }
  }

 walcheckpoint_out:
  walIteratorFree(pIter);
  return rc;
}

/*
** If the WAL file is currently larger than nMax bytes in size, truncate
** it to exactly nMax bytes. If an error occurs while doing so, ignore it.
*/
static void walLimitSize(Wal *pWal, i64 nMax){
  i64 sz;
  int rx;
  sqlite3BeginBenignMalloc();
  rx = sqlite3OsFileSize(pWal->pWalFd, &sz);
  if( rx==SQLITE_OK && (sz > nMax ) ){
    rx = sqlite3OsTruncate(pWal->pWalFd, nMax);
  }
  sqlite3EndBenignMalloc();
  if( rx ){
    sqlite3_log(rx, "cannot limit WAL size: %s", pWal->zWalName);
  }
}

/*
** Close a connection to a log file.
*/
int sqlite3WalClose(
  Wal *pWal,                      /* Wal to close */
  sqlite3 *db,                    /* For interrupt flag */
  int sync_flags,                 /* Flags to pass to OsSync() (or 0) */
  int nBuf,
  u8 *zBuf                        /* Buffer of at least nBuf bytes */
){
  int rc = SQLITE_OK;
  if( pWal ){
    int isDelete = 0;             /* True to unlink wal and wal-index files */

    /* If an EXCLUSIVE lock can be obtained on the database file (using the
    ** ordinary, rollback-mode locking methods, this guarantees that the
    ** connection associated with this log file is the only connection to
    ** the database. In this case checkpoint the database and unlink both
    ** the wal and wal-index files.
    **
    ** The EXCLUSIVE lock is not released before returning.
    */
    if( zBuf!=0
     && SQLITE_OK==(rc = sqlite3OsLock(pWal->pDbFd, SQLITE_LOCK_EXCLUSIVE))
    ){
      if( pWal->exclusiveMode==WAL_NORMAL_MODE ){
        pWal->exclusiveMode = WAL_EXCLUSIVE_MODE;
      }
      rc = sqlite3WalCheckpoint(pWal, db, 
          SQLITE_CHECKPOINT_PASSIVE, 0, 0, sync_flags, nBuf, zBuf, 0, 0
      );
      if( rc==SQLITE_OK ){
        int bPersist = -1;
        sqlite3OsFileControlHint(
            pWal->pDbFd, SQLITE_FCNTL_PERSIST_WAL, &bPersist
        );
        if( bPersist!=1 ){
          /* Try to delete the WAL file if the checkpoint completed and
          ** fsyned (rc==SQLITE_OK) and if we are not in persistent-wal
          ** mode (!bPersist) */
          isDelete = 1;
        }else if( pWal->mxWalSize>=0 ){
          /* Try to truncate the WAL file to zero bytes if the checkpoint
          ** completed and fsynced (rc==SQLITE_OK) and we are in persistent
          ** WAL mode (bPersist) and if the PRAGMA journal_size_limit is a
          ** non-negative value (pWal->mxWalSize>=0).  Note that we truncate
          ** to zero bytes as truncating to the journal_size_limit might
          ** leave a corrupt WAL file on disk. */
          walLimitSize(pWal, 0);
        }
      }
    }

    walIndexClose(pWal, isDelete);
    sqlite3OsClose(pWal->pWalFd);
    if( isDelete ){
      sqlite3BeginBenignMalloc();
      sqlite3OsDelete(pWal->pVfs, pWal->zWalName, 0);
      sqlite3EndBenignMalloc();
    }
    WALTRACE(("WAL%p: closed\n", pWal));
    sqlite3_free((void *)pWal->apWiData);
    sqlite3_free(pWal);
  }
  return rc;
}

/*
** Try to copy the wal-index header from shared-memory into (*pHdr). Return
** zero if successful or non-zero otherwise. If the header is corrupted
** (either because the two copies are inconsistent or because the checksum 
** values are incorrect), the read fails and non-zero is returned.
*/
static int walIndexLoadHdr(Wal *pWal, WalIndexHdr *pHdr){
  u32 aCksum[2];                  /* Checksum on the header content */
  WalIndexHdr h2;                 /* Second copy of the header content */
  WalIndexHdr volatile *aHdr;     /* Header in shared memory */

  /* The first page of the wal-index must be mapped at this point. */
  assert( pWal->nWiData>0 && pWal->apWiData[0] );

  /* Read the header. This might happen concurrently with a write to the
  ** same area of shared memory on a different CPU in a SMP,
  ** meaning it is possible that an inconsistent snapshot is read
  ** from the file. If this happens, return non-zero.
  **
  ** There are two copies of the header at the beginning of the wal-index.
  ** When reading, read [0] first then [1].  Writes are in the reverse order.
  ** Memory barriers are used to prevent the compiler or the hardware from
  ** reordering the reads and writes.
  */
  aHdr = walIndexHdr(pWal);
  memcpy(pHdr, (void *)&aHdr[0], sizeof(h2));
  walShmBarrier(pWal);
  memcpy(&h2, (void *)&aHdr[1], sizeof(h2));

  if( memcmp(&h2, pHdr, sizeof(h2))!=0 ){
    return 1;   /* Dirty read */
  }  
  if( h2.isInit==0 ){
    return 1;   /* Malformed header - probably all zeros */
  }
  walChecksumBytes(1, (u8*)&h2, sizeof(h2)-sizeof(h2.aCksum), 0, aCksum);
  if( aCksum[0]!=h2.aCksum[0] || aCksum[1]!=h2.aCksum[1] ){
    return 1;   /* Checksum does not match */
  }

  return 0;
}

/*
** Try to read the wal-index header.  Return 0 on success and 1 if
** there is a problem.
**
** The wal-index is in shared memory.  Another thread or process might
** be writing the header at the same time this procedure is trying to
** read it, which might result in inconsistency.  A dirty read is detected
** by verifying that both copies of the header are the same and also by
** a checksum on the header.
**
** If and only if the read is consistent and the header is different from
** pWal->hdr, then pWal->hdr is updated to the content of the new header
** and *pChanged is set to 1.
**
** If the checksum cannot be verified return non-zero. If the header
** is read successfully and the checksum verified, return zero.
*/
static int walIndexTryHdr(Wal *pWal, int *pChanged){
  WalIndexHdr h1;                 /* Copy of the header content */

  if( walIndexLoadHdr(pWal, &h1) ){
    return 1;
  }

  if( memcmp(&pWal->hdr, &h1, sizeof(WalIndexHdr)) ){
    *pChanged = 1;
    memcpy(&pWal->hdr, &h1, sizeof(WalIndexHdr));
    pWal->szPage = (pWal->hdr.szPage&0xfe00) + ((pWal->hdr.szPage&0x0001)<<16);
    testcase( pWal->szPage<=32768 );
    testcase( pWal->szPage>=65536 );
  }

  /* The header was successfully read. Return zero. */
  return 0;
}

/*
** This is the value that walTryBeginRead returns when it needs to
** be retried.
*/
#define WAL_RETRY  (-1)

/*
** Read the wal-index header from the wal-index and into pWal->hdr.
** If the wal-header appears to be corrupt, try to reconstruct the
** wal-index from the WAL before returning.
**
** Set *pChanged to 1 if the wal-index header value in pWal->hdr is
** changed by this operation.  If pWal->hdr is unchanged, set *pChanged
** to 0.
**
** If the wal-index header is successfully read, return SQLITE_OK. 
** Otherwise an SQLite error code.
*/
static int walIndexReadHdr(Wal *pWal, int *pChanged){
  int rc;                         /* Return code */
  int badHdr;                     /* True if a header read failed */
  volatile u32 *page0;            /* Chunk of wal-index containing header */

  /* Ensure that page 0 of the wal-index (the page that contains the 
  ** wal-index header) is mapped. Return early if an error occurs here.
  */
  assert( pChanged );
  rc = walIndexPage(pWal, 0, &page0);
  if( rc!=SQLITE_OK ){
    assert( rc!=SQLITE_READONLY ); /* READONLY changed to OK in walIndexPage */
    if( rc==SQLITE_READONLY_CANTINIT ){
      /* The SQLITE_READONLY_CANTINIT return means that the shared-memory
      ** was openable but is not writable, and this thread is unable to
      ** confirm that another write-capable connection has the shared-memory
      ** open, and hence the content of the shared-memory is unreliable,
      ** since the shared-memory might be inconsistent with the WAL file
      ** and there is no writer on hand to fix it. */
      assert( page0==0 );
      assert( pWal->writeLock==0 );
      assert( pWal->readOnly & WAL_SHM_RDONLY );
      pWal->bShmUnreliable = 1;
      pWal->exclusiveMode = WAL_HEAPMEMORY_MODE;
      *pChanged = 1;
    }else{
      return rc; /* Any other non-OK return is just an error */
    }
  }else{
    /* page0 can be NULL if the SHM is zero bytes in size and pWal->writeLock
    ** is zero, which prevents the SHM from growing */
    testcase( page0!=0 );
  }
  assert( page0!=0 || pWal->writeLock==0 );

  /* If the first page of the wal-index has been mapped, try to read the
  ** wal-index header immediately, without holding any lock. This usually
  ** works, but may fail if the wal-index header is corrupt or currently 
  ** being modified by another thread or process.
  */
  badHdr = (page0 ? walIndexTryHdr(pWal, pChanged) : 1);

  /* If the first attempt failed, it might have been due to a race
  ** with a writer.  So get a WRITE lock and try again.
  */
  assert( badHdr==0 || pWal->writeLock==0 );
  if( badHdr ){
    if( pWal->bShmUnreliable==0 && (pWal->readOnly & WAL_SHM_RDONLY) ){
      if( SQLITE_OK==(rc = walLockShared(pWal, WAL_WRITE_LOCK)) ){
        walUnlockShared(pWal, WAL_WRITE_LOCK);
        rc = SQLITE_READONLY_RECOVERY;
      }
    }else if( SQLITE_OK==(rc = walLockExclusive(pWal, WAL_WRITE_LOCK, 1)) ){
      pWal->writeLock = 1;
      if( SQLITE_OK==(rc = walIndexPage(pWal, 0, &page0)) ){
        badHdr = walIndexTryHdr(pWal, pChanged);
        if( badHdr ){
          /* If the wal-index header is still malformed even while holding
          ** a WRITE lock, it can only mean that the header is corrupted and
          ** needs to be reconstructed.  So run recovery to do exactly that.
          */
          rc = walIndexRecover(pWal);
          *pChanged = 1;
        }
      }
      pWal->writeLock = 0;
      walUnlockExclusive(pWal, WAL_WRITE_LOCK, 1);
    }
  }

  /* If the header is read successfully, check the version number to make
  ** sure the wal-index was not constructed with some future format that
  ** this version of SQLite cannot understand.
  */
  if( badHdr==0 && pWal->hdr.iVersion!=WALINDEX_MAX_VERSION ){
    rc = SQLITE_CANTOPEN_BKPT;
  }
  if( pWal->bShmUnreliable ){
    if( rc!=SQLITE_OK ){
      walIndexClose(pWal, 0);
      pWal->bShmUnreliable = 0;
      assert( pWal->nWiData>0 && pWal->apWiData[0]==0 );
      /* walIndexRecover() might have returned SHORT_READ if a concurrent
      ** writer truncated the WAL out from under it.  If that happens, it
      ** indicates that a writer has fixed the SHM file for us, so retry */
      if( rc==SQLITE_IOERR_SHORT_READ ) rc = WAL_RETRY;
    }
    pWal->exclusiveMode = WAL_NORMAL_MODE;
  }

  return rc;
}

/*
** Open a transaction in a connection where the shared-memory is read-only
** and where we cannot verify that there is a separate write-capable connection
** on hand to keep the shared-memory up-to-date with the WAL file.
**
** This can happen, for example, when the shared-memory is implemented by
** memory-mapping a *-shm file, where a prior writer has shut down and
** left the *-shm file on disk, and now the present connection is trying
** to use that database but lacks write permission on the *-shm file.
** Other scenarios are also possible, depending on the VFS implementation.
**
** Precondition:
**
**    The *-wal file has been read and an appropriate wal-index has been
**    constructed in pWal->apWiData[] using heap memory instead of shared
**    memory. 
**
** If this function returns SQLITE_OK, then the read transaction has
** been successfully opened. In this case output variable (*pChanged) 
** is set to true before returning if the caller should discard the
** contents of the page cache before proceeding. Or, if it returns 
** WAL_RETRY, then the heap memory wal-index has been discarded and 
** the caller should retry opening the read transaction from the 
** beginning (including attempting to map the *-shm file). 
**
** If an error occurs, an SQLite error code is returned.
*/
static int walBeginShmUnreliable(Wal *pWal, int *pChanged){
  i64 szWal;                      /* Size of wal file on disk in bytes */
  i64 iOffset;                    /* Current offset when reading wal file */
  u8 aBuf[WAL_HDRSIZE];           /* Buffer to load WAL header into */
  u8 *aFrame = 0;                 /* Malloc'd buffer to load entire frame */
  int szFrame;                    /* Number of bytes in buffer aFrame[] */
  u8 *aData;                      /* Pointer to data part of aFrame buffer */
  volatile void *pDummy;          /* Dummy argument for xShmMap */
  int rc;                         /* Return code */
  u32 aSaveCksum[2];              /* Saved copy of pWal->hdr.aFrameCksum */

  assert( pWal->bShmUnreliable );
  assert( pWal->readOnly & WAL_SHM_RDONLY );
  assert( pWal->nWiData>0 && pWal->apWiData[0] );

  /* Take WAL_READ_LOCK(0). This has the effect of preventing any
  ** writers from running a checkpoint, but does not stop them
  ** from running recovery.  */
  rc = walLockShared(pWal, WAL_READ_LOCK(0));
  if( rc!=SQLITE_OK ){
    if( rc==SQLITE_BUSY ) rc = WAL_RETRY;
    goto begin_unreliable_shm_out;
  }
  pWal->readLock = 0;

  /* Check to see if a separate writer has attached to the shared-memory area,
  ** thus making the shared-memory "reliable" again.  Do this by invoking
  ** the xShmMap() routine of the VFS and looking to see if the return
  ** is SQLITE_READONLY instead of SQLITE_READONLY_CANTINIT.
  **
  ** If the shared-memory is now "reliable" return WAL_RETRY, which will
  ** cause the heap-memory WAL-index to be discarded and the actual
  ** shared memory to be used in its place.
  **
  ** This step is important because, even though this connection is holding
  ** the WAL_READ_LOCK(0) which prevents a checkpoint, a writer might
  ** have already checkpointed the WAL file and, while the current
  ** is active, wrap the WAL and start overwriting frames that this
  ** process wants to use.
  **
  ** Once sqlite3OsShmMap() has been called for an sqlite3_file and has
  ** returned any SQLITE_READONLY value, it must return only SQLITE_READONLY
  ** or SQLITE_READONLY_CANTINIT or some error for all subsequent invocations,
  ** even if some external agent does a "chmod" to make the shared-memory
  ** writable by us, until sqlite3OsShmUnmap() has been called.
  ** This is a requirement on the VFS implementation.
   */
  rc = sqlite3OsShmMap(pWal->pDbFd, 0, WALINDEX_PGSZ, 0, &pDummy);
  assert( rc!=SQLITE_OK ); /* SQLITE_OK not possible for read-only connection */
  if( rc!=SQLITE_READONLY_CANTINIT ){
    rc = (rc==SQLITE_READONLY ? WAL_RETRY : rc);
    goto begin_unreliable_shm_out;
  }

  /* We reach this point only if the real shared-memory is still unreliable.
  ** Assume the in-memory WAL-index substitute is correct and load it
  ** into pWal->hdr.
  */
  memcpy(&pWal->hdr, (void*)walIndexHdr(pWal), sizeof(WalIndexHdr));

  /* Make sure some writer hasn't come in and changed the WAL file out
  ** from under us, then disconnected, while we were not looking.
  */
  rc = sqlite3OsFileSize(pWal->pWalFd, &szWal);
  if( rc!=SQLITE_OK ){
    goto begin_unreliable_shm_out;
  }
  if( szWal<WAL_HDRSIZE ){
    /* If the wal file is too small to contain a wal-header and the
    ** wal-index header has mxFrame==0, then it must be safe to proceed
    ** reading the database file only. However, the page cache cannot
    ** be trusted, as a read/write connection may have connected, written
    ** the db, run a checkpoint, truncated the wal file and disconnected
    ** since this client's last read transaction.  */
    *pChanged = 1;
    rc = (pWal->hdr.mxFrame==0 ? SQLITE_OK : WAL_RETRY);
    goto begin_unreliable_shm_out;
  }

  /* Check the salt keys at the start of the wal file still match. */
  rc = sqlite3OsRead(pWal->pWalFd, aBuf, WAL_HDRSIZE, 0);
  if( rc!=SQLITE_OK ){
    goto begin_unreliable_shm_out;
  }
  if( memcmp(&pWal->hdr.aSalt, &aBuf[16], 8) ){
    /* Some writer has wrapped the WAL file while we were not looking.
    ** Return WAL_RETRY which will cause the in-memory WAL-index to be
    ** rebuilt. */
    rc = WAL_RETRY;
    goto begin_unreliable_shm_out;
  }

  /* Allocate a buffer to read frames into */
  szFrame = pWal->hdr.szPage + WAL_FRAME_HDRSIZE;
  aFrame = (u8 *)sqlite3_malloc64(szFrame);
  if( aFrame==0 ){
    rc = SQLITE_NOMEM_BKPT;
    goto begin_unreliable_shm_out;
  }
  aData = &aFrame[WAL_FRAME_HDRSIZE];

  /* Check to see if a complete transaction has been appended to the
  ** wal file since the heap-memory wal-index was created. If so, the
  ** heap-memory wal-index is discarded and WAL_RETRY returned to
  ** the caller.  */
  aSaveCksum[0] = pWal->hdr.aFrameCksum[0];
  aSaveCksum[1] = pWal->hdr.aFrameCksum[1];
  for(iOffset=walFrameOffset(pWal->hdr.mxFrame+1, pWal->hdr.szPage); 
      iOffset+szFrame<=szWal; 
      iOffset+=szFrame
  ){
    u32 pgno;                   /* Database page number for frame */
    u32 nTruncate;              /* dbsize field from frame header */

    /* Read and decode the next log frame. */
    rc = sqlite3OsRead(pWal->pWalFd, aFrame, szFrame, iOffset);
    if( rc!=SQLITE_OK ) break;
    if( !walDecodeFrame(pWal, &pgno, &nTruncate, aData, aFrame) ) break;

    /* If nTruncate is non-zero, then a complete transaction has been
    ** appended to this wal file. Set rc to WAL_RETRY and break out of
    ** the loop.  */
    if( nTruncate ){
      rc = WAL_RETRY;
      break;
    }
  }
  pWal->hdr.aFrameCksum[0] = aSaveCksum[0];
  pWal->hdr.aFrameCksum[1] = aSaveCksum[1];

 begin_unreliable_shm_out:
  sqlite3_free(aFrame);
  if( rc!=SQLITE_OK ){
    int i;
    for(i=0; i<pWal->nWiData; i++){
      sqlite3_free((void*)pWal->apWiData[i]);
      pWal->apWiData[i] = 0;
    }
    pWal->bShmUnreliable = 0;
    sqlite3WalEndReadTransaction(pWal);
    *pChanged = 1;
  }
  return rc;
}

/*
** Attempt to start a read transaction.  This might fail due to a race or
** other transient condition.  When that happens, it returns WAL_RETRY to
** indicate to the caller that it is safe to retry immediately.
**
** On success return SQLITE_OK.  On a permanent failure (such an
** I/O error or an SQLITE_BUSY because another process is running
** recovery) return a positive error code.
**
** The useWal parameter is true to force the use of the WAL and disable
** the case where the WAL is bypassed because it has been completely
** checkpointed.  If useWal==0 then this routine calls walIndexReadHdr() 
** to make a copy of the wal-index header into pWal->hdr.  If the 
** wal-index header has changed, *pChanged is set to 1 (as an indication 
** to the caller that the local page cache is obsolete and needs to be 
** flushed.)  When useWal==1, the wal-index header is assumed to already
** be loaded and the pChanged parameter is unused.
**
** The caller must set the cnt parameter to the number of prior calls to
** this routine during the current read attempt that returned WAL_RETRY.
** This routine will start taking more aggressive measures to clear the
** race conditions after multiple WAL_RETRY returns, and after an excessive
** number of errors will ultimately return SQLITE_PROTOCOL.  The
** SQLITE_PROTOCOL return indicates that some other process has gone rogue
** and is not honoring the locking protocol.  There is a vanishingly small
** chance that SQLITE_PROTOCOL could be returned because of a run of really
** bad luck when there is lots of contention for the wal-index, but that
** possibility is so small that it can be safely neglected, we believe.
**
** On success, this routine obtains a read lock on 
** WAL_READ_LOCK(pWal->readLock).  The pWal->readLock integer is
** in the range 0 <= pWal->readLock < WAL_NREADER.  If pWal->readLock==(-1)
** that means the Wal does not hold any read lock.  The reader must not
** access any database page that is modified by a WAL frame up to and
** including frame number aReadMark[pWal->readLock].  The reader will
** use WAL frames up to and including pWal->hdr.mxFrame if pWal->readLock>0
** Or if pWal->readLock==0, then the reader will ignore the WAL
** completely and get all content directly from the database file.
** If the useWal parameter is 1 then the WAL will never be ignored and
** this routine will always set pWal->readLock>0 on success.
** When the read transaction is completed, the caller must release the
** lock on WAL_READ_LOCK(pWal->readLock) and set pWal->readLock to -1.
**
** This routine uses the nBackfill and aReadMark[] fields of the header
** to select a particular WAL_READ_LOCK() that strives to let the
** checkpoint process do as much work as possible.  This routine might
** update values of the aReadMark[] array in the header, but if it does
** so it takes care to hold an exclusive lock on the corresponding
** WAL_READ_LOCK() while changing values.
*/
static int walTryBeginRead(Wal *pWal, int *pChanged, int useWal, int cnt){
  volatile WalCkptInfo *pInfo;    /* Checkpoint information in wal-index */
  u32 mxReadMark;                 /* Largest aReadMark[] value */
  int mxI;                        /* Index of largest aReadMark[] value */
  int i;                          /* Loop counter */
  int rc = SQLITE_OK;             /* Return code  */
  u32 mxFrame;                    /* Wal frame to lock to */

  assert( pWal->readLock<0 );     /* Not currently locked */

  /* useWal may only be set for read/write connections */
  assert( (pWal->readOnly & WAL_SHM_RDONLY)==0 || useWal==0 );

  /* Take steps to avoid spinning forever if there is a protocol error.
  **
  ** Circumstances that cause a RETRY should only last for the briefest
  ** instances of time.  No I/O or other system calls are done while the
  ** locks are held, so the locks should not be held for very long. But 
  ** if we are unlucky, another process that is holding a lock might get
  ** paged out or take a page-fault that is time-consuming to resolve, 
  ** during the few nanoseconds that it is holding the lock.  In that case,
  ** it might take longer than normal for the lock to free.
  **
  ** After 5 RETRYs, we begin calling sqlite3OsSleep().  The first few
  ** calls to sqlite3OsSleep() have a delay of 1 microsecond.  Really this
  ** is more of a scheduler yield than an actual delay.  But on the 10th
  ** an subsequent retries, the delays start becoming longer and longer, 
  ** so that on the 100th (and last) RETRY we delay for 323 milliseconds.
  ** The total delay time before giving up is less than 10 seconds.
  */
  if( cnt>5 ){
    int nDelay = 1;                      /* Pause time in microseconds */
    if( cnt>100 ){
      VVA_ONLY( pWal->lockError = 1; )
      return SQLITE_PROTOCOL;
    }
    if( cnt>=10 ) nDelay = (cnt-9)*(cnt-9)*39;
    sqlite3OsSleep(pWal->pVfs, nDelay);
  }

  if( !useWal ){
    assert( rc==SQLITE_OK );
    if( pWal->bShmUnreliable==0 ){
      rc = walIndexReadHdr(pWal, pChanged);
    }
    if( rc==SQLITE_BUSY ){
      /* If there is not a recovery running in another thread or process
      ** then convert BUSY errors to WAL_RETRY.  If recovery is known to
      ** be running, convert BUSY to BUSY_RECOVERY.  There is a race here
      ** which might cause WAL_RETRY to be returned even if BUSY_RECOVERY
      ** would be technically correct.  But the race is benign since with
      ** WAL_RETRY this routine will be called again and will probably be
      ** right on the second iteration.
      */
      if( pWal->apWiData[0]==0 ){
        /* This branch is taken when the xShmMap() method returns SQLITE_BUSY.
        ** We assume this is a transient condition, so return WAL_RETRY. The
        ** xShmMap() implementation used by the default unix and win32 VFS 
        ** modules may return SQLITE_BUSY due to a race condition in the 
        ** code that determines whether or not the shared-memory region 
        ** must be zeroed before the requested page is returned.
        */
        rc = WAL_RETRY;
      }else if( SQLITE_OK==(rc = walLockShared(pWal, WAL_RECOVER_LOCK)) ){
        walUnlockShared(pWal, WAL_RECOVER_LOCK);
        rc = WAL_RETRY;
      }else if( rc==SQLITE_BUSY ){
        rc = SQLITE_BUSY_RECOVERY;
      }
    }
    if( rc!=SQLITE_OK ){
      return rc;
    }
    else if( pWal->bShmUnreliable ){
      return walBeginShmUnreliable(pWal, pChanged);
    }
  }

  assert( pWal->nWiData>0 );
  assert( pWal->apWiData[0]!=0 );
  pInfo = walCkptInfo(pWal);
  if( !useWal && pInfo->nBackfill==pWal->hdr.mxFrame
#ifdef SQLITE_ENABLE_SNAPSHOT
   && (pWal->pSnapshot==0 || pWal->hdr.mxFrame==0)
#endif
  ){
    /* The WAL has been completely backfilled (or it is empty).
    ** and can be safely ignored.
    */
    rc = walLockShared(pWal, WAL_READ_LOCK(0));
    walShmBarrier(pWal);
    if( rc==SQLITE_OK ){
      if( memcmp((void *)walIndexHdr(pWal), &pWal->hdr, sizeof(WalIndexHdr)) ){
        /* It is not safe to allow the reader to continue here if frames
        ** may have been appended to the log before READ_LOCK(0) was obtained.
        ** When holding READ_LOCK(0), the reader ignores the entire log file,
        ** which implies that the database file contains a trustworthy
        ** snapshot. Since holding READ_LOCK(0) prevents a checkpoint from
        ** happening, this is usually correct.
        **
        ** However, if frames have been appended to the log (or if the log 
        ** is wrapped and written for that matter) before the READ_LOCK(0)
        ** is obtained, that is not necessarily true. A checkpointer may
        ** have started to backfill the appended frames but crashed before
        ** it finished. Leaving a corrupt image in the database file.
        */
        walUnlockShared(pWal, WAL_READ_LOCK(0));
        return WAL_RETRY;
      }
      pWal->readLock = 0;
      return SQLITE_OK;
    }else if( rc!=SQLITE_BUSY ){
      return rc;
    }
  }

  /* If we get this far, it means that the reader will want to use
  ** the WAL to get at content from recent commits.  The job now is
  ** to select one of the aReadMark[] entries that is closest to
  ** but not exceeding pWal->hdr.mxFrame and lock that entry.
  */
  mxReadMark = 0;
  mxI = 0;
  mxFrame = pWal->hdr.mxFrame;
#ifdef SQLITE_ENABLE_SNAPSHOT
  if( pWal->pSnapshot && pWal->pSnapshot->mxFrame<mxFrame ){
    mxFrame = pWal->pSnapshot->mxFrame;
  }
#endif
  for(i=1; i<WAL_NREADER; i++){
    u32 thisMark = pInfo->aReadMark[i];
    if( mxReadMark<=thisMark && thisMark<=mxFrame ){
      assert( thisMark!=READMARK_NOT_USED );
      mxReadMark = thisMark;
      mxI = i;
    }
  }
  if( (pWal->readOnly & WAL_SHM_RDONLY)==0
   && (mxReadMark<mxFrame || mxI==0)
  ){
    for(i=1; i<WAL_NREADER; i++){
      rc = walLockExclusive(pWal, WAL_READ_LOCK(i), 1);
      if( rc==SQLITE_OK ){
        mxReadMark = pInfo->aReadMark[i] = mxFrame;
        mxI = i;
        walUnlockExclusive(pWal, WAL_READ_LOCK(i), 1);
        break;
      }else if( rc!=SQLITE_BUSY ){
        return rc;
      }
    }
  }
  if( mxI==0 ){
    assert( rc==SQLITE_BUSY || (pWal->readOnly & WAL_SHM_RDONLY)!=0 );
    return rc==SQLITE_BUSY ? WAL_RETRY : SQLITE_READONLY_CANTINIT;
  }

  rc = walLockShared(pWal, WAL_READ_LOCK(mxI));
  if( rc ){
    return rc==SQLITE_BUSY ? WAL_RETRY : rc;
  }
  /* Now that the read-lock has been obtained, check that neither the
  ** value in the aReadMark[] array or the contents of the wal-index
  ** header have changed.
  **
  ** It is necessary to check that the wal-index header did not change
  ** between the time it was read and when the shared-lock was obtained
  ** on WAL_READ_LOCK(mxI) was obtained to account for the possibility
  ** that the log file may have been wrapped by a writer, or that frames
  ** that occur later in the log than pWal->hdr.mxFrame may have been
  ** copied into the database by a checkpointer. If either of these things
  ** happened, then reading the database with the current value of
  ** pWal->hdr.mxFrame risks reading a corrupted snapshot. So, retry
  ** instead.
  **
  ** Before checking that the live wal-index header has not changed
  ** since it was read, set Wal.minFrame to the first frame in the wal
  ** file that has not yet been checkpointed. This client will not need
  ** to read any frames earlier than minFrame from the wal file - they
  ** can be safely read directly from the database file.
  **
  ** Because a ShmBarrier() call is made between taking the copy of 
  ** nBackfill and checking that the wal-header in shared-memory still
  ** matches the one cached in pWal->hdr, it is guaranteed that the 
  ** checkpointer that set nBackfill was not working with a wal-index
  ** header newer than that cached in pWal->hdr. If it were, that could
  ** cause a problem. The checkpointer could omit to checkpoint
  ** a version of page X that lies before pWal->minFrame (call that version
  ** A) on the basis that there is a newer version (version B) of the same
  ** page later in the wal file. But if version B happens to like past
  ** frame pWal->hdr.mxFrame - then the client would incorrectly assume
  ** that it can read version A from the database file. However, since
  ** we can guarantee that the checkpointer that set nBackfill could not
  ** see any pages past pWal->hdr.mxFrame, this problem does not come up.
  */
  pWal->minFrame = pInfo->nBackfill+1;
  walShmBarrier(pWal);
  if( pInfo->aReadMark[mxI]!=mxReadMark
   || memcmp((void *)walIndexHdr(pWal), &pWal->hdr, sizeof(WalIndexHdr))
  ){
    walUnlockShared(pWal, WAL_READ_LOCK(mxI));
    return WAL_RETRY;
  }else{
    assert( mxReadMark<=pWal->hdr.mxFrame );
    pWal->readLock = (i16)mxI;
  }
  return rc;
}

#ifdef SQLITE_ENABLE_SNAPSHOT
/*
** Attempt to reduce the value of the WalCkptInfo.nBackfillAttempted 
** variable so that older snapshots can be accessed. To do this, loop
** through all wal frames from nBackfillAttempted to (nBackfill+1), 
** comparing their content to the corresponding page with the database
** file, if any. Set nBackfillAttempted to the frame number of the
** first frame for which the wal file content matches the db file.
**
** This is only really safe if the file-system is such that any page 
** writes made by earlier checkpointers were atomic operations, which 
** is not always true. It is also possible that nBackfillAttempted
** may be left set to a value larger than expected, if a wal frame
** contains content that duplicate of an earlier version of the same
** page.
**
** SQLITE_OK is returned if successful, or an SQLite error code if an
** error occurs. It is not an error if nBackfillAttempted cannot be
** decreased at all.
*/
int sqlite3WalSnapshotRecover(Wal *pWal){
  int rc;

  assert( pWal->readLock>=0 );
  rc = walLockExclusive(pWal, WAL_CKPT_LOCK, 1);
  if( rc==SQLITE_OK ){
    volatile WalCkptInfo *pInfo = walCkptInfo(pWal);
    int szPage = (int)pWal->szPage;
    i64 szDb;                   /* Size of db file in bytes */

    rc = sqlite3OsFileSize(pWal->pDbFd, &szDb);
    if( rc==SQLITE_OK ){
      void *pBuf1 = sqlite3_malloc(szPage);
      void *pBuf2 = sqlite3_malloc(szPage);
      if( pBuf1==0 || pBuf2==0 ){
        rc = SQLITE_NOMEM;
      }else{
        u32 i = pInfo->nBackfillAttempted;
        for(i=pInfo->nBackfillAttempted; i>pInfo->nBackfill; i--){
          volatile ht_slot *dummy;
          volatile u32 *aPgno;      /* Array of page numbers */
          u32 iZero;                /* Frame corresponding to aPgno[0] */
          u32 pgno;                 /* Page number in db file */
          i64 iDbOff;               /* Offset of db file entry */
          i64 iWalOff;              /* Offset of wal file entry */

          rc = walHashGet(pWal, walFramePage(i), &dummy, &aPgno, &iZero);
          if( rc!=SQLITE_OK ) break;
          pgno = aPgno[i-iZero];
          iDbOff = (i64)(pgno-1) * szPage;

          if( iDbOff+szPage<=szDb ){
            iWalOff = walFrameOffset(i, szPage) + WAL_FRAME_HDRSIZE;
            rc = sqlite3OsRead(pWal->pWalFd, pBuf1, szPage, iWalOff);

            if( rc==SQLITE_OK ){
              rc = sqlite3OsRead(pWal->pDbFd, pBuf2, szPage, iDbOff);
            }

            if( rc!=SQLITE_OK || 0==memcmp(pBuf1, pBuf2, szPage) ){
              break;
            }
          }

          pInfo->nBackfillAttempted = i-1;
        }
      }

      sqlite3_free(pBuf1);
      sqlite3_free(pBuf2);
    }
    walUnlockExclusive(pWal, WAL_CKPT_LOCK, 1);
  }

  return rc;
}
#endif /* SQLITE_ENABLE_SNAPSHOT */

/*
** Begin a read transaction on the database.
**
** This routine used to be called sqlite3OpenSnapshot() and with good reason:
** it takes a snapshot of the state of the WAL and wal-index for the current
** instant in time.  The current thread will continue to use this snapshot.
** Other threads might append new content to the WAL and wal-index but
** that extra content is ignored by the current thread.
**
** If the database contents have changes since the previous read
** transaction, then *pChanged is set to 1 before returning.  The
** Pager layer will use this to know that is cache is stale and
** needs to be flushed.
*/
int sqlite3WalBeginReadTransaction(Wal *pWal, int *pChanged){
  int rc;                         /* Return code */
  int cnt = 0;                    /* Number of TryBeginRead attempts */

#ifdef SQLITE_ENABLE_SNAPSHOT
  int bChanged = 0;
  WalIndexHdr *pSnapshot = pWal->pSnapshot;
  if( pSnapshot && memcmp(pSnapshot, &pWal->hdr, sizeof(WalIndexHdr))!=0 ){
    bChanged = 1;
  }
#endif

  do{
    rc = walTryBeginRead(pWal, pChanged, 0, ++cnt);
  }while( rc==WAL_RETRY );
  testcase( (rc&0xff)==SQLITE_BUSY );
  testcase( (rc&0xff)==SQLITE_IOERR );
  testcase( rc==SQLITE_PROTOCOL );
  testcase( rc==SQLITE_OK );

  pWal->nPriorFrame = pWal->hdr.mxFrame;
#ifdef SQLITE_ENABLE_SNAPSHOT
  if( rc==SQLITE_OK ){
    if( pSnapshot && memcmp(pSnapshot, &pWal->hdr, sizeof(WalIndexHdr))!=0 ){
      /* At this point the client has a lock on an aReadMark[] slot holding
      ** a value equal to or smaller than pSnapshot->mxFrame, but pWal->hdr
      ** is populated with the wal-index header corresponding to the head
      ** of the wal file. Verify that pSnapshot is still valid before
      ** continuing.  Reasons why pSnapshot might no longer be valid:
      **
      **    (1)  The WAL file has been reset since the snapshot was taken.
      **         In this case, the salt will have changed.
      **
      **    (2)  A checkpoint as been attempted that wrote frames past
      **         pSnapshot->mxFrame into the database file.  Note that the
      **         checkpoint need not have completed for this to cause problems.
      */
      volatile WalCkptInfo *pInfo = walCkptInfo(pWal);

      assert( pWal->readLock>0 || pWal->hdr.mxFrame==0 );
      assert( pInfo->aReadMark[pWal->readLock]<=pSnapshot->mxFrame );

      /* It is possible that there is a checkpointer thread running 
      ** concurrent with this code. If this is the case, it may be that the
      ** checkpointer has already determined that it will checkpoint 
      ** snapshot X, where X is later in the wal file than pSnapshot, but 
      ** has not yet set the pInfo->nBackfillAttempted variable to indicate 
      ** its intent. To avoid the race condition this leads to, ensure that
      ** there is no checkpointer process by taking a shared CKPT lock 
      ** before checking pInfo->nBackfillAttempted.  
      **
      ** TODO: Does the aReadMark[] lock prevent a checkpointer from doing
      **       this already?
      */
      rc = walLockShared(pWal, WAL_CKPT_LOCK);

      if( rc==SQLITE_OK ){
        /* Check that the wal file has not been wrapped. Assuming that it has
        ** not, also check that no checkpointer has attempted to checkpoint any
        ** frames beyond pSnapshot->mxFrame. If either of these conditions are
        ** true, return SQLITE_BUSY_SNAPSHOT. Otherwise, overwrite pWal->hdr
        ** with *pSnapshot and set *pChanged as appropriate for opening the
        ** snapshot.  */
        if( !memcmp(pSnapshot->aSalt, pWal->hdr.aSalt, sizeof(pWal->hdr.aSalt))
         && pSnapshot->mxFrame>=pInfo->nBackfillAttempted
        ){
          assert( pWal->readLock>0 );
          memcpy(&pWal->hdr, pSnapshot, sizeof(WalIndexHdr));
          *pChanged = bChanged;
        }else{
          rc = SQLITE_BUSY_SNAPSHOT;
        }

        /* Release the shared CKPT lock obtained above. */
        walUnlockShared(pWal, WAL_CKPT_LOCK);
      }


      if( rc!=SQLITE_OK ){
        sqlite3WalEndReadTransaction(pWal);
      }
    }
  }
#endif
  return rc;
}

/*
** Finish with a read transaction.  All this does is release the
** read-lock.
*/
void sqlite3WalEndReadTransaction(Wal *pWal){
  sqlite3WalEndWriteTransaction(pWal);
  if( pWal->readLock>=0 ){
    walUnlockShared(pWal, WAL_READ_LOCK(pWal->readLock));
    pWal->readLock = -1;
  }
}

/*
** Search the hash tables for an entry matching page number pgno. Ignore
** any entries that lie after frame iLast within the wal file.
*/
static int walFindFrame(
  Wal *pWal, 
  Pgno pgno, 
  u32 iLast, 
  u32 *piRead
){
  int iHash;                      /* Used to loop through N hash tables */
  u32 iRead = 0;
  int iMinHash;

<<<<<<< HEAD
  /* Each iteration of the following for() loop searches one
=======
  /* This routine is only be called from within a read transaction. */
  assert( pWal->readLock>=0 || pWal->lockError );

  /* If the "last page" field of the wal-index header snapshot is 0, then
  ** no data will be read from the wal under any circumstances. Return early
  ** in this case as an optimization.  Likewise, if pWal->readLock==0, 
  ** then the WAL is ignored by the reader so return early, as if the 
  ** WAL were empty.
  */
  if( iLast==0 || (pWal->readLock==0 && pWal->bShmUnreliable==0) ){
    *piRead = 0;
    return SQLITE_OK;
  }

  /* Search the hash table or tables for an entry matching page number
  ** pgno. Each iteration of the following for() loop searches one
>>>>>>> 775b92cb
  ** hash table (each hash table indexes up to HASHTABLE_NPAGE frames).
  **
  ** This code might run concurrently to the code in walIndexAppend()
  ** that adds entries to the wal-index (and possibly to this hash 
  ** table). This means the value just read from the hash 
  ** slot (aHash[iKey]) may have been added before or after the 
  ** current read transaction was opened. Values added after the
  ** read transaction was opened may have been written incorrectly -
  ** i.e. these slots may contain garbage data. However, we assume
  ** that any slots written before the current read transaction was
  ** opened remain unmodified.
  **
  ** For the reasons above, the if(...) condition featured in the inner
  ** loop of the following block is more stringent that would be required 
  ** if we had exclusive access to the hash-table:
  **
  **   (aPgno[iFrame]==pgno): 
  **     This condition filters out normal hash-table collisions.
  **
  **   (iFrame<=iLast): 
  **     This condition filters out entries that were added to the hash
  **     table after the current read-transaction had started.
  */
  iMinHash = walFramePage(pWal->minFrame);
  for(iHash=walFramePage(iLast); iHash>=iMinHash; iHash--){
    volatile ht_slot *aHash;      /* Pointer to hash table */
    volatile u32 *aPgno;          /* Pointer to array of page numbers */
    u32 iZero;                    /* Frame number corresponding to aPgno[0] */
    int iKey;                     /* Hash slot index */
    int nCollide;                 /* Number of hash collisions remaining */
    int rc;                       /* Error code */

    rc = walHashGet(pWal, iHash, &aHash, &aPgno, &iZero);
    if( rc!=SQLITE_OK ){
      return rc;
    }
    nCollide = HASHTABLE_NSLOT;
    for(iKey=walHash(pgno); aHash[iKey]; iKey=walNextHash(iKey)){
      u32 iFrame = aHash[iKey] + iZero;
      if( iFrame<=iLast && iFrame>=pWal->minFrame && aPgno[aHash[iKey]]==pgno ){
        assert( iFrame>iRead || CORRUPT_DB );
        iRead = iFrame;
      }
      if( (nCollide--)==0 ){
        return SQLITE_CORRUPT_BKPT;
      }
    }
    if( iRead ) break;
  }

  *piRead = iRead;
  return SQLITE_OK;
}

/*
** Search the wal file for page pgno. If found, set *piRead to the frame that
** contains the page. Otherwise, if pgno is not in the wal file, set *piRead
** to zero.
**
** Return SQLITE_OK if successful, or an error code if an error occurs. If an
** error does occur, the final value of *piRead is undefined.
*/
int sqlite3WalFindFrame(
  Wal *pWal,                      /* WAL handle */
  Pgno pgno,                      /* Database page number to read data for */
  u32 *piRead                     /* OUT: Frame number (or zero) */
){
  u32 iRead = 0;                  /* If !=0, WAL frame to return data from */
  u32 iLast = pWal->hdr.mxFrame;  /* Last page in WAL for this reader */
  int rc;

  /* This routine is only be called from within a read transaction. */
  assert( pWal->readLock>=0 || pWal->lockError );

  /* If the "last page" field of the wal-index header snapshot is 0, then
  ** no data will be read from the wal under any circumstances. Return early
  ** in this case as an optimization.  Likewise, if pWal->readLock==0, 
  ** then the WAL is ignored by the reader so return early, as if the 
  ** WAL were empty.
  */
  if( iLast==0 || pWal->readLock==0 ){
    *piRead = 0;
    return SQLITE_OK;
  }

  rc = walFindFrame(pWal, pgno, iLast, &iRead);

#ifdef SQLITE_ENABLE_EXPENSIVE_ASSERT
  /* If expensive assert() statements are available, do a linear search
  ** of the wal-index file content. Make sure the results agree with the
  ** result obtained using the hash indexes above.  */
  if( rc==SQLITE_OK ){
    u32 iRead2 = 0;
    u32 iTest;
    assert( pWal->bShmUnreliable || pWal->minFrame>0 );
    for(iTest=iLast; iTest>=pWal->minFrame && iTest>0; iTest--){
      if( walFramePgno(pWal, iTest)==pgno ){
        iRead2 = iTest;
        break;
      }
    }
    assert( iRead==iRead2 );
  }
#endif

  *piRead = iRead;
  return rc;
}

/*
** Read the contents of frame iRead from the wal file into buffer pOut
** (which is nOut bytes in size). Return SQLITE_OK if successful, or an
** error code otherwise.
*/
int sqlite3WalReadFrame(
  Wal *pWal,                      /* WAL handle */
  u32 iRead,                      /* Frame to read */
  int nOut,                       /* Size of buffer pOut in bytes */
  u8 *pOut                        /* Buffer to write page data to */
){
  int sz;
  i64 iOffset;
  sz = pWal->hdr.szPage;
  sz = (sz&0xfe00) + ((sz&0x0001)<<16);
  testcase( sz<=32768 );
  testcase( sz>=65536 );
  iOffset = walFrameOffset(iRead, sz) + WAL_FRAME_HDRSIZE;
  /* testcase( IS_BIG_INT(iOffset) ); // requires a 4GiB WAL */
  return sqlite3OsRead(pWal->pWalFd, pOut, (nOut>sz ? sz : nOut), iOffset);
}

/* 
** Return the size of the database in pages (or zero, if unknown).
*/
Pgno sqlite3WalDbsize(Wal *pWal){
  if( pWal && ALWAYS(pWal->readLock>=0) ){
    return pWal->hdr.nPage;
  }
  return 0;
}

/*
** Take the WRITER lock on the WAL file. Return SQLITE_OK if successful,
** or an SQLite error code otherwise. This routine does not invoke any
** busy-handler callbacks, that is done at a higher level.
*/
static int walWriteLock(Wal *pWal){
  int rc;

  /* Cannot start a write transaction without first holding a read lock */
  assert( pWal->readLock>=0 );
  assert( pWal->writeLock==0 );
  assert( pWal->iReCksum==0 );

  /* If this is a read-only connection, obtaining a write-lock is not
  ** possible. In this case return SQLITE_READONLY. Otherwise, attempt
  ** to grab the WRITER lock. Set Wal.writeLock to true and return
  ** SQLITE_OK if successful, or leave Wal.writeLock clear and return 
  ** an SQLite error code (possibly SQLITE_BUSY) otherwise. */
  if( pWal->readOnly ){
    rc = SQLITE_READONLY;
  }else{
    rc = walLockExclusive(pWal, WAL_WRITE_LOCK, 1);
    if( rc==SQLITE_OK ){
      pWal->writeLock = 1;
    }
  }

  return rc;
}

/* 
** This function starts a write transaction on the WAL.
**
** A read transaction must have already been started by a prior call
** to sqlite3WalBeginReadTransaction().
**
** If another thread or process has written into the database since
** the read transaction was started, then it is not possible for this
** thread to write as doing so would cause a fork.  So this routine
** returns SQLITE_BUSY in that case and no write transaction is started.
**
** There can only be a single writer active at a time.
*/
int sqlite3WalBeginWriteTransaction(Wal *pWal){
  int rc = walWriteLock(pWal);
  if( rc==SQLITE_OK ){
    /* If another connection has written to the database file since the
    ** time the read transaction on this connection was started, then
    ** the write is disallowed. Release the WRITER lock and return
    ** SQLITE_BUSY_SNAPSHOT in this case.  */
    if( memcmp(&pWal->hdr, (void *)walIndexHdr(pWal), sizeof(WalIndexHdr))!=0 ){
      walUnlockExclusive(pWal, WAL_WRITE_LOCK, 1);
      pWal->writeLock = 0;
      rc = SQLITE_BUSY_SNAPSHOT;
    }
  }
  return rc;
}

/*
** This function is called by a writer that has a read-lock on aReadmark[0]
** (pWal->readLock==0). This function relinquishes that lock and takes a
** lock on a different aReadmark[] slot. 
**
** SQLITE_OK is returned if successful, or an SQLite error code otherwise.
*/
static int walUpgradeReadlock(Wal *pWal){
  int cnt;
  int rc;
  assert( pWal->writeLock && pWal->readLock==0 );
  walUnlockShared(pWal, WAL_READ_LOCK(0));
  pWal->readLock = -1;
  cnt = 0;
  do{
    int notUsed;
    rc = walTryBeginRead(pWal, &notUsed, 1, ++cnt);
  }while( rc==WAL_RETRY );
  assert( (rc&0xff)!=SQLITE_BUSY ); /* BUSY not possible when useWal==1 */
  testcase( (rc&0xff)==SQLITE_IOERR );
  testcase( rc==SQLITE_PROTOCOL );
  testcase( rc==SQLITE_OK );
  return rc;
}


#ifndef SQLITE_OMIT_CONCURRENT
/* 
** This function is only ever called when committing a "BEGIN CONCURRENT"
** transaction. It may be assumed that no frames have been written to
** the wal file. The second parameter is a pointer to the in-memory 
** representation of page 1 of the database (which may or may not be
** dirty). The third is a bitvec with a bit set for each page in the
** database file that was read by the current concurrent transaction.
**
** This function performs three tasks:
**
**   1) It obtains the WRITER lock on the wal file,
**
**   2) It checks that there are no conflicts between the current
**      transaction and any transactions committed to the wal file since
**      it was opened, and
**
**   3) It ejects any non-dirty pages from the page-cache that have been
**      written by another client since the CONCURRENT transaction was started
**      (so as to avoid ending up with an inconsistent cache after the
**      current transaction is committed).
**
** If no error occurs and the caller may proceed with committing the 
** transaction, SQLITE_OK is returned. SQLITE_BUSY is returned if the WRITER
** lock cannot be obtained. Or, if the WRITER lock can be obtained but there
** are conflicts with a committed transaction, SQLITE_BUSY_SNAPSHOT. Finally,
** if an error (i.e. an OOM condition or IO error), an SQLite error code
** is returned.
*/
int sqlite3WalLockForCommit(
  Wal *pWal, 
  PgHdr *pPage1, 
  Bitvec *pAllRead, 
  Pgno *piConflict
){
  Pager *pPager = pPage1->pPager;
  int rc = walWriteLock(pWal);

  /* If the database has been modified since this transaction was started,
  ** check if it is still possible to commit. The transaction can be 
  ** committed if:
  **
  **   a) None of the pages in pList have been modified since the 
  **      transaction opened, and
  **
  **   b) The database schema cookie has not been modified since the
  **      transaction was started.
  */
  if( rc==SQLITE_OK ){
    WalIndexHdr head;

    if( walIndexLoadHdr(pWal, &head) ){
      /* This branch is taken if the wal-index header is corrupted. This 
      ** occurs if some other writer has crashed while committing a 
      ** transaction to this database since the current concurrent transaction
      ** was opened.  */
      rc = SQLITE_BUSY_SNAPSHOT;
    }else if( memcmp(&pWal->hdr, (void*)&head, sizeof(WalIndexHdr))!=0 ){
      int iHash;
      int iLastHash = walFramePage(head.mxFrame);
      u32 iFirst = pWal->hdr.mxFrame+1;     /* First wal frame to check */
      if( memcmp(pWal->hdr.aSalt, (u32*)head.aSalt, sizeof(u32)*2) ){
        assert( pWal->readLock==0 );
        iFirst = 1;
      }
      for(iHash=walFramePage(iFirst); iHash<=iLastHash; iHash++){
        volatile ht_slot *aHash;
        volatile u32 *aPgno;
        u32 iZero;

        rc = walHashGet(pWal, iHash, &aHash, &aPgno, &iZero);
        if( rc==SQLITE_OK ){
          u32 i, iMin, iMax;
          assert( head.mxFrame>=iZero );
          iMin = (iZero >= iFirst) ? 1 : (iFirst - iZero);
          iMax = (iHash==0) ? HASHTABLE_NPAGE_ONE : HASHTABLE_NPAGE;
          if( iMax>(head.mxFrame-iZero) ) iMax = (head.mxFrame-iZero);
          for(i=iMin; rc==SQLITE_OK && i<=iMax; i++){
            PgHdr *pPg;
            if( aPgno[i]==1 ){
              /* Check that the schema cookie has not been modified. If
              ** it has not, the commit can proceed. */
              u8 aNew[4];
              u8 *aOld = &((u8*)pPage1->pData)[40];
              int sz;
              i64 iOffset;
              sz = pWal->hdr.szPage;
              sz = (sz&0xfe00) + ((sz&0x0001)<<16);
              iOffset = walFrameOffset(i+iZero, sz) + WAL_FRAME_HDRSIZE + 40;
              rc = sqlite3OsRead(pWal->pWalFd, aNew, sizeof(aNew), iOffset);
              if( rc==SQLITE_OK && memcmp(aOld, aNew, sizeof(aNew)) ){
                rc = SQLITE_BUSY_SNAPSHOT;
              }
            }else if( sqlite3BitvecTestNotNull(pAllRead, aPgno[i]) ){
              *piConflict = aPgno[i];
              rc = SQLITE_BUSY_SNAPSHOT;
            }else if( (pPg = sqlite3PagerLookup(pPager, aPgno[i])) ){
              /* Page aPgno[i], which is present in the pager cache, has been
              ** modified since the current CONCURRENT transaction was started.
              ** However it was not read by the current transaction, so is not
              ** a conflict. There are two possibilities: (a) the page was
              ** allocated at the of the file by the current transaction or 
              ** (b) was present in the cache at the start of the transaction.
              **
              ** For case (a), do nothing. This page will be moved within the
              ** database file by the commit code to avoid the conflict. The
              ** call to PagerUnref() is to release the reference grabbed by
              ** the sqlite3PagerLookup() above.  
              **
              ** In case (b), drop the page from the cache - otherwise
              ** following the snapshot upgrade the cache would be inconsistent
              ** with the database as stored on disk. */
              if( sqlite3PagerIswriteable(pPg) ){
                sqlite3PagerUnref(pPg);
              }else{
                sqlite3PcacheDrop(pPg);
              }
            }
          }
        }
        if( rc!=SQLITE_OK ) break;
      }
    }
  }

  pWal->nPriorFrame = pWal->hdr.mxFrame;
  return rc;
}

/* !defined(SQLITE_OMIT_CONCURRENT)
**
** This function is called as part of committing an CONCURRENT transaction.
** It is assumed that sqlite3WalLockForCommit() has already been successfully
** called and so (a) the WRITER lock is held and (b) it is known that the
** wal-index-header stored in shared memory is not corrupt.
**
** Before returning, this function upgrades the client so that it is 
** operating on the database snapshot currently at the head of the wal file
** (even if the CONCURRENT transaction ran against an older snapshot).
**
** SQLITE_OK is returned if successful, or an SQLite error code otherwise.
*/
int sqlite3WalUpgradeSnapshot(Wal *pWal){
  int rc = SQLITE_OK;
  assert( pWal->writeLock );
  memcpy(&pWal->hdr, (void*)walIndexHdr(pWal), sizeof(WalIndexHdr));

  /* If this client has its read-lock on slot aReadmark[0] and the entire
  ** wal has not been checkpointed, switch it to a different slot. Otherwise
  ** any reads performed between now and committing the transaction will
  ** read from the old snapshot - not the one just upgraded to.  */
  if( pWal->readLock==0 && pWal->hdr.mxFrame!=walCkptInfo(pWal)->nBackfill ){
    rc = walUpgradeReadlock(pWal);
  }
  return rc;
}
#endif   /* SQLITE_OMIT_CONCURRENT */

/*
** End a write transaction.  The commit has already been done.  This
** routine merely releases the lock.
*/
int sqlite3WalEndWriteTransaction(Wal *pWal){
  if( pWal->writeLock ){
    walUnlockExclusive(pWal, WAL_WRITE_LOCK, 1);
    pWal->writeLock = 0;
    pWal->iReCksum = 0;
    pWal->truncateOnCommit = 0;
  }
  return SQLITE_OK;
}

/*
** If any data has been written (but not committed) to the log file, this
** function moves the write-pointer back to the start of the transaction.
**
** Additionally, the callback function is invoked for each frame written
** to the WAL since the start of the transaction. If the callback returns
** other than SQLITE_OK, it is not invoked again and the error code is
** returned to the caller.
**
** Otherwise, if the callback function does not return an error, this
** function returns SQLITE_OK.
*/
int sqlite3WalUndo(Wal *pWal, int (*xUndo)(void *, Pgno), void *pUndoCtx){
  int rc = SQLITE_OK;
  if( pWal->writeLock ){
    Pgno iMax = pWal->hdr.mxFrame;
    Pgno iFrame;
  
    /* Restore the clients cache of the wal-index header to the state it
    ** was in before the client began writing to the database. 
    */
    memcpy(&pWal->hdr, (void *)walIndexHdr(pWal), sizeof(WalIndexHdr));

    for(iFrame=pWal->hdr.mxFrame+1; 
        ALWAYS(rc==SQLITE_OK) && iFrame<=iMax; 
        iFrame++
    ){
      /* This call cannot fail. Unless the page for which the page number
      ** is passed as the second argument is (a) in the cache and 
      ** (b) has an outstanding reference, then xUndo is either a no-op
      ** (if (a) is false) or simply expels the page from the cache (if (b)
      ** is false).
      **
      ** If the upper layer is doing a rollback, it is guaranteed that there
      ** are no outstanding references to any page other than page 1. And
      ** page 1 is never written to the log until the transaction is
      ** committed. As a result, the call to xUndo may not fail.
      */
      assert( walFramePgno(pWal, iFrame)!=1 );
      rc = xUndo(pUndoCtx, walFramePgno(pWal, iFrame));
    }
    if( iMax!=pWal->hdr.mxFrame ) walCleanupHash(pWal);
  }
  return rc;
}

/* 
** Argument aWalData must point to an array of WAL_SAVEPOINT_NDATA u32 
** values. This function populates the array with values required to 
** "rollback" the write position of the WAL handle back to the current 
** point in the event of a savepoint rollback (via WalSavepointUndo()).
*/
void sqlite3WalSavepoint(Wal *pWal, u32 *aWalData){
  aWalData[0] = pWal->hdr.mxFrame;
  aWalData[1] = pWal->hdr.aFrameCksum[0];
  aWalData[2] = pWal->hdr.aFrameCksum[1];
  aWalData[3] = pWal->nCkpt;
}

/* 
** Move the write position of the WAL back to the point identified by
** the values in the aWalData[] array. aWalData must point to an array
** of WAL_SAVEPOINT_NDATA u32 values that has been previously populated
** by a call to WalSavepoint().
*/
int sqlite3WalSavepointUndo(Wal *pWal, u32 *aWalData){
  int rc = SQLITE_OK;

  assert( pWal->writeLock || aWalData[0]==pWal->hdr.mxFrame );
  assert( aWalData[3]!=pWal->nCkpt || aWalData[0]<=pWal->hdr.mxFrame );

  if( aWalData[3]!=pWal->nCkpt ){
    /* This savepoint was opened immediately after the write-transaction
    ** was started. Right after that, the writer decided to wrap around
    ** to the start of the log. Update the savepoint values to match.
    */
    aWalData[0] = 0;
    aWalData[3] = pWal->nCkpt;
  }

  if( aWalData[0]<pWal->hdr.mxFrame ){
    pWal->hdr.mxFrame = aWalData[0];
    pWal->hdr.aFrameCksum[0] = aWalData[1];
    pWal->hdr.aFrameCksum[1] = aWalData[2];
    walCleanupHash(pWal);
  }

  return rc;
}

/*
** This function is called just before writing a set of frames to the log
** file (see sqlite3WalFrames()). It checks to see if, instead of appending
** to the current log file, it is possible to overwrite the start of the
** existing log file with the new frames (i.e. "reset" the log). If so,
** it sets pWal->hdr.mxFrame to 0. Otherwise, pWal->hdr.mxFrame is left
** unchanged.
**
** SQLITE_OK is returned if no error is encountered (regardless of whether
** or not pWal->hdr.mxFrame is modified). An SQLite error code is returned
** if an error occurs.
*/
static int walRestartLog(Wal *pWal){
  int rc = SQLITE_OK;

  if( pWal->readLock==0 ){
    volatile WalCkptInfo *pInfo = walCkptInfo(pWal);
    assert( pInfo->nBackfill==pWal->hdr.mxFrame );
    if( pInfo->nBackfill>0 ){
      u32 salt1;
      sqlite3_randomness(4, &salt1);
      rc = walLockExclusive(pWal, WAL_READ_LOCK(1), WAL_NREADER-1);
      if( rc==SQLITE_OK ){
        /* If all readers are using WAL_READ_LOCK(0) (in other words if no
        ** readers are currently using the WAL), then the transactions
        ** frames will overwrite the start of the existing log. Update the
        ** wal-index header to reflect this.
        **
        ** In theory it would be Ok to update the cache of the header only
        ** at this point. But updating the actual wal-index header is also
        ** safe and means there is no special case for sqlite3WalUndo()
        ** to handle if this transaction is rolled back.  */
        walRestartHdr(pWal, salt1);
        walUnlockExclusive(pWal, WAL_READ_LOCK(1), WAL_NREADER-1);
        pWal->nPriorFrame = 0;
      }else if( rc!=SQLITE_BUSY ){
        return rc;
      }
    }

    /* Regardless of whether or not the wal file was restarted, change the
    ** read-lock held by this client to a slot other than aReadmark[0]. 
    ** Clients with a lock on aReadmark[0] read from the database file 
    ** only - never from the wal file. This means that if a writer holding
    ** a lock on aReadmark[0] were to commit a transaction but not close the
    ** read-transaction, subsequent read operations would read directly from
    ** the database file - ignoring the new pages just appended
    ** to the wal file. */
    rc = walUpgradeReadlock(pWal);
  }
  return rc;
}

/*
** Information about the current state of the WAL file and where
** the next fsync should occur - passed from sqlite3WalFrames() into
** walWriteToLog().
*/
typedef struct WalWriter {
  Wal *pWal;                   /* The complete WAL information */
  sqlite3_file *pFd;           /* The WAL file to which we write */
  sqlite3_int64 iSyncPoint;    /* Fsync at this offset */
  int syncFlags;               /* Flags for the fsync */
  int szPage;                  /* Size of one page */
} WalWriter;

/*
** Write iAmt bytes of content into the WAL file beginning at iOffset.
** Do a sync when crossing the p->iSyncPoint boundary.
**
** In other words, if iSyncPoint is in between iOffset and iOffset+iAmt,
** first write the part before iSyncPoint, then sync, then write the
** rest.
*/
static int walWriteToLog(
  WalWriter *p,              /* WAL to write to */
  void *pContent,            /* Content to be written */
  int iAmt,                  /* Number of bytes to write */
  sqlite3_int64 iOffset      /* Start writing at this offset */
){
  int rc;
  if( iOffset<p->iSyncPoint && iOffset+iAmt>=p->iSyncPoint ){
    int iFirstAmt = (int)(p->iSyncPoint - iOffset);
    rc = sqlite3OsWrite(p->pFd, pContent, iFirstAmt, iOffset);
    if( rc ) return rc;
    iOffset += iFirstAmt;
    iAmt -= iFirstAmt;
    pContent = (void*)(iFirstAmt + (char*)pContent);
    assert( WAL_SYNC_FLAGS(p->syncFlags)!=0 );
    rc = sqlite3OsSync(p->pFd, WAL_SYNC_FLAGS(p->syncFlags));
    if( iAmt==0 || rc ) return rc;
  }
  rc = sqlite3OsWrite(p->pFd, pContent, iAmt, iOffset);
  return rc;
}

/*
** Write out a single frame of the WAL
*/
static int walWriteOneFrame(
  WalWriter *p,               /* Where to write the frame */
  PgHdr *pPage,               /* The page of the frame to be written */
  int nTruncate,              /* The commit flag.  Usually 0.  >0 for commit */
  sqlite3_int64 iOffset       /* Byte offset at which to write */
){
  int rc;                         /* Result code from subfunctions */
  void *pData;                    /* Data actually written */
  u8 aFrame[WAL_FRAME_HDRSIZE];   /* Buffer to assemble frame-header in */
#if defined(SQLITE_HAS_CODEC)
  if( (pData = sqlite3PagerCodec(pPage))==0 ) return SQLITE_NOMEM_BKPT;
#else
  pData = pPage->pData;
#endif
  walEncodeFrame(p->pWal, pPage->pgno, nTruncate, pData, aFrame);
  rc = walWriteToLog(p, aFrame, sizeof(aFrame), iOffset);
  if( rc ) return rc;
  /* Write the page data */
  rc = walWriteToLog(p, pData, p->szPage, iOffset+sizeof(aFrame));
  return rc;
}

/*
** This function is called as part of committing a transaction within which
** one or more frames have been overwritten. It updates the checksums for
** all frames written to the wal file by the current transaction starting
** with the earliest to have been overwritten.
**
** SQLITE_OK is returned if successful, or an SQLite error code otherwise.
*/
static int walRewriteChecksums(Wal *pWal, u32 iLast){
  const int szPage = pWal->szPage;/* Database page size */
  int rc = SQLITE_OK;             /* Return code */
  u8 *aBuf;                       /* Buffer to load data from wal file into */
  u8 aFrame[WAL_FRAME_HDRSIZE];   /* Buffer to assemble frame-headers in */
  u32 iRead;                      /* Next frame to read from wal file */
  i64 iCksumOff;

  aBuf = sqlite3_malloc(szPage + WAL_FRAME_HDRSIZE);
  if( aBuf==0 ) return SQLITE_NOMEM_BKPT;

  /* Find the checksum values to use as input for the recalculating the
  ** first checksum. If the first frame is frame 1 (implying that the current
  ** transaction restarted the wal file), these values must be read from the
  ** wal-file header. Otherwise, read them from the frame header of the
  ** previous frame.  */
  assert( pWal->iReCksum>0 );
  if( pWal->iReCksum==1 ){
    iCksumOff = 24;
  }else{
    iCksumOff = walFrameOffset(pWal->iReCksum-1, szPage) + 16;
  }
  rc = sqlite3OsRead(pWal->pWalFd, aBuf, sizeof(u32)*2, iCksumOff);
  pWal->hdr.aFrameCksum[0] = sqlite3Get4byte(aBuf);
  pWal->hdr.aFrameCksum[1] = sqlite3Get4byte(&aBuf[sizeof(u32)]);

  iRead = pWal->iReCksum;
  pWal->iReCksum = 0;
  for(; rc==SQLITE_OK && iRead<=iLast; iRead++){
    i64 iOff = walFrameOffset(iRead, szPage);
    rc = sqlite3OsRead(pWal->pWalFd, aBuf, szPage+WAL_FRAME_HDRSIZE, iOff);
    if( rc==SQLITE_OK ){
      u32 iPgno, nDbSize;
      iPgno = sqlite3Get4byte(aBuf);
      nDbSize = sqlite3Get4byte(&aBuf[4]);

      walEncodeFrame(pWal, iPgno, nDbSize, &aBuf[WAL_FRAME_HDRSIZE], aFrame);
      rc = sqlite3OsWrite(pWal->pWalFd, aFrame, sizeof(aFrame), iOff);
    }
  }

  sqlite3_free(aBuf);
  return rc;
}

/* 
** Write a set of frames to the log. The caller must hold the write-lock
** on the log file (obtained using sqlite3WalBeginWriteTransaction()).
*/
int sqlite3WalFrames(
  Wal *pWal,                      /* Wal handle to write to */
  int szPage,                     /* Database page-size in bytes */
  PgHdr *pList,                   /* List of dirty pages to write */
  Pgno nTruncate,                 /* Database size after this commit */
  int isCommit,                   /* True if this is a commit */
  int sync_flags                  /* Flags to pass to OsSync() (or 0) */
){
  int rc;                         /* Used to catch return codes */
  u32 iFrame;                     /* Next frame address */
  PgHdr *p;                       /* Iterator to run through pList with. */
  PgHdr *pLast = 0;               /* Last frame in list */
  int nExtra = 0;                 /* Number of extra copies of last page */
  int szFrame;                    /* The size of a single frame */
  i64 iOffset;                    /* Next byte to write in WAL file */
  WalWriter w;                    /* The writer */
  u32 iFirst = 0;                 /* First frame that may be overwritten */
  WalIndexHdr *pLive;             /* Pointer to shared header */

  assert( pList );
  assert( pWal->writeLock );

  /* If this frame set completes a transaction, then nTruncate>0.  If
  ** nTruncate==0 then this frame set does not complete the transaction. */
  assert( (isCommit!=0)==(nTruncate!=0) );

#if defined(SQLITE_TEST) && defined(SQLITE_DEBUG)
  { int cnt; for(cnt=0, p=pList; p; p=p->pDirty, cnt++){}
    WALTRACE(("WAL%p: frame write begin. %d frames. mxFrame=%d. %s\n",
              pWal, cnt, pWal->hdr.mxFrame, isCommit ? "Commit" : "Spill"));
  }
#endif

  pLive = (WalIndexHdr*)walIndexHdr(pWal);
  if( memcmp(&pWal->hdr, (void *)pLive, sizeof(WalIndexHdr))!=0 ){
    iFirst = pLive->mxFrame+1;
  }

  /* See if it is possible to write these frames into the start of the
  ** log file, instead of appending to it at pWal->hdr.mxFrame.
  */
  if( SQLITE_OK!=(rc = walRestartLog(pWal)) ){
    return rc;
  }

  /* If this is the first frame written into the log, write the WAL
  ** header to the start of the WAL file. See comments at the top of
  ** this source file for a description of the WAL header format.
  */
  iFrame = pWal->hdr.mxFrame;
  if( iFrame==0 ){
    u8 aWalHdr[WAL_HDRSIZE];      /* Buffer to assemble wal-header in */
    u32 aCksum[2];                /* Checksum for wal-header */

    sqlite3Put4byte(&aWalHdr[0], (WAL_MAGIC | SQLITE_BIGENDIAN));
    sqlite3Put4byte(&aWalHdr[4], WAL_MAX_VERSION);
    sqlite3Put4byte(&aWalHdr[8], szPage);
    sqlite3Put4byte(&aWalHdr[12], pWal->nCkpt);
    if( pWal->nCkpt==0 ) sqlite3_randomness(8, pWal->hdr.aSalt);
    memcpy(&aWalHdr[16], pWal->hdr.aSalt, 8);
    walChecksumBytes(1, aWalHdr, WAL_HDRSIZE-2*4, 0, aCksum);
    sqlite3Put4byte(&aWalHdr[24], aCksum[0]);
    sqlite3Put4byte(&aWalHdr[28], aCksum[1]);
    
    pWal->szPage = szPage;
    pWal->hdr.bigEndCksum = SQLITE_BIGENDIAN;
    pWal->hdr.aFrameCksum[0] = aCksum[0];
    pWal->hdr.aFrameCksum[1] = aCksum[1];
    pWal->truncateOnCommit = 1;

    rc = sqlite3OsWrite(pWal->pWalFd, aWalHdr, sizeof(aWalHdr), 0);
    WALTRACE(("WAL%p: wal-header write %s\n", pWal, rc ? "failed" : "ok"));
    if( rc!=SQLITE_OK ){
      return rc;
    }

    /* Sync the header (unless SQLITE_IOCAP_SEQUENTIAL is true or unless
    ** all syncing is turned off by PRAGMA synchronous=OFF).  Otherwise
    ** an out-of-order write following a WAL restart could result in
    ** database corruption.  See the ticket:
    **
    **     https://sqlite.org/src/info/ff5be73dee
    */
    if( pWal->syncHeader ){
      rc = sqlite3OsSync(pWal->pWalFd, CKPT_SYNC_FLAGS(sync_flags));
      if( rc ) return rc;
    }
  }
  assert( (int)pWal->szPage==szPage );

  /* Setup information needed to write frames into the WAL */
  w.pWal = pWal;
  w.pFd = pWal->pWalFd;
  w.iSyncPoint = 0;
  w.syncFlags = sync_flags;
  w.szPage = szPage;
  iOffset = walFrameOffset(iFrame+1, szPage);
  szFrame = szPage + WAL_FRAME_HDRSIZE;

  /* Write all frames into the log file exactly once */
  for(p=pList; p; p=p->pDirty){
    int nDbSize;   /* 0 normally.  Positive == commit flag */

    /* Check if this page has already been written into the wal file by
    ** the current transaction. If so, overwrite the existing frame and
    ** set Wal.writeLock to WAL_WRITELOCK_RECKSUM - indicating that 
    ** checksums must be recomputed when the transaction is committed.  */
    if( iFirst && (p->pDirty || isCommit==0) ){
      u32 iWrite = 0;
      VVA_ONLY(rc =) sqlite3WalFindFrame(pWal, p->pgno, &iWrite);
      assert( rc==SQLITE_OK || iWrite==0 );
      if( iWrite>=iFirst ){
        i64 iOff = walFrameOffset(iWrite, szPage) + WAL_FRAME_HDRSIZE;
        void *pData;
        if( pWal->iReCksum==0 || iWrite<pWal->iReCksum ){
          pWal->iReCksum = iWrite;
        }
#if defined(SQLITE_HAS_CODEC)
        if( (pData = sqlite3PagerCodec(p))==0 ) return SQLITE_NOMEM;
#else
        pData = p->pData;
#endif
        rc = sqlite3OsWrite(pWal->pWalFd, pData, szPage, iOff);
        if( rc ) return rc;
        p->flags &= ~PGHDR_WAL_APPEND;
        continue;
      }
    }

    iFrame++;
    assert( iOffset==walFrameOffset(iFrame, szPage) );
    nDbSize = (isCommit && p->pDirty==0) ? nTruncate : 0;
    rc = walWriteOneFrame(&w, p, nDbSize, iOffset);
    if( rc ) return rc;
    pLast = p;
    iOffset += szFrame;
    p->flags |= PGHDR_WAL_APPEND;
  }


  /* Recalculate checksums within the wal file if required. */
  if( isCommit && pWal->iReCksum ){
    rc = walRewriteChecksums(pWal, iFrame);
    if( rc ) return rc;
  }

  /* If this is the end of a transaction, then we might need to pad
  ** the transaction and/or sync the WAL file.
  **
  ** Padding and syncing only occur if this set of frames complete a
  ** transaction and if PRAGMA synchronous=FULL.  If synchronous==NORMAL
  ** or synchronous==OFF, then no padding or syncing are needed.
  **
  ** If SQLITE_IOCAP_POWERSAFE_OVERWRITE is defined, then padding is not
  ** needed and only the sync is done.  If padding is needed, then the
  ** final frame is repeated (with its commit mark) until the next sector
  ** boundary is crossed.  Only the part of the WAL prior to the last
  ** sector boundary is synced; the part of the last frame that extends
  ** past the sector boundary is written after the sync.
  */
  if( isCommit && WAL_SYNC_FLAGS(sync_flags)!=0 ){
    int bSync = 1;
    if( pWal->padToSectorBoundary ){
      int sectorSize = sqlite3SectorSize(pWal->pWalFd);
      w.iSyncPoint = ((iOffset+sectorSize-1)/sectorSize)*sectorSize;
      bSync = (w.iSyncPoint==iOffset);
      testcase( bSync );
      while( iOffset<w.iSyncPoint ){
        rc = walWriteOneFrame(&w, pLast, nTruncate, iOffset);
        if( rc ) return rc;
        iOffset += szFrame;
        nExtra++;
      }
    }
    if( bSync ){
      assert( rc==SQLITE_OK );
      rc = sqlite3OsSync(w.pFd, WAL_SYNC_FLAGS(sync_flags));
    }
  }

  /* If this frame set completes the first transaction in the WAL and
  ** if PRAGMA journal_size_limit is set, then truncate the WAL to the
  ** journal size limit, if possible.
  */
  if( isCommit && pWal->truncateOnCommit && pWal->mxWalSize>=0 ){
    i64 sz = pWal->mxWalSize;
    if( walFrameOffset(iFrame+nExtra+1, szPage)>pWal->mxWalSize ){
      sz = walFrameOffset(iFrame+nExtra+1, szPage);
    }
    walLimitSize(pWal, sz);
    pWal->truncateOnCommit = 0;
  }

  /* Append data to the wal-index. It is not necessary to lock the 
  ** wal-index to do this as the SQLITE_SHM_WRITE lock held on the wal-index
  ** guarantees that there are no other writers, and no data that may
  ** be in use by existing readers is being overwritten.
  */
  iFrame = pWal->hdr.mxFrame;
  for(p=pList; p && rc==SQLITE_OK; p=p->pDirty){
    if( (p->flags & PGHDR_WAL_APPEND)==0 ) continue;
    iFrame++;
    rc = walIndexAppend(pWal, iFrame, p->pgno);
  }
  while( rc==SQLITE_OK && nExtra>0 ){
    iFrame++;
    nExtra--;
    rc = walIndexAppend(pWal, iFrame, pLast->pgno);
  }

  if( rc==SQLITE_OK ){
    /* Update the private copy of the header. */
    pWal->hdr.szPage = (u16)((szPage&0xff00) | (szPage>>16));
    testcase( szPage<=32768 );
    testcase( szPage>=65536 );
    pWal->hdr.mxFrame = iFrame;
    if( isCommit ){
      pWal->hdr.iChange++;
      pWal->hdr.nPage = nTruncate;
    }
    /* If this is a commit, update the wal-index header too. */
    if( isCommit ){
      walIndexWriteHdr(pWal);
      pWal->iCallback = iFrame;
    }
  }

  WALTRACE(("WAL%p: frame write %s\n", pWal, rc ? "failed" : "ok"));
  return rc;
}

/* 
** This routine is called to implement sqlite3_wal_checkpoint() and
** related interfaces.
**
** Obtain a CHECKPOINT lock and then backfill as much information as
** we can from WAL into the database.
**
** If parameter xBusy is not NULL, it is a pointer to a busy-handler
** callback. In this case this function runs a blocking checkpoint.
*/
int sqlite3WalCheckpoint(
  Wal *pWal,                      /* Wal connection */
  sqlite3 *db,                    /* Check this handle's interrupt flag */
  int eMode,                      /* PASSIVE, FULL, RESTART, or TRUNCATE */
  int (*xBusy)(void*),            /* Function to call when busy */
  void *pBusyArg,                 /* Context argument for xBusyHandler */
  int sync_flags,                 /* Flags to sync db file with (or 0) */
  int nBuf,                       /* Size of temporary buffer */
  u8 *zBuf,                       /* Temporary buffer to use */
  int *pnLog,                     /* OUT: Number of frames in WAL */
  int *pnCkpt                     /* OUT: Number of backfilled frames in WAL */
){
  int rc;                         /* Return code */
  int isChanged = 0;              /* True if a new wal-index header is loaded */
  int eMode2 = eMode;             /* Mode to pass to walCheckpoint() */
  int (*xBusy2)(void*) = xBusy;   /* Busy handler for eMode2 */

  assert( pWal->ckptLock==0 );
  assert( pWal->writeLock==0 );

  /* EVIDENCE-OF: R-62920-47450 The busy-handler callback is never invoked
  ** in the SQLITE_CHECKPOINT_PASSIVE mode. */
  assert( eMode!=SQLITE_CHECKPOINT_PASSIVE || xBusy==0 );

  if( pWal->readOnly ) return SQLITE_READONLY;
  WALTRACE(("WAL%p: checkpoint begins\n", pWal));

  /* IMPLEMENTATION-OF: R-62028-47212 All calls obtain an exclusive 
  ** "checkpoint" lock on the database file. */
  rc = walLockExclusive(pWal, WAL_CKPT_LOCK, 1);
  if( rc ){
    /* EVIDENCE-OF: R-10421-19736 If any other process is running a
    ** checkpoint operation at the same time, the lock cannot be obtained and
    ** SQLITE_BUSY is returned.
    ** EVIDENCE-OF: R-53820-33897 Even if there is a busy-handler configured,
    ** it will not be invoked in this case.
    */
    testcase( rc==SQLITE_BUSY );
    testcase( xBusy!=0 );
    return rc;
  }
  pWal->ckptLock = 1;

  /* IMPLEMENTATION-OF: R-59782-36818 The SQLITE_CHECKPOINT_FULL, RESTART and
  ** TRUNCATE modes also obtain the exclusive "writer" lock on the database
  ** file.
  **
  ** EVIDENCE-OF: R-60642-04082 If the writer lock cannot be obtained
  ** immediately, and a busy-handler is configured, it is invoked and the
  ** writer lock retried until either the busy-handler returns 0 or the
  ** lock is successfully obtained.
  */
  if( eMode!=SQLITE_CHECKPOINT_PASSIVE ){
    rc = walBusyLock(pWal, xBusy, pBusyArg, WAL_WRITE_LOCK, 1);
    if( rc==SQLITE_OK ){
      pWal->writeLock = 1;
    }else if( rc==SQLITE_BUSY ){
      eMode2 = SQLITE_CHECKPOINT_PASSIVE;
      xBusy2 = 0;
      rc = SQLITE_OK;
    }
  }

  /* Read the wal-index header. */
  if( rc==SQLITE_OK ){
    rc = walIndexReadHdr(pWal, &isChanged);
    if( isChanged && pWal->pDbFd->pMethods->iVersion>=3 ){
      sqlite3OsUnfetch(pWal->pDbFd, 0, 0);
    }
  }

  /* Copy data from the log to the database file. */
  if( rc==SQLITE_OK ){
    if( pWal->hdr.mxFrame && walPagesize(pWal)!=nBuf ){
      rc = SQLITE_CORRUPT_BKPT;
    }else{
      rc = walCheckpoint(pWal, db, eMode2, xBusy2, pBusyArg, sync_flags, zBuf);
    }

    /* If no error occurred, set the output variables. */
    if( rc==SQLITE_OK || rc==SQLITE_BUSY ){
      if( pnLog ) *pnLog = (int)pWal->hdr.mxFrame;
      if( pnCkpt ) *pnCkpt = (int)(walCkptInfo(pWal)->nBackfill);
    }
  }

  if( isChanged ){
    /* If a new wal-index header was loaded before the checkpoint was 
    ** performed, then the pager-cache associated with pWal is now
    ** out of date. So zero the cached wal-index header to ensure that
    ** next time the pager opens a snapshot on this database it knows that
    ** the cache needs to be reset.
    */
    memset(&pWal->hdr, 0, sizeof(WalIndexHdr));
  }

  /* Release the locks. */
  sqlite3WalEndWriteTransaction(pWal);
  walUnlockExclusive(pWal, WAL_CKPT_LOCK, 1);
  pWal->ckptLock = 0;
  WALTRACE(("WAL%p: checkpoint %s\n", pWal, rc ? "failed" : "ok"));
  return (rc==SQLITE_OK && eMode!=eMode2 ? SQLITE_BUSY : rc);
}

/* Return the value to pass to a sqlite3_wal_hook callback, the
** number of frames in the WAL at the point of the last commit since
** sqlite3WalCallback() was called.  If no commits have occurred since
** the last call, then return 0.
*/
int sqlite3WalCallback(Wal *pWal){
  u32 ret = 0;
  if( pWal ){
    ret = pWal->iCallback;
    pWal->iCallback = 0;
  }
  return (int)ret;
}

/*
** This function is called to change the WAL subsystem into or out
** of locking_mode=EXCLUSIVE.
**
** If op is zero, then attempt to change from locking_mode=EXCLUSIVE
** into locking_mode=NORMAL.  This means that we must acquire a lock
** on the pWal->readLock byte.  If the WAL is already in locking_mode=NORMAL
** or if the acquisition of the lock fails, then return 0.  If the
** transition out of exclusive-mode is successful, return 1.  This
** operation must occur while the pager is still holding the exclusive
** lock on the main database file.
**
** If op is one, then change from locking_mode=NORMAL into 
** locking_mode=EXCLUSIVE.  This means that the pWal->readLock must
** be released.  Return 1 if the transition is made and 0 if the
** WAL is already in exclusive-locking mode - meaning that this
** routine is a no-op.  The pager must already hold the exclusive lock
** on the main database file before invoking this operation.
**
** If op is negative, then do a dry-run of the op==1 case but do
** not actually change anything. The pager uses this to see if it
** should acquire the database exclusive lock prior to invoking
** the op==1 case.
*/
int sqlite3WalExclusiveMode(Wal *pWal, int op){
  int rc;
  assert( pWal->writeLock==0 );
  assert( pWal->exclusiveMode!=WAL_HEAPMEMORY_MODE || op==-1 );

  /* pWal->readLock is usually set, but might be -1 if there was a 
  ** prior error while attempting to acquire are read-lock. This cannot 
  ** happen if the connection is actually in exclusive mode (as no xShmLock
  ** locks are taken in this case). Nor should the pager attempt to
  ** upgrade to exclusive-mode following such an error.
  */
  assert( pWal->readLock>=0 || pWal->lockError );
  assert( pWal->readLock>=0 || (op<=0 && pWal->exclusiveMode==0) );

  if( op==0 ){
    if( pWal->exclusiveMode!=WAL_NORMAL_MODE ){
      pWal->exclusiveMode = WAL_NORMAL_MODE;
      if( walLockShared(pWal, WAL_READ_LOCK(pWal->readLock))!=SQLITE_OK ){
        pWal->exclusiveMode = WAL_EXCLUSIVE_MODE;
      }
      rc = pWal->exclusiveMode==WAL_NORMAL_MODE;
    }else{
      /* Already in locking_mode=NORMAL */
      rc = 0;
    }
  }else if( op>0 ){
    assert( pWal->exclusiveMode==WAL_NORMAL_MODE );
    assert( pWal->readLock>=0 );
    walUnlockShared(pWal, WAL_READ_LOCK(pWal->readLock));
    pWal->exclusiveMode = WAL_EXCLUSIVE_MODE;
    rc = 1;
  }else{
    rc = pWal->exclusiveMode==WAL_NORMAL_MODE;
  }
  return rc;
}

/* 
** Return true if the argument is non-NULL and the WAL module is using
** heap-memory for the wal-index. Otherwise, if the argument is NULL or the
** WAL module is using shared-memory, return false. 
*/
int sqlite3WalHeapMemory(Wal *pWal){
  return (pWal && pWal->exclusiveMode==WAL_HEAPMEMORY_MODE );
}

#ifdef SQLITE_ENABLE_SNAPSHOT
/* Create a snapshot object.  The content of a snapshot is opaque to
** every other subsystem, so the WAL module can put whatever it needs
** in the object.
*/
int sqlite3WalSnapshotGet(Wal *pWal, sqlite3_snapshot **ppSnapshot){
  int rc = SQLITE_OK;
  WalIndexHdr *pRet;
  static const u32 aZero[4] = { 0, 0, 0, 0 };

  assert( pWal->readLock>=0 && pWal->writeLock==0 );

  if( memcmp(&pWal->hdr.aFrameCksum[0],aZero,16)==0 ){
    *ppSnapshot = 0;
    return SQLITE_ERROR;
  }
  pRet = (WalIndexHdr*)sqlite3_malloc(sizeof(WalIndexHdr));
  if( pRet==0 ){
    rc = SQLITE_NOMEM_BKPT;
  }else{
    memcpy(pRet, &pWal->hdr, sizeof(WalIndexHdr));
    *ppSnapshot = (sqlite3_snapshot*)pRet;
  }

  return rc;
}

/* Try to open on pSnapshot when the next read-transaction starts
*/
void sqlite3WalSnapshotOpen(Wal *pWal, sqlite3_snapshot *pSnapshot){
  pWal->pSnapshot = (WalIndexHdr*)pSnapshot;
}

/* 
** Return a +ve value if snapshot p1 is newer than p2. A -ve value if
** p1 is older than p2 and zero if p1 and p2 are the same snapshot.
*/
int sqlite3_snapshot_cmp(sqlite3_snapshot *p1, sqlite3_snapshot *p2){
  WalIndexHdr *pHdr1 = (WalIndexHdr*)p1;
  WalIndexHdr *pHdr2 = (WalIndexHdr*)p2;

  /* aSalt[0] is a copy of the value stored in the wal file header. It
  ** is incremented each time the wal file is restarted.  */
  if( pHdr1->aSalt[0]<pHdr2->aSalt[0] ) return -1;
  if( pHdr1->aSalt[0]>pHdr2->aSalt[0] ) return +1;
  if( pHdr1->mxFrame<pHdr2->mxFrame ) return -1;
  if( pHdr1->mxFrame>pHdr2->mxFrame ) return +1;
  return 0;
}
#endif /* SQLITE_ENABLE_SNAPSHOT */

#ifdef SQLITE_ENABLE_ZIPVFS
/*
** If the argument is not NULL, it points to a Wal object that holds a
** read-lock. This function returns the database page-size if it is known,
** or zero if it is not (or if pWal is NULL).
*/
int sqlite3WalFramesize(Wal *pWal){
  assert( pWal==0 || pWal->readLock>=0 );
  return (pWal ? pWal->szPage : 0);
}
#endif

/* Return the sqlite3_file object for the WAL file
*/
sqlite3_file *sqlite3WalFile(Wal *pWal){
  return pWal->pWalFd;
}

/* 
** Return the values required by sqlite3_wal_info().
*/
int sqlite3WalInfo(Wal *pWal, u32 *pnPrior, u32 *pnFrame){
  int rc = SQLITE_OK;
  if( pWal ){
    *pnFrame = pWal->hdr.mxFrame;
    *pnPrior = pWal->nPriorFrame;
  }
  return rc;
}

#endif /* #ifndef SQLITE_OMIT_WAL */<|MERGE_RESOLUTION|>--- conflicted
+++ resolved
@@ -2855,26 +2855,7 @@
   u32 iRead = 0;
   int iMinHash;
 
-<<<<<<< HEAD
   /* Each iteration of the following for() loop searches one
-=======
-  /* This routine is only be called from within a read transaction. */
-  assert( pWal->readLock>=0 || pWal->lockError );
-
-  /* If the "last page" field of the wal-index header snapshot is 0, then
-  ** no data will be read from the wal under any circumstances. Return early
-  ** in this case as an optimization.  Likewise, if pWal->readLock==0, 
-  ** then the WAL is ignored by the reader so return early, as if the 
-  ** WAL were empty.
-  */
-  if( iLast==0 || (pWal->readLock==0 && pWal->bShmUnreliable==0) ){
-    *piRead = 0;
-    return SQLITE_OK;
-  }
-
-  /* Search the hash table or tables for an entry matching page number
-  ** pgno. Each iteration of the following for() loop searches one
->>>>>>> 775b92cb
   ** hash table (each hash table indexes up to HASHTABLE_NPAGE frames).
   **
   ** This code might run concurrently to the code in walIndexAppend()
@@ -2955,7 +2936,7 @@
   ** then the WAL is ignored by the reader so return early, as if the 
   ** WAL were empty.
   */
-  if( iLast==0 || pWal->readLock==0 ){
+  if( iLast==0 || (pWal->readLock==0 && pWal->bShmUnreliable==0) ){
     *piRead = 0;
     return SQLITE_OK;
   }
