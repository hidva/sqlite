/*
** 2001 September 15
**
** The author disclaims copyright to this source code.  In place of
** a legal notice, here is a blessing:
**
**    May you do good and not evil.
**    May you find forgiveness for yourself and forgive others.
**    May you share freely, never taking more than you give.
**
*************************************************************************
** Internal interface definitions for SQLite.
**
*/
#ifndef _SQLITEINT_H_
#define _SQLITEINT_H_

/*
** These #defines should enable >2GB file support on POSIX if the
** underlying operating system supports it.  If the OS lacks
** large file support, or if the OS is windows, these should be no-ops.
**
** Ticket #2739:  The _LARGEFILE_SOURCE macro must appear before any
** system #includes.  Hence, this block of code must be the very first
** code in all source files.
**
** Large file support can be disabled using the -DSQLITE_DISABLE_LFS switch
** on the compiler command line.  This is necessary if you are compiling
** on a recent machine (ex: Red Hat 7.2) but you want your code to work
** on an older machine (ex: Red Hat 6.0).  If you compile on Red Hat 7.2
** without this option, LFS is enable.  But LFS does not exist in the kernel
** in Red Hat 6.0, so the code won't work.  Hence, for maximum binary
** portability you should omit LFS.
**
** The previous paragraph was written in 2005.  (This paragraph is written
** on 2008-11-28.) These days, all Linux kernels support large files, so
** you should probably leave LFS enabled.  But some embedded platforms might
** lack LFS in which case the SQLITE_DISABLE_LFS macro might still be useful.
**
** Similar is true for Mac OS X.  LFS is only supported on Mac OS X 9 and later.
*/
#ifndef SQLITE_DISABLE_LFS
# define _LARGE_FILE       1
# ifndef _FILE_OFFSET_BITS
#   define _FILE_OFFSET_BITS 64
# endif
# define _LARGEFILE_SOURCE 1
#endif

/*
** For MinGW, check to see if we can include the header file containing its
** version information, among other things.  Normally, this internal MinGW
** header file would [only] be included automatically by other MinGW header
** files; however, the contained version information is now required by this
** header file to work around binary compatibility issues (see below) and
** this is the only known way to reliably obtain it.  This entire #if block
** would be completely unnecessary if there was any other way of detecting
** MinGW via their preprocessor (e.g. if they customized their GCC to define
** some MinGW-specific macros).  When compiling for MinGW, either the
** _HAVE_MINGW_H or _HAVE__MINGW_H (note the extra underscore) macro must be
** defined; otherwise, detection of conditions specific to MinGW will be
** disabled.
*/
#if defined(_HAVE_MINGW_H)
# include "mingw.h"
#elif defined(_HAVE__MINGW_H)
# include "_mingw.h"
#endif

/*
** For MinGW version 4.x (and higher), check to see if the _USE_32BIT_TIME_T
** define is required to maintain binary compatibility with the MSVC runtime
** library in use (e.g. for Windows XP).
*/
#if !defined(_USE_32BIT_TIME_T) && !defined(_USE_64BIT_TIME_T) && \
    defined(_WIN32) && !defined(_WIN64) && \
    defined(__MINGW_MAJOR_VERSION) && __MINGW_MAJOR_VERSION >= 4 && \
    defined(__MSVCRT__)
# define _USE_32BIT_TIME_T
#endif

/* The public SQLite interface.  The _FILE_OFFSET_BITS macro must appear
** first in QNX.  Also, the _USE_32BIT_TIME_T macro must appear first for
** MinGW.
*/
#include "sqlite3.h"

/*
** Include the configuration header output by 'configure' if we're using the
** autoconf-based build
*/
#ifdef _HAVE_SQLITE_CONFIG_H
#include "config.h"
#endif

#include "sqliteLimit.h"

/* Disable nuisance warnings on Borland compilers */
#if defined(__BORLANDC__)
#pragma warn -rch /* unreachable code */
#pragma warn -ccc /* Condition is always true or false */
#pragma warn -aus /* Assigned value is never used */
#pragma warn -csu /* Comparing signed and unsigned */
#pragma warn -spa /* Suspicious pointer arithmetic */
#endif

/* Needed for various definitions... */
#ifndef _GNU_SOURCE
# define _GNU_SOURCE
#endif

#if defined(__OpenBSD__) && !defined(_BSD_SOURCE)
# define _BSD_SOURCE
#endif

/*
** Include standard header files as necessary
*/
#ifdef HAVE_STDINT_H
#include <stdint.h>
#endif
#ifdef HAVE_INTTYPES_H
#include <inttypes.h>
#endif

/*
** The following macros are used to cast pointers to integers and
** integers to pointers.  The way you do this varies from one compiler
** to the next, so we have developed the following set of #if statements
** to generate appropriate macros for a wide range of compilers.
**
** The correct "ANSI" way to do this is to use the intptr_t type. 
** Unfortunately, that typedef is not available on all compilers, or
** if it is available, it requires an #include of specific headers
** that vary from one machine to the next.
**
** Ticket #3860:  The llvm-gcc-4.2 compiler from Apple chokes on
** the ((void*)&((char*)0)[X]) construct.  But MSVC chokes on ((void*)(X)).
** So we have to define the macros in different ways depending on the
** compiler.
*/
#if defined(__PTRDIFF_TYPE__)  /* This case should work for GCC */
# define SQLITE_INT_TO_PTR(X)  ((void*)(__PTRDIFF_TYPE__)(X))
# define SQLITE_PTR_TO_INT(X)  ((int)(__PTRDIFF_TYPE__)(X))
#elif !defined(__GNUC__)       /* Works for compilers other than LLVM */
# define SQLITE_INT_TO_PTR(X)  ((void*)&((char*)0)[X])
# define SQLITE_PTR_TO_INT(X)  ((int)(((char*)X)-(char*)0))
#elif defined(HAVE_STDINT_H)   /* Use this case if we have ANSI headers */
# define SQLITE_INT_TO_PTR(X)  ((void*)(intptr_t)(X))
# define SQLITE_PTR_TO_INT(X)  ((int)(intptr_t)(X))
#else                          /* Generates a warning - but it always works */
# define SQLITE_INT_TO_PTR(X)  ((void*)(X))
# define SQLITE_PTR_TO_INT(X)  ((int)(X))
#endif

/*
** The SQLITE_THREADSAFE macro must be defined as 0, 1, or 2.
** 0 means mutexes are permanently disable and the library is never
** threadsafe.  1 means the library is serialized which is the highest
** level of threadsafety.  2 means the library is multithreaded - multiple
** threads can use SQLite as long as no two threads try to use the same
** database connection at the same time.
**
** Older versions of SQLite used an optional THREADSAFE macro.
** We support that for legacy.
*/
#if !defined(SQLITE_THREADSAFE)
# if defined(THREADSAFE)
#   define SQLITE_THREADSAFE THREADSAFE
# else
#   define SQLITE_THREADSAFE 1 /* IMP: R-07272-22309 */
# endif
#endif

/*
** Powersafe overwrite is on by default.  But can be turned off using
** the -DSQLITE_POWERSAFE_OVERWRITE=0 command-line option.
*/
#ifndef SQLITE_POWERSAFE_OVERWRITE
# define SQLITE_POWERSAFE_OVERWRITE 1
#endif

/*
** The SQLITE_DEFAULT_MEMSTATUS macro must be defined as either 0 or 1.
** It determines whether or not the features related to 
** SQLITE_CONFIG_MEMSTATUS are available by default or not. This value can
** be overridden at runtime using the sqlite3_config() API.
*/
#if !defined(SQLITE_DEFAULT_MEMSTATUS)
# define SQLITE_DEFAULT_MEMSTATUS 1
#endif

/*
** Exactly one of the following macros must be defined in order to
** specify which memory allocation subsystem to use.
**
**     SQLITE_SYSTEM_MALLOC          // Use normal system malloc()
**     SQLITE_WIN32_MALLOC           // Use Win32 native heap API
**     SQLITE_ZERO_MALLOC            // Use a stub allocator that always fails
**     SQLITE_MEMDEBUG               // Debugging version of system malloc()
**
** On Windows, if the SQLITE_WIN32_MALLOC_VALIDATE macro is defined and the
** assert() macro is enabled, each call into the Win32 native heap subsystem
** will cause HeapValidate to be called.  If heap validation should fail, an
** assertion will be triggered.
**
** If none of the above are defined, then set SQLITE_SYSTEM_MALLOC as
** the default.
*/
#if defined(SQLITE_SYSTEM_MALLOC) \
  + defined(SQLITE_WIN32_MALLOC) \
  + defined(SQLITE_ZERO_MALLOC) \
  + defined(SQLITE_MEMDEBUG)>1
# error "Two or more of the following compile-time configuration options\
 are defined but at most one is allowed:\
 SQLITE_SYSTEM_MALLOC, SQLITE_WIN32_MALLOC, SQLITE_MEMDEBUG,\
 SQLITE_ZERO_MALLOC"
#endif
#if defined(SQLITE_SYSTEM_MALLOC) \
  + defined(SQLITE_WIN32_MALLOC) \
  + defined(SQLITE_ZERO_MALLOC) \
  + defined(SQLITE_MEMDEBUG)==0
# define SQLITE_SYSTEM_MALLOC 1
#endif

/*
** If SQLITE_MALLOC_SOFT_LIMIT is not zero, then try to keep the
** sizes of memory allocations below this value where possible.
*/
#if !defined(SQLITE_MALLOC_SOFT_LIMIT)
# define SQLITE_MALLOC_SOFT_LIMIT 1024
#endif

/*
** We need to define _XOPEN_SOURCE as follows in order to enable
** recursive mutexes on most Unix systems and fchmod() on OpenBSD.
** But _XOPEN_SOURCE define causes problems for Mac OS X, so omit
** it.
*/
#if !defined(_XOPEN_SOURCE) && !defined(__DARWIN__) && !defined(__APPLE__)
#  define _XOPEN_SOURCE 600
#endif

/*
** NDEBUG and SQLITE_DEBUG are opposites.  It should always be true that
** defined(NDEBUG)==!defined(SQLITE_DEBUG).  If this is not currently true,
** make it true by defining or undefining NDEBUG.
**
** Setting NDEBUG makes the code smaller and faster by disabling the
** assert() statements in the code.  So we want the default action
** to be for NDEBUG to be set and NDEBUG to be undefined only if SQLITE_DEBUG
** is set.  Thus NDEBUG becomes an opt-in rather than an opt-out
** feature.
*/
#if !defined(NDEBUG) && !defined(SQLITE_DEBUG) 
# define NDEBUG 1
#endif
#if defined(NDEBUG) && defined(SQLITE_DEBUG)
# undef NDEBUG
#endif

/*
** Enable SQLITE_ENABLE_EXPLAIN_COMMENTS if SQLITE_DEBUG is turned on.
*/
#if !defined(SQLITE_ENABLE_EXPLAIN_COMMENTS) && defined(SQLITE_DEBUG)
# define SQLITE_ENABLE_EXPLAIN_COMMENTS 1
#endif

/*
** The testcase() macro is used to aid in coverage testing.  When 
** doing coverage testing, the condition inside the argument to
** testcase() must be evaluated both true and false in order to
** get full branch coverage.  The testcase() macro is inserted
** to help ensure adequate test coverage in places where simple
** condition/decision coverage is inadequate.  For example, testcase()
** can be used to make sure boundary values are tested.  For
** bitmask tests, testcase() can be used to make sure each bit
** is significant and used at least once.  On switch statements
** where multiple cases go to the same block of code, testcase()
** can insure that all cases are evaluated.
**
*/
#ifdef SQLITE_COVERAGE_TEST
  void sqlite3Coverage(int);
# define testcase(X)  if( X ){ sqlite3Coverage(__LINE__); }
#else
# define testcase(X)
#endif

/*
** The TESTONLY macro is used to enclose variable declarations or
** other bits of code that are needed to support the arguments
** within testcase() and assert() macros.
*/
#if !defined(NDEBUG) || defined(SQLITE_COVERAGE_TEST)
# define TESTONLY(X)  X
#else
# define TESTONLY(X)
#endif

/*
** Sometimes we need a small amount of code such as a variable initialization
** to setup for a later assert() statement.  We do not want this code to
** appear when assert() is disabled.  The following macro is therefore
** used to contain that setup code.  The "VVA" acronym stands for
** "Verification, Validation, and Accreditation".  In other words, the
** code within VVA_ONLY() will only run during verification processes.
*/
#ifndef NDEBUG
# define VVA_ONLY(X)  X
#else
# define VVA_ONLY(X)
#endif

/*
** The ALWAYS and NEVER macros surround boolean expressions which 
** are intended to always be true or false, respectively.  Such
** expressions could be omitted from the code completely.  But they
** are included in a few cases in order to enhance the resilience
** of SQLite to unexpected behavior - to make the code "self-healing"
** or "ductile" rather than being "brittle" and crashing at the first
** hint of unplanned behavior.
**
** In other words, ALWAYS and NEVER are added for defensive code.
**
** When doing coverage testing ALWAYS and NEVER are hard-coded to
** be true and false so that the unreachable code they specify will
** not be counted as untested code.
*/
#if defined(SQLITE_COVERAGE_TEST)
# define ALWAYS(X)      (1)
# define NEVER(X)       (0)
#elif !defined(NDEBUG)
# define ALWAYS(X)      ((X)?1:(assert(0),0))
# define NEVER(X)       ((X)?(assert(0),1):0)
#else
# define ALWAYS(X)      (X)
# define NEVER(X)       (X)
#endif

/*
** Return true (non-zero) if the input is a integer that is too large
** to fit in 32-bits.  This macro is used inside of various testcase()
** macros to verify that we have tested SQLite for large-file support.
*/
#define IS_BIG_INT(X)  (((X)&~(i64)0xffffffff)!=0)

/*
** The macro unlikely() is a hint that surrounds a boolean
** expression that is usually false.  Macro likely() surrounds
** a boolean expression that is usually true.  These hints could,
** in theory, be used by the compiler to generate better code, but
** currently they are just comments for human readers.
*/
#define likely(X)    (X)
#define unlikely(X)  (X)

#include "hash.h"
#include "parse.h"
#include <stdio.h>
#include <stdlib.h>
#include <string.h>
#include <assert.h>
#include <stddef.h>

/*
** If compiling for a processor that lacks floating point support,
** substitute integer for floating-point
*/
#ifdef SQLITE_OMIT_FLOATING_POINT
# define double sqlite_int64
# define float sqlite_int64
# define LONGDOUBLE_TYPE sqlite_int64
# ifndef SQLITE_BIG_DBL
#   define SQLITE_BIG_DBL (((sqlite3_int64)1)<<50)
# endif
# define SQLITE_OMIT_DATETIME_FUNCS 1
# define SQLITE_OMIT_TRACE 1
# undef SQLITE_MIXED_ENDIAN_64BIT_FLOAT
# undef SQLITE_HAVE_ISNAN
#endif
#ifndef SQLITE_BIG_DBL
# define SQLITE_BIG_DBL (1e99)
#endif

/*
** OMIT_TEMPDB is set to 1 if SQLITE_OMIT_TEMPDB is defined, or 0
** afterward. Having this macro allows us to cause the C compiler 
** to omit code used by TEMP tables without messy #ifndef statements.
*/
#ifdef SQLITE_OMIT_TEMPDB
#define OMIT_TEMPDB 1
#else
#define OMIT_TEMPDB 0
#endif

/*
** The "file format" number is an integer that is incremented whenever
** the VDBE-level file format changes.  The following macros define the
** the default file format for new databases and the maximum file format
** that the library can read.
*/
#define SQLITE_MAX_FILE_FORMAT 4
#ifndef SQLITE_DEFAULT_FILE_FORMAT
# define SQLITE_DEFAULT_FILE_FORMAT 4
#endif

/*
** Determine whether triggers are recursive by default.  This can be
** changed at run-time using a pragma.
*/
#ifndef SQLITE_DEFAULT_RECURSIVE_TRIGGERS
# define SQLITE_DEFAULT_RECURSIVE_TRIGGERS 0
#endif

/*
** Provide a default value for SQLITE_TEMP_STORE in case it is not specified
** on the command-line
*/
#ifndef SQLITE_TEMP_STORE
# define SQLITE_TEMP_STORE 1
# define SQLITE_TEMP_STORE_xc 1  /* Exclude from ctime.c */
#endif

/*
** GCC does not define the offsetof() macro so we'll have to do it
** ourselves.
*/
#ifndef offsetof
#define offsetof(STRUCTURE,FIELD) ((int)((char*)&((STRUCTURE*)0)->FIELD))
#endif

/*
** Macros to compute minimum and maximum of two numbers.
*/
#define MIN(A,B) ((A)<(B)?(A):(B))
#define MAX(A,B) ((A)>(B)?(A):(B))

/*
** Check to see if this machine uses EBCDIC.  (Yes, believe it or
** not, there are still machines out there that use EBCDIC.)
*/
#if 'A' == '\301'
# define SQLITE_EBCDIC 1
#else
# define SQLITE_ASCII 1
#endif

/*
** Integers of known sizes.  These typedefs might change for architectures
** where the sizes very.  Preprocessor macros are available so that the
** types can be conveniently redefined at compile-type.  Like this:
**
**         cc '-DUINTPTR_TYPE=long long int' ...
*/
#ifndef UINT32_TYPE
# ifdef HAVE_UINT32_T
#  define UINT32_TYPE uint32_t
# else
#  define UINT32_TYPE unsigned int
# endif
#endif
#ifndef UINT16_TYPE
# ifdef HAVE_UINT16_T
#  define UINT16_TYPE uint16_t
# else
#  define UINT16_TYPE unsigned short int
# endif
#endif
#ifndef INT16_TYPE
# ifdef HAVE_INT16_T
#  define INT16_TYPE int16_t
# else
#  define INT16_TYPE short int
# endif
#endif
#ifndef UINT8_TYPE
# ifdef HAVE_UINT8_T
#  define UINT8_TYPE uint8_t
# else
#  define UINT8_TYPE unsigned char
# endif
#endif
#ifndef INT8_TYPE
# ifdef HAVE_INT8_T
#  define INT8_TYPE int8_t
# else
#  define INT8_TYPE signed char
# endif
#endif
#ifndef LONGDOUBLE_TYPE
# define LONGDOUBLE_TYPE long double
#endif
typedef sqlite_int64 i64;          /* 8-byte signed integer */
typedef sqlite_uint64 u64;         /* 8-byte unsigned integer */
typedef UINT32_TYPE u32;           /* 4-byte unsigned integer */
typedef UINT16_TYPE u16;           /* 2-byte unsigned integer */
typedef INT16_TYPE i16;            /* 2-byte signed integer */
typedef UINT8_TYPE u8;             /* 1-byte unsigned integer */
typedef INT8_TYPE i8;              /* 1-byte signed integer */

/*
** SQLITE_MAX_U32 is a u64 constant that is the maximum u64 value
** that can be stored in a u32 without loss of data.  The value
** is 0x00000000ffffffff.  But because of quirks of some compilers, we
** have to specify the value in the less intuitive manner shown:
*/
#define SQLITE_MAX_U32  ((((u64)1)<<32)-1)

/*
** The datatype used to store estimates of the number of rows in a
** table or index.  This is an unsigned integer type.  For 99.9% of
** the world, a 32-bit integer is sufficient.  But a 64-bit integer
** can be used at compile-time if desired.
*/
#ifdef SQLITE_64BIT_STATS
 typedef u64 tRowcnt;    /* 64-bit only if requested at compile-time */
#else
 typedef u32 tRowcnt;    /* 32-bit is the default */
#endif

/*
** Estimated quantities used for query planning are stored as 16-bit
** logarithms.  For quantity X, the value stored is 10*log2(X).  This
** gives a possible range of values of approximately 1.0e986 to 1e-986.
** But the allowed values are "grainy".  Not every value is representable.
** For example, quantities 16 and 17 are both represented by a LogEst
** of 40.  However, since LogEst quantatites are suppose to be estimates,
** not exact values, this imprecision is not a problem.
**
** "LogEst" is short for "Logarithimic Estimate".
**
** Examples:
**      1 -> 0              20 -> 43          10000 -> 132
**      2 -> 10             25 -> 46          25000 -> 146
**      3 -> 16            100 -> 66        1000000 -> 199
**      4 -> 20           1000 -> 99        1048576 -> 200
**     10 -> 33           1024 -> 100    4294967296 -> 320
**
** The LogEst can be negative to indicate fractional values. 
** Examples:
**
**    0.5 -> -10           0.1 -> -33        0.0625 -> -40
*/
typedef INT16_TYPE LogEst;

/*
** Macros to determine whether the machine is big or little endian,
** evaluated at runtime.
*/
#ifdef SQLITE_AMALGAMATION
const int sqlite3one = 1;
#else
extern const int sqlite3one;
#endif
#if defined(i386) || defined(__i386__) || defined(_M_IX86)\
                             || defined(__x86_64) || defined(__x86_64__)
# define SQLITE_BIGENDIAN    0
# define SQLITE_LITTLEENDIAN 1
# define SQLITE_UTF16NATIVE  SQLITE_UTF16LE
#else
# define SQLITE_BIGENDIAN    (*(char *)(&sqlite3one)==0)
# define SQLITE_LITTLEENDIAN (*(char *)(&sqlite3one)==1)
# define SQLITE_UTF16NATIVE (SQLITE_BIGENDIAN?SQLITE_UTF16BE:SQLITE_UTF16LE)
#endif

/*
** Constants for the largest and smallest possible 64-bit signed integers.
** These macros are designed to work correctly on both 32-bit and 64-bit
** compilers.
*/
#define LARGEST_INT64  (0xffffffff|(((i64)0x7fffffff)<<32))
#define SMALLEST_INT64 (((i64)-1) - LARGEST_INT64)

/* 
** Round up a number to the next larger multiple of 8.  This is used
** to force 8-byte alignment on 64-bit architectures.
*/
#define ROUND8(x)     (((x)+7)&~7)

/*
** Round down to the nearest multiple of 8
*/
#define ROUNDDOWN8(x) ((x)&~7)

/*
** Assert that the pointer X is aligned to an 8-byte boundary.  This
** macro is used only within assert() to verify that the code gets
** all alignment restrictions correct.
**
** Except, if SQLITE_4_BYTE_ALIGNED_MALLOC is defined, then the
** underlying malloc() implemention might return us 4-byte aligned
** pointers.  In that case, only verify 4-byte alignment.
*/
#ifdef SQLITE_4_BYTE_ALIGNED_MALLOC
# define EIGHT_BYTE_ALIGNMENT(X)   ((((char*)(X) - (char*)0)&3)==0)
#else
# define EIGHT_BYTE_ALIGNMENT(X)   ((((char*)(X) - (char*)0)&7)==0)
#endif

/*
** Disable MMAP on platforms where it is known to not work
*/
#if defined(__OpenBSD__) || defined(__QNXNTO__)
# undef SQLITE_MAX_MMAP_SIZE
# define SQLITE_MAX_MMAP_SIZE 0
#endif

/*
** Default maximum size of memory used by memory-mapped I/O in the VFS
*/
#ifdef __APPLE__
# include <TargetConditionals.h>
# if TARGET_OS_IPHONE
#   undef SQLITE_MAX_MMAP_SIZE
#   define SQLITE_MAX_MMAP_SIZE 0
# endif
#endif
#ifndef SQLITE_MAX_MMAP_SIZE
# if defined(__linux__) \
  || defined(_WIN32) \
  || (defined(__APPLE__) && defined(__MACH__)) \
  || defined(__sun)
#   define SQLITE_MAX_MMAP_SIZE 0x7fff0000  /* 2147418112 */
# else
#   define SQLITE_MAX_MMAP_SIZE 0
# endif
# define SQLITE_MAX_MMAP_SIZE_xc 1 /* exclude from ctime.c */
#endif

/*
** The default MMAP_SIZE is zero on all platforms.  Or, even if a larger
** default MMAP_SIZE is specified at compile-time, make sure that it does
** not exceed the maximum mmap size.
*/
#ifndef SQLITE_DEFAULT_MMAP_SIZE
# define SQLITE_DEFAULT_MMAP_SIZE 0
# define SQLITE_DEFAULT_MMAP_SIZE_xc 1  /* Exclude from ctime.c */
#endif
#if SQLITE_DEFAULT_MMAP_SIZE>SQLITE_MAX_MMAP_SIZE
# undef SQLITE_DEFAULT_MMAP_SIZE
# define SQLITE_DEFAULT_MMAP_SIZE SQLITE_MAX_MMAP_SIZE
#endif

/*
** Only one of SQLITE_ENABLE_STAT3 or SQLITE_ENABLE_STAT4 can be defined.
** Priority is given to SQLITE_ENABLE_STAT4.  If either are defined, also
** define SQLITE_ENABLE_STAT3_OR_STAT4
*/
#ifdef SQLITE_ENABLE_STAT4
# undef SQLITE_ENABLE_STAT3
# define SQLITE_ENABLE_STAT3_OR_STAT4 1
#elif SQLITE_ENABLE_STAT3
# define SQLITE_ENABLE_STAT3_OR_STAT4 1
#elif SQLITE_ENABLE_STAT3_OR_STAT4
# undef SQLITE_ENABLE_STAT3_OR_STAT4
#endif

/*
** An instance of the following structure is used to store the busy-handler
** callback for a given sqlite handle. 
**
** The sqlite.busyHandler member of the sqlite struct contains the busy
** callback for the database handle. Each pager opened via the sqlite
** handle is passed a pointer to sqlite.busyHandler. The busy-handler
** callback is currently invoked only from within pager.c.
*/
typedef struct BusyHandler BusyHandler;
struct BusyHandler {
  int (*xFunc)(void *,int);  /* The busy callback */
  void *pArg;                /* First arg to busy callback */
  int nBusy;                 /* Incremented with each busy call */
};

/*
** Name of the master database table.  The master database table
** is a special table that holds the names and attributes of all
** user tables and indices.
*/
#define MASTER_NAME       "sqlite_master"
#define TEMP_MASTER_NAME  "sqlite_temp_master"

/*
** The root-page of the master database table.
*/
#define MASTER_ROOT       1

/*
** The name of the schema table.
*/
#define SCHEMA_TABLE(x)  ((!OMIT_TEMPDB)&&(x==1)?TEMP_MASTER_NAME:MASTER_NAME)

/*
** A convenience macro that returns the number of elements in
** an array.
*/
#define ArraySize(X)    ((int)(sizeof(X)/sizeof(X[0])))

/*
** Determine if the argument is a power of two
*/
#define IsPowerOfTwo(X) (((X)&((X)-1))==0)

/*
** The following value as a destructor means to use sqlite3DbFree().
** The sqlite3DbFree() routine requires two parameters instead of the 
** one parameter that destructors normally want.  So we have to introduce 
** this magic value that the code knows to handle differently.  Any 
** pointer will work here as long as it is distinct from SQLITE_STATIC
** and SQLITE_TRANSIENT.
*/
#define SQLITE_DYNAMIC   ((sqlite3_destructor_type)sqlite3MallocSize)

/*
** When SQLITE_OMIT_WSD is defined, it means that the target platform does
** not support Writable Static Data (WSD) such as global and static variables.
** All variables must either be on the stack or dynamically allocated from
** the heap.  When WSD is unsupported, the variable declarations scattered
** throughout the SQLite code must become constants instead.  The SQLITE_WSD
** macro is used for this purpose.  And instead of referencing the variable
** directly, we use its constant as a key to lookup the run-time allocated
** buffer that holds real variable.  The constant is also the initializer
** for the run-time allocated buffer.
**
** In the usual case where WSD is supported, the SQLITE_WSD and GLOBAL
** macros become no-ops and have zero performance impact.
*/
#ifdef SQLITE_OMIT_WSD
  #define SQLITE_WSD const
  #define GLOBAL(t,v) (*(t*)sqlite3_wsd_find((void*)&(v), sizeof(v)))
  #define sqlite3GlobalConfig GLOBAL(struct Sqlite3Config, sqlite3Config)
  int sqlite3_wsd_init(int N, int J);
  void *sqlite3_wsd_find(void *K, int L);
#else
  #define SQLITE_WSD 
  #define GLOBAL(t,v) v
  #define sqlite3GlobalConfig sqlite3Config
#endif

/*
** The following macros are used to suppress compiler warnings and to
** make it clear to human readers when a function parameter is deliberately 
** left unused within the body of a function. This usually happens when
** a function is called via a function pointer. For example the 
** implementation of an SQL aggregate step callback may not use the
** parameter indicating the number of arguments passed to the aggregate,
** if it knows that this is enforced elsewhere.
**
** When a function parameter is not used at all within the body of a function,
** it is generally named "NotUsed" or "NotUsed2" to make things even clearer.
** However, these macros may also be used to suppress warnings related to
** parameters that may or may not be used depending on compilation options.
** For example those parameters only used in assert() statements. In these
** cases the parameters are named as per the usual conventions.
*/
#define UNUSED_PARAMETER(x) (void)(x)
#define UNUSED_PARAMETER2(x,y) UNUSED_PARAMETER(x),UNUSED_PARAMETER(y)

/*
** Forward references to structures
*/
typedef struct AggInfo AggInfo;
typedef struct AuthContext AuthContext;
typedef struct AutoincInfo AutoincInfo;
typedef struct Bitvec Bitvec;
typedef struct CollSeq CollSeq;
typedef struct Column Column;
typedef struct Db Db;
typedef struct Schema Schema;
typedef struct Expr Expr;
typedef struct ExprList ExprList;
typedef struct ExprSpan ExprSpan;
typedef struct FKey FKey;
typedef struct FuncDestructor FuncDestructor;
typedef struct FuncDef FuncDef;
typedef struct FuncDefHash FuncDefHash;
typedef struct IdList IdList;
typedef struct Index Index;
typedef struct IndexSample IndexSample;
typedef struct KeyClass KeyClass;
typedef struct KeyInfo KeyInfo;
typedef struct Lookaside Lookaside;
typedef struct LookasideSlot LookasideSlot;
typedef struct Module Module;
typedef struct NameContext NameContext;
typedef struct Parse Parse;
typedef struct PrintfArguments PrintfArguments;
typedef struct RowSet RowSet;
typedef struct Savepoint Savepoint;
typedef struct Select Select;
<<<<<<< HEAD
typedef struct SQLiteThread SQLiteThread;
=======
typedef struct SelectDest SelectDest;
>>>>>>> e2e3c4b3
typedef struct SrcList SrcList;
typedef struct StrAccum StrAccum;
typedef struct Table Table;
typedef struct TableLock TableLock;
typedef struct Token Token;
typedef struct Trigger Trigger;
typedef struct TriggerPrg TriggerPrg;
typedef struct TriggerStep TriggerStep;
typedef struct UnpackedRecord UnpackedRecord;
typedef struct VTable VTable;
typedef struct VtabCtx VtabCtx;
typedef struct Walker Walker;
typedef struct WhereInfo WhereInfo;
typedef struct With With;

/*
** Defer sourcing vdbe.h and btree.h until after the "u8" and 
** "BusyHandler" typedefs. vdbe.h also requires a few of the opaque
** pointer types (i.e. FuncDef) defined above.
*/
#include "btree.h"
#include "vdbe.h"
#include "pager.h"
#include "pcache.h"

#include "os.h"
#include "mutex.h"


/*
** Each database file to be accessed by the system is an instance
** of the following structure.  There are normally two of these structures
** in the sqlite.aDb[] array.  aDb[0] is the main database file and
** aDb[1] is the database file used to hold temporary tables.  Additional
** databases may be attached.
*/
struct Db {
  char *zName;         /* Name of this database */
  Btree *pBt;          /* The B*Tree structure for this database file */
  u8 safety_level;     /* How aggressive at syncing data to disk */
  Schema *pSchema;     /* Pointer to database schema (possibly shared) */
};

/*
** An instance of the following structure stores a database schema.
**
** Most Schema objects are associated with a Btree.  The exception is
** the Schema for the TEMP databaes (sqlite3.aDb[1]) which is free-standing.
** In shared cache mode, a single Schema object can be shared by multiple
** Btrees that refer to the same underlying BtShared object.
** 
** Schema objects are automatically deallocated when the last Btree that
** references them is destroyed.   The TEMP Schema is manually freed by
** sqlite3_close().
*
** A thread must be holding a mutex on the corresponding Btree in order
** to access Schema content.  This implies that the thread must also be
** holding a mutex on the sqlite3 connection pointer that owns the Btree.
** For a TEMP Schema, only the connection mutex is required.
*/
struct Schema {
  int schema_cookie;   /* Database schema version number for this file */
  int iGeneration;     /* Generation counter.  Incremented with each change */
  Hash tblHash;        /* All tables indexed by name */
  Hash idxHash;        /* All (named) indices indexed by name */
  Hash trigHash;       /* All triggers indexed by name */
  Hash fkeyHash;       /* All foreign keys by referenced table name */
  Table *pSeqTab;      /* The sqlite_sequence table used by AUTOINCREMENT */
  u8 file_format;      /* Schema format version for this file */
  u8 enc;              /* Text encoding used by this database */
  u16 flags;           /* Flags associated with this schema */
  int cache_size;      /* Number of pages to use in the cache */
};

/*
** These macros can be used to test, set, or clear bits in the 
** Db.pSchema->flags field.
*/
#define DbHasProperty(D,I,P)     (((D)->aDb[I].pSchema->flags&(P))==(P))
#define DbHasAnyProperty(D,I,P)  (((D)->aDb[I].pSchema->flags&(P))!=0)
#define DbSetProperty(D,I,P)     (D)->aDb[I].pSchema->flags|=(P)
#define DbClearProperty(D,I,P)   (D)->aDb[I].pSchema->flags&=~(P)

/*
** Allowed values for the DB.pSchema->flags field.
**
** The DB_SchemaLoaded flag is set after the database schema has been
** read into internal hash tables.
**
** DB_UnresetViews means that one or more views have column names that
** have been filled out.  If the schema changes, these column names might
** changes and so the view will need to be reset.
*/
#define DB_SchemaLoaded    0x0001  /* The schema has been loaded */
#define DB_UnresetViews    0x0002  /* Some views have defined column names */
#define DB_Empty           0x0004  /* The file is empty (length 0 bytes) */

/*
** The number of different kinds of things that can be limited
** using the sqlite3_limit() interface.
*/
#define SQLITE_N_LIMIT (SQLITE_LIMIT_TRIGGER_DEPTH+1)

/*
** Lookaside malloc is a set of fixed-size buffers that can be used
** to satisfy small transient memory allocation requests for objects
** associated with a particular database connection.  The use of
** lookaside malloc provides a significant performance enhancement
** (approx 10%) by avoiding numerous malloc/free requests while parsing
** SQL statements.
**
** The Lookaside structure holds configuration information about the
** lookaside malloc subsystem.  Each available memory allocation in
** the lookaside subsystem is stored on a linked list of LookasideSlot
** objects.
**
** Lookaside allocations are only allowed for objects that are associated
** with a particular database connection.  Hence, schema information cannot
** be stored in lookaside because in shared cache mode the schema information
** is shared by multiple database connections.  Therefore, while parsing
** schema information, the Lookaside.bEnabled flag is cleared so that
** lookaside allocations are not used to construct the schema objects.
*/
struct Lookaside {
  u16 sz;                 /* Size of each buffer in bytes */
  u8 bEnabled;            /* False to disable new lookaside allocations */
  u8 bMalloced;           /* True if pStart obtained from sqlite3_malloc() */
  int nOut;               /* Number of buffers currently checked out */
  int mxOut;              /* Highwater mark for nOut */
  int anStat[3];          /* 0: hits.  1: size misses.  2: full misses */
  LookasideSlot *pFree;   /* List of available buffers */
  void *pStart;           /* First byte of available memory space */
  void *pEnd;             /* First byte past end of available space */
};
struct LookasideSlot {
  LookasideSlot *pNext;    /* Next buffer in the list of free buffers */
};

/*
** A hash table for function definitions.
**
** Hash each FuncDef structure into one of the FuncDefHash.a[] slots.
** Collisions are on the FuncDef.pHash chain.
*/
struct FuncDefHash {
  FuncDef *a[23];       /* Hash table for functions */
};

/*
** Each database connection is an instance of the following structure.
*/
struct sqlite3 {
  sqlite3_vfs *pVfs;            /* OS Interface */
  struct Vdbe *pVdbe;           /* List of active virtual machines */
  CollSeq *pDfltColl;           /* The default collating sequence (BINARY) */
  sqlite3_mutex *mutex;         /* Connection mutex */
  Db *aDb;                      /* All backends */
  int nDb;                      /* Number of backends currently in use */
  int flags;                    /* Miscellaneous flags. See below */
  i64 lastRowid;                /* ROWID of most recent insert (see above) */
  i64 szMmap;                   /* Default mmap_size setting */
  unsigned int openFlags;       /* Flags passed to sqlite3_vfs.xOpen() */
  int errCode;                  /* Most recent error code (SQLITE_*) */
  int errMask;                  /* & result codes with this before returning */
  u16 dbOptFlags;               /* Flags to enable/disable optimizations */
  u8 autoCommit;                /* The auto-commit flag. */
  u8 temp_store;                /* 1: file 2: memory 0: default */
  u8 mallocFailed;              /* True if we have seen a malloc failure */
  u8 dfltLockMode;              /* Default locking-mode for attached dbs */
  signed char nextAutovac;      /* Autovac setting after VACUUM if >=0 */
  u8 suppressErr;               /* Do not issue error messages if true */
  u8 vtabOnConflict;            /* Value to return for s3_vtab_on_conflict() */
  u8 isTransactionSavepoint;    /* True if the outermost savepoint is a TS */
  int nextPagesize;             /* Pagesize after VACUUM if >0 */
  u32 magic;                    /* Magic number for detect library misuse */
  int nChange;                  /* Value returned by sqlite3_changes() */
  int nTotalChange;             /* Value returned by sqlite3_total_changes() */
  int aLimit[SQLITE_N_LIMIT];   /* Limits */
  struct sqlite3InitInfo {      /* Information used during initialization */
    int newTnum;                /* Rootpage of table being initialized */
    u8 iDb;                     /* Which db file is being initialized */
    u8 busy;                    /* TRUE if currently initializing */
    u8 orphanTrigger;           /* Last statement is orphaned TEMP trigger */
  } init;
  int nVdbeActive;              /* Number of VDBEs currently running */
  int nVdbeRead;                /* Number of active VDBEs that read or write */
  int nVdbeWrite;               /* Number of active VDBEs that read and write */
  int nVdbeExec;                /* Number of nested calls to VdbeExec() */
  int nExtension;               /* Number of loaded extensions */
  void **aExtension;            /* Array of shared library handles */
  void (*xTrace)(void*,const char*);        /* Trace function */
  void *pTraceArg;                          /* Argument to the trace function */
  void (*xProfile)(void*,const char*,u64);  /* Profiling function */
  void *pProfileArg;                        /* Argument to profile function */
  void *pCommitArg;                 /* Argument to xCommitCallback() */   
  int (*xCommitCallback)(void*);    /* Invoked at every commit. */
  void *pRollbackArg;               /* Argument to xRollbackCallback() */   
  void (*xRollbackCallback)(void*); /* Invoked at every commit. */
  void *pUpdateArg;
  void (*xUpdateCallback)(void*,int, const char*,const char*,sqlite_int64);
#ifndef SQLITE_OMIT_WAL
  int (*xWalCallback)(void *, sqlite3 *, const char *, int);
  void *pWalArg;
#endif
  void(*xCollNeeded)(void*,sqlite3*,int eTextRep,const char*);
  void(*xCollNeeded16)(void*,sqlite3*,int eTextRep,const void*);
  void *pCollNeededArg;
  sqlite3_value *pErr;          /* Most recent error message */
  union {
    volatile int isInterrupted; /* True if sqlite3_interrupt has been called */
    double notUsed1;            /* Spacer */
  } u1;
  Lookaside lookaside;          /* Lookaside malloc configuration */
#ifndef SQLITE_OMIT_AUTHORIZATION
  int (*xAuth)(void*,int,const char*,const char*,const char*,const char*);
                                /* Access authorization function */
  void *pAuthArg;               /* 1st argument to the access auth function */
#endif
#ifndef SQLITE_OMIT_PROGRESS_CALLBACK
  int (*xProgress)(void *);     /* The progress callback */
  void *pProgressArg;           /* Argument to the progress callback */
  unsigned nProgressOps;        /* Number of opcodes for progress callback */
#endif
#ifndef SQLITE_OMIT_VIRTUALTABLE
  int nVTrans;                  /* Allocated size of aVTrans */
  Hash aModule;                 /* populated by sqlite3_create_module() */
  VtabCtx *pVtabCtx;            /* Context for active vtab connect/create */
  VTable **aVTrans;             /* Virtual tables with open transactions */
  VTable *pDisconnect;    /* Disconnect these in next sqlite3_prepare() */
#endif
  FuncDefHash aFunc;            /* Hash table of connection functions */
  Hash aCollSeq;                /* All collating sequences */
  BusyHandler busyHandler;      /* Busy callback */
  Db aDbStatic[2];              /* Static space for the 2 default backends */
  Savepoint *pSavepoint;        /* List of active savepoints */
  int busyTimeout;              /* Busy handler timeout, in msec */
  int nSavepoint;               /* Number of non-transaction savepoints */
  int nStatement;               /* Number of nested statement-transactions  */
  i64 nDeferredCons;            /* Net deferred constraints this transaction. */
  i64 nDeferredImmCons;         /* Net deferred immediate constraints */
  int *pnBytesFreed;            /* If not NULL, increment this in DbFree() */

#ifdef SQLITE_ENABLE_UNLOCK_NOTIFY
  /* The following variables are all protected by the STATIC_MASTER 
  ** mutex, not by sqlite3.mutex. They are used by code in notify.c. 
  **
  ** When X.pUnlockConnection==Y, that means that X is waiting for Y to
  ** unlock so that it can proceed.
  **
  ** When X.pBlockingConnection==Y, that means that something that X tried
  ** tried to do recently failed with an SQLITE_LOCKED error due to locks
  ** held by Y.
  */
  sqlite3 *pBlockingConnection; /* Connection that caused SQLITE_LOCKED */
  sqlite3 *pUnlockConnection;           /* Connection to watch for unlock */
  void *pUnlockArg;                     /* Argument to xUnlockNotify */
  void (*xUnlockNotify)(void **, int);  /* Unlock notify callback */
  sqlite3 *pNextBlocked;        /* Next in list of all blocked connections */
#endif
};

/*
** A macro to discover the encoding of a database.
*/
#define ENC(db) ((db)->aDb[0].pSchema->enc)

/*
** Possible values for the sqlite3.flags.
*/
#define SQLITE_VdbeTrace      0x00000001  /* True to trace VDBE execution */
#define SQLITE_InternChanges  0x00000002  /* Uncommitted Hash table changes */
#define SQLITE_FullFSync      0x00000004  /* Use full fsync on the backend */
#define SQLITE_CkptFullFSync  0x00000008  /* Use full fsync for checkpoint */
#define SQLITE_CacheSpill     0x00000010  /* OK to spill pager cache */
#define SQLITE_FullColNames   0x00000020  /* Show full column names on SELECT */
#define SQLITE_ShortColNames  0x00000040  /* Show short columns names */
#define SQLITE_CountRows      0x00000080  /* Count rows changed by INSERT, */
                                          /*   DELETE, or UPDATE and return */
                                          /*   the count using a callback. */
#define SQLITE_NullCallback   0x00000100  /* Invoke the callback once if the */
                                          /*   result set is empty */
#define SQLITE_SqlTrace       0x00000200  /* Debug print SQL as it executes */
#define SQLITE_VdbeListing    0x00000400  /* Debug listings of VDBE programs */
#define SQLITE_WriteSchema    0x00000800  /* OK to update SQLITE_MASTER */
#define SQLITE_VdbeAddopTrace 0x00001000  /* Trace sqlite3VdbeAddOp() calls */
#define SQLITE_IgnoreChecks   0x00002000  /* Do not enforce check constraints */
#define SQLITE_ReadUncommitted 0x0004000  /* For shared-cache mode */
#define SQLITE_LegacyFileFmt  0x00008000  /* Create new databases in format 1 */
#define SQLITE_RecoveryMode   0x00010000  /* Ignore schema errors */
#define SQLITE_ReverseOrder   0x00020000  /* Reverse unordered SELECTs */
#define SQLITE_RecTriggers    0x00040000  /* Enable recursive triggers */
#define SQLITE_ForeignKeys    0x00080000  /* Enforce foreign key constraints  */
#define SQLITE_AutoIndex      0x00100000  /* Enable automatic indexes */
#define SQLITE_PreferBuiltin  0x00200000  /* Preference to built-in funcs */
#define SQLITE_LoadExtension  0x00400000  /* Enable load_extension */
#define SQLITE_EnableTrigger  0x00800000  /* True to enable triggers */
#define SQLITE_DeferFKs       0x01000000  /* Defer all FK constraints */
#define SQLITE_QueryOnly      0x02000000  /* Disable database changes */
#define SQLITE_VdbeEQP        0x04000000  /* Debug EXPLAIN QUERY PLAN */


/*
** Bits of the sqlite3.dbOptFlags field that are used by the
** sqlite3_test_control(SQLITE_TESTCTRL_OPTIMIZATIONS,...) interface to
** selectively disable various optimizations.
*/
#define SQLITE_QueryFlattener 0x0001   /* Query flattening */
#define SQLITE_ColumnCache    0x0002   /* Column cache */
#define SQLITE_GroupByOrder   0x0004   /* GROUPBY cover of ORDERBY */
#define SQLITE_FactorOutConst 0x0008   /* Constant factoring */
/*                not used    0x0010   // Was: SQLITE_IdxRealAsInt */
#define SQLITE_DistinctOpt    0x0020   /* DISTINCT using indexes */
#define SQLITE_CoverIdxScan   0x0040   /* Covering index scans */
#define SQLITE_OrderByIdxJoin 0x0080   /* ORDER BY of joins via index */
#define SQLITE_SubqCoroutine  0x0100   /* Evaluate subqueries as coroutines */
#define SQLITE_Transitive     0x0200   /* Transitive constraints */
#define SQLITE_OmitNoopJoin   0x0400   /* Omit unused tables in joins */
#define SQLITE_Stat3          0x0800   /* Use the SQLITE_STAT3 table */
#define SQLITE_AdjustOutEst   0x1000   /* Adjust output estimates using WHERE */
#define SQLITE_AllOpts        0xffff   /* All optimizations */

/*
** Macros for testing whether or not optimizations are enabled or disabled.
*/
#ifndef SQLITE_OMIT_BUILTIN_TEST
#define OptimizationDisabled(db, mask)  (((db)->dbOptFlags&(mask))!=0)
#define OptimizationEnabled(db, mask)   (((db)->dbOptFlags&(mask))==0)
#else
#define OptimizationDisabled(db, mask)  0
#define OptimizationEnabled(db, mask)   1
#endif

/*
** Return true if it OK to factor constant expressions into the initialization
** code. The argument is a Parse object for the code generator.
*/
#define ConstFactorOk(P) ((P)->okConstFactor)

/*
** Possible values for the sqlite.magic field.
** The numbers are obtained at random and have no special meaning, other
** than being distinct from one another.
*/
#define SQLITE_MAGIC_OPEN     0xa029a697  /* Database is open */
#define SQLITE_MAGIC_CLOSED   0x9f3c2d33  /* Database is closed */
#define SQLITE_MAGIC_SICK     0x4b771290  /* Error and awaiting close */
#define SQLITE_MAGIC_BUSY     0xf03b7906  /* Database currently in use */
#define SQLITE_MAGIC_ERROR    0xb5357930  /* An SQLITE_MISUSE error occurred */
#define SQLITE_MAGIC_ZOMBIE   0x64cffc7f  /* Close with last statement close */

/*
** Each SQL function is defined by an instance of the following
** structure.  A pointer to this structure is stored in the sqlite.aFunc
** hash table.  When multiple functions have the same name, the hash table
** points to a linked list of these structures.
*/
struct FuncDef {
  i16 nArg;            /* Number of arguments.  -1 means unlimited */
  u16 funcFlags;       /* Some combination of SQLITE_FUNC_* */
  void *pUserData;     /* User data parameter */
  FuncDef *pNext;      /* Next function with same name */
  void (*xFunc)(sqlite3_context*,int,sqlite3_value**); /* Regular function */
  void (*xStep)(sqlite3_context*,int,sqlite3_value**); /* Aggregate step */
  void (*xFinalize)(sqlite3_context*);                /* Aggregate finalizer */
  char *zName;         /* SQL name of the function. */
  FuncDef *pHash;      /* Next with a different name but the same hash */
  FuncDestructor *pDestructor;   /* Reference counted destructor function */
};

/*
** This structure encapsulates a user-function destructor callback (as
** configured using create_function_v2()) and a reference counter. When
** create_function_v2() is called to create a function with a destructor,
** a single object of this type is allocated. FuncDestructor.nRef is set to 
** the number of FuncDef objects created (either 1 or 3, depending on whether
** or not the specified encoding is SQLITE_ANY). The FuncDef.pDestructor
** member of each of the new FuncDef objects is set to point to the allocated
** FuncDestructor.
**
** Thereafter, when one of the FuncDef objects is deleted, the reference
** count on this object is decremented. When it reaches 0, the destructor
** is invoked and the FuncDestructor structure freed.
*/
struct FuncDestructor {
  int nRef;
  void (*xDestroy)(void *);
  void *pUserData;
};

/*
** Possible values for FuncDef.flags.  Note that the _LENGTH and _TYPEOF
** values must correspond to OPFLAG_LENGTHARG and OPFLAG_TYPEOFARG.  There
** are assert() statements in the code to verify this.
*/
#define SQLITE_FUNC_ENCMASK  0x003 /* SQLITE_UTF8, SQLITE_UTF16BE or UTF16LE */
#define SQLITE_FUNC_LIKE     0x004 /* Candidate for the LIKE optimization */
#define SQLITE_FUNC_CASE     0x008 /* Case-sensitive LIKE-type function */
#define SQLITE_FUNC_EPHEM    0x010 /* Ephemeral.  Delete with VDBE */
#define SQLITE_FUNC_NEEDCOLL 0x020 /* sqlite3GetFuncCollSeq() might be called */
#define SQLITE_FUNC_LENGTH   0x040 /* Built-in length() function */
#define SQLITE_FUNC_TYPEOF   0x080 /* Built-in typeof() function */
#define SQLITE_FUNC_COUNT    0x100 /* Built-in count(*) aggregate */
#define SQLITE_FUNC_COALESCE 0x200 /* Built-in coalesce() or ifnull() */
#define SQLITE_FUNC_UNLIKELY 0x400 /* Built-in unlikely() function */
#define SQLITE_FUNC_CONSTANT 0x800 /* Constant inputs give a constant output */

/*
** The following three macros, FUNCTION(), LIKEFUNC() and AGGREGATE() are
** used to create the initializers for the FuncDef structures.
**
**   FUNCTION(zName, nArg, iArg, bNC, xFunc)
**     Used to create a scalar function definition of a function zName 
**     implemented by C function xFunc that accepts nArg arguments. The
**     value passed as iArg is cast to a (void*) and made available
**     as the user-data (sqlite3_user_data()) for the function. If 
**     argument bNC is true, then the SQLITE_FUNC_NEEDCOLL flag is set.
**
**   VFUNCTION(zName, nArg, iArg, bNC, xFunc)
**     Like FUNCTION except it omits the SQLITE_FUNC_CONSTANT flag.
**
**   AGGREGATE(zName, nArg, iArg, bNC, xStep, xFinal)
**     Used to create an aggregate function definition implemented by
**     the C functions xStep and xFinal. The first four parameters
**     are interpreted in the same way as the first 4 parameters to
**     FUNCTION().
**
**   LIKEFUNC(zName, nArg, pArg, flags)
**     Used to create a scalar function definition of a function zName 
**     that accepts nArg arguments and is implemented by a call to C 
**     function likeFunc. Argument pArg is cast to a (void *) and made
**     available as the function user-data (sqlite3_user_data()). The
**     FuncDef.flags variable is set to the value passed as the flags
**     parameter.
*/
#define FUNCTION(zName, nArg, iArg, bNC, xFunc) \
  {nArg, SQLITE_FUNC_CONSTANT|SQLITE_UTF8|(bNC*SQLITE_FUNC_NEEDCOLL), \
   SQLITE_INT_TO_PTR(iArg), 0, xFunc, 0, 0, #zName, 0, 0}
#define VFUNCTION(zName, nArg, iArg, bNC, xFunc) \
  {nArg, SQLITE_UTF8|(bNC*SQLITE_FUNC_NEEDCOLL), \
   SQLITE_INT_TO_PTR(iArg), 0, xFunc, 0, 0, #zName, 0, 0}
#define FUNCTION2(zName, nArg, iArg, bNC, xFunc, extraFlags) \
  {nArg,SQLITE_FUNC_CONSTANT|SQLITE_UTF8|(bNC*SQLITE_FUNC_NEEDCOLL)|extraFlags,\
   SQLITE_INT_TO_PTR(iArg), 0, xFunc, 0, 0, #zName, 0, 0}
#define STR_FUNCTION(zName, nArg, pArg, bNC, xFunc) \
  {nArg, SQLITE_FUNC_CONSTANT|SQLITE_UTF8|(bNC*SQLITE_FUNC_NEEDCOLL), \
   pArg, 0, xFunc, 0, 0, #zName, 0, 0}
#define LIKEFUNC(zName, nArg, arg, flags) \
  {nArg, SQLITE_FUNC_CONSTANT|SQLITE_UTF8|flags, \
   (void *)arg, 0, likeFunc, 0, 0, #zName, 0, 0}
#define AGGREGATE(zName, nArg, arg, nc, xStep, xFinal) \
  {nArg, SQLITE_UTF8|(nc*SQLITE_FUNC_NEEDCOLL), \
   SQLITE_INT_TO_PTR(arg), 0, 0, xStep,xFinal,#zName,0,0}

/*
** All current savepoints are stored in a linked list starting at
** sqlite3.pSavepoint. The first element in the list is the most recently
** opened savepoint. Savepoints are added to the list by the vdbe
** OP_Savepoint instruction.
*/
struct Savepoint {
  char *zName;                        /* Savepoint name (nul-terminated) */
  i64 nDeferredCons;                  /* Number of deferred fk violations */
  i64 nDeferredImmCons;               /* Number of deferred imm fk. */
  Savepoint *pNext;                   /* Parent savepoint (if any) */
};

/*
** The following are used as the second parameter to sqlite3Savepoint(),
** and as the P1 argument to the OP_Savepoint instruction.
*/
#define SAVEPOINT_BEGIN      0
#define SAVEPOINT_RELEASE    1
#define SAVEPOINT_ROLLBACK   2


/*
** Each SQLite module (virtual table definition) is defined by an
** instance of the following structure, stored in the sqlite3.aModule
** hash table.
*/
struct Module {
  const sqlite3_module *pModule;       /* Callback pointers */
  const char *zName;                   /* Name passed to create_module() */
  void *pAux;                          /* pAux passed to create_module() */
  void (*xDestroy)(void *);            /* Module destructor function */
};

/*
** information about each column of an SQL table is held in an instance
** of this structure.
*/
struct Column {
  char *zName;     /* Name of this column */
  Expr *pDflt;     /* Default value of this column */
  char *zDflt;     /* Original text of the default value */
  char *zType;     /* Data type for this column */
  char *zColl;     /* Collating sequence.  If NULL, use the default */
  u8 notNull;      /* An OE_ code for handling a NOT NULL constraint */
  char affinity;   /* One of the SQLITE_AFF_... values */
  u8 szEst;        /* Estimated size of this column.  INT==1 */
  u8 colFlags;     /* Boolean properties.  See COLFLAG_ defines below */
};

/* Allowed values for Column.colFlags:
*/
#define COLFLAG_PRIMKEY  0x0001    /* Column is part of the primary key */
#define COLFLAG_HIDDEN   0x0002    /* A hidden column in a virtual table */

/*
** A "Collating Sequence" is defined by an instance of the following
** structure. Conceptually, a collating sequence consists of a name and
** a comparison routine that defines the order of that sequence.
**
** If CollSeq.xCmp is NULL, it means that the
** collating sequence is undefined.  Indices built on an undefined
** collating sequence may not be read or written.
*/
struct CollSeq {
  char *zName;          /* Name of the collating sequence, UTF-8 encoded */
  u8 enc;               /* Text encoding handled by xCmp() */
  void *pUser;          /* First argument to xCmp() */
  int (*xCmp)(void*,int, const void*, int, const void*);
  void (*xDel)(void*);  /* Destructor for pUser */
};

/*
** A sort order can be either ASC or DESC.
*/
#define SQLITE_SO_ASC       0  /* Sort in ascending order */
#define SQLITE_SO_DESC      1  /* Sort in ascending order */

/*
** Column affinity types.
**
** These used to have mnemonic name like 'i' for SQLITE_AFF_INTEGER and
** 't' for SQLITE_AFF_TEXT.  But we can save a little space and improve
** the speed a little by numbering the values consecutively.  
**
** But rather than start with 0 or 1, we begin with 'a'.  That way,
** when multiple affinity types are concatenated into a string and
** used as the P4 operand, they will be more readable.
**
** Note also that the numeric types are grouped together so that testing
** for a numeric type is a single comparison.
*/
#define SQLITE_AFF_TEXT     'a'
#define SQLITE_AFF_NONE     'b'
#define SQLITE_AFF_NUMERIC  'c'
#define SQLITE_AFF_INTEGER  'd'
#define SQLITE_AFF_REAL     'e'

#define sqlite3IsNumericAffinity(X)  ((X)>=SQLITE_AFF_NUMERIC)

/*
** The SQLITE_AFF_MASK values masks off the significant bits of an
** affinity value. 
*/
#define SQLITE_AFF_MASK     0x67

/*
** Additional bit values that can be ORed with an affinity without
** changing the affinity.
**
** The SQLITE_NOTNULL flag is a combination of NULLEQ and JUMPIFNULL.
** It causes an assert() to fire if either operand to a comparison
** operator is NULL.  It is added to certain comparison operators to
** prove that the operands are always NOT NULL.
*/
#define SQLITE_JUMPIFNULL   0x08  /* jumps if either operand is NULL */
#define SQLITE_STOREP2      0x10  /* Store result in reg[P2] rather than jump */
#define SQLITE_NULLEQ       0x80  /* NULL=NULL */
#define SQLITE_NOTNULL      0x88  /* Assert that operands are never NULL */

/*
** An object of this type is created for each virtual table present in
** the database schema. 
**
** If the database schema is shared, then there is one instance of this
** structure for each database connection (sqlite3*) that uses the shared
** schema. This is because each database connection requires its own unique
** instance of the sqlite3_vtab* handle used to access the virtual table 
** implementation. sqlite3_vtab* handles can not be shared between 
** database connections, even when the rest of the in-memory database 
** schema is shared, as the implementation often stores the database
** connection handle passed to it via the xConnect() or xCreate() method
** during initialization internally. This database connection handle may
** then be used by the virtual table implementation to access real tables 
** within the database. So that they appear as part of the callers 
** transaction, these accesses need to be made via the same database 
** connection as that used to execute SQL operations on the virtual table.
**
** All VTable objects that correspond to a single table in a shared
** database schema are initially stored in a linked-list pointed to by
** the Table.pVTable member variable of the corresponding Table object.
** When an sqlite3_prepare() operation is required to access the virtual
** table, it searches the list for the VTable that corresponds to the
** database connection doing the preparing so as to use the correct
** sqlite3_vtab* handle in the compiled query.
**
** When an in-memory Table object is deleted (for example when the
** schema is being reloaded for some reason), the VTable objects are not 
** deleted and the sqlite3_vtab* handles are not xDisconnect()ed 
** immediately. Instead, they are moved from the Table.pVTable list to
** another linked list headed by the sqlite3.pDisconnect member of the
** corresponding sqlite3 structure. They are then deleted/xDisconnected 
** next time a statement is prepared using said sqlite3*. This is done
** to avoid deadlock issues involving multiple sqlite3.mutex mutexes.
** Refer to comments above function sqlite3VtabUnlockList() for an
** explanation as to why it is safe to add an entry to an sqlite3.pDisconnect
** list without holding the corresponding sqlite3.mutex mutex.
**
** The memory for objects of this type is always allocated by 
** sqlite3DbMalloc(), using the connection handle stored in VTable.db as 
** the first argument.
*/
struct VTable {
  sqlite3 *db;              /* Database connection associated with this table */
  Module *pMod;             /* Pointer to module implementation */
  sqlite3_vtab *pVtab;      /* Pointer to vtab instance */
  int nRef;                 /* Number of pointers to this structure */
  u8 bConstraint;           /* True if constraints are supported */
  int iSavepoint;           /* Depth of the SAVEPOINT stack */
  VTable *pNext;            /* Next in linked list (see above) */
};

/*
** Each SQL table is represented in memory by an instance of the
** following structure.
**
** Table.zName is the name of the table.  The case of the original
** CREATE TABLE statement is stored, but case is not significant for
** comparisons.
**
** Table.nCol is the number of columns in this table.  Table.aCol is a
** pointer to an array of Column structures, one for each column.
**
** If the table has an INTEGER PRIMARY KEY, then Table.iPKey is the index of
** the column that is that key.   Otherwise Table.iPKey is negative.  Note
** that the datatype of the PRIMARY KEY must be INTEGER for this field to
** be set.  An INTEGER PRIMARY KEY is used as the rowid for each row of
** the table.  If a table has no INTEGER PRIMARY KEY, then a random rowid
** is generated for each row of the table.  TF_HasPrimaryKey is set if
** the table has any PRIMARY KEY, INTEGER or otherwise.
**
** Table.tnum is the page number for the root BTree page of the table in the
** database file.  If Table.iDb is the index of the database table backend
** in sqlite.aDb[].  0 is for the main database and 1 is for the file that
** holds temporary tables and indices.  If TF_Ephemeral is set
** then the table is stored in a file that is automatically deleted
** when the VDBE cursor to the table is closed.  In this case Table.tnum 
** refers VDBE cursor number that holds the table open, not to the root
** page number.  Transient tables are used to hold the results of a
** sub-query that appears instead of a real table name in the FROM clause 
** of a SELECT statement.
*/
struct Table {
  char *zName;         /* Name of the table or view */
  Column *aCol;        /* Information about each column */
  Index *pIndex;       /* List of SQL indexes on this table. */
  Select *pSelect;     /* NULL for tables.  Points to definition if a view. */
  FKey *pFKey;         /* Linked list of all foreign keys in this table */
  char *zColAff;       /* String defining the affinity of each column */
#ifndef SQLITE_OMIT_CHECK
  ExprList *pCheck;    /* All CHECK constraints */
#endif
  tRowcnt nRowEst;     /* Estimated rows in table - from sqlite_stat1 table */
  int tnum;            /* Root BTree node for this table (see note above) */
  i16 iPKey;           /* If not negative, use aCol[iPKey] as the primary key */
  i16 nCol;            /* Number of columns in this table */
  u16 nRef;            /* Number of pointers to this Table */
  LogEst szTabRow;     /* Estimated size of each table row in bytes */
  u8 tabFlags;         /* Mask of TF_* values */
  u8 keyConf;          /* What to do in case of uniqueness conflict on iPKey */
#ifndef SQLITE_OMIT_ALTERTABLE
  int addColOffset;    /* Offset in CREATE TABLE stmt to add a new column */
#endif
#ifndef SQLITE_OMIT_VIRTUALTABLE
  int nModuleArg;      /* Number of arguments to the module */
  char **azModuleArg;  /* Text of all module args. [0] is module name */
  VTable *pVTable;     /* List of VTable objects. */
#endif
  Trigger *pTrigger;   /* List of triggers stored in pSchema */
  Schema *pSchema;     /* Schema that contains this table */
  Table *pNextZombie;  /* Next on the Parse.pZombieTab list */
};

/*
** Allowed values for Table.tabFlags.
*/
#define TF_Readonly        0x01    /* Read-only system table */
#define TF_Ephemeral       0x02    /* An ephemeral table */
#define TF_HasPrimaryKey   0x04    /* Table has a primary key */
#define TF_Autoincrement   0x08    /* Integer primary key is autoincrement */
#define TF_Virtual         0x10    /* Is a virtual table */
#define TF_WithoutRowid    0x20    /* No rowid used. PRIMARY KEY is the key */


/*
** Test to see whether or not a table is a virtual table.  This is
** done as a macro so that it will be optimized out when virtual
** table support is omitted from the build.
*/
#ifndef SQLITE_OMIT_VIRTUALTABLE
#  define IsVirtual(X)      (((X)->tabFlags & TF_Virtual)!=0)
#  define IsHiddenColumn(X) (((X)->colFlags & COLFLAG_HIDDEN)!=0)
#else
#  define IsVirtual(X)      0
#  define IsHiddenColumn(X) 0
#endif

/* Does the table have a rowid */
#define HasRowid(X)     (((X)->tabFlags & TF_WithoutRowid)==0)

/*
** Each foreign key constraint is an instance of the following structure.
**
** A foreign key is associated with two tables.  The "from" table is
** the table that contains the REFERENCES clause that creates the foreign
** key.  The "to" table is the table that is named in the REFERENCES clause.
** Consider this example:
**
**     CREATE TABLE ex1(
**       a INTEGER PRIMARY KEY,
**       b INTEGER CONSTRAINT fk1 REFERENCES ex2(x)
**     );
**
** For foreign key "fk1", the from-table is "ex1" and the to-table is "ex2".
** Equivalent names:
**
**     from-table == child-table
**       to-table == parent-table
**
** Each REFERENCES clause generates an instance of the following structure
** which is attached to the from-table.  The to-table need not exist when
** the from-table is created.  The existence of the to-table is not checked.
**
** The list of all parents for child Table X is held at X.pFKey.
**
** A list of all children for a table named Z (which might not even exist)
** is held in Schema.fkeyHash with a hash key of Z.
*/
struct FKey {
  Table *pFrom;     /* Table containing the REFERENCES clause (aka: Child) */
  FKey *pNextFrom;  /* Next FKey with the same in pFrom. Next parent of pFrom */
  char *zTo;        /* Name of table that the key points to (aka: Parent) */
  FKey *pNextTo;    /* Next with the same zTo. Next child of zTo. */
  FKey *pPrevTo;    /* Previous with the same zTo */
  int nCol;         /* Number of columns in this key */
  /* EV: R-30323-21917 */
  u8 isDeferred;       /* True if constraint checking is deferred till COMMIT */
  u8 aAction[2];        /* ON DELETE and ON UPDATE actions, respectively */
  Trigger *apTrigger[2];/* Triggers for aAction[] actions */
  struct sColMap {      /* Mapping of columns in pFrom to columns in zTo */
    int iFrom;            /* Index of column in pFrom */
    char *zCol;           /* Name of column in zTo.  If NULL use PRIMARY KEY */
  } aCol[1];            /* One entry for each of nCol columns */
};

/*
** SQLite supports many different ways to resolve a constraint
** error.  ROLLBACK processing means that a constraint violation
** causes the operation in process to fail and for the current transaction
** to be rolled back.  ABORT processing means the operation in process
** fails and any prior changes from that one operation are backed out,
** but the transaction is not rolled back.  FAIL processing means that
** the operation in progress stops and returns an error code.  But prior
** changes due to the same operation are not backed out and no rollback
** occurs.  IGNORE means that the particular row that caused the constraint
** error is not inserted or updated.  Processing continues and no error
** is returned.  REPLACE means that preexisting database rows that caused
** a UNIQUE constraint violation are removed so that the new insert or
** update can proceed.  Processing continues and no error is reported.
**
** RESTRICT, SETNULL, and CASCADE actions apply only to foreign keys.
** RESTRICT is the same as ABORT for IMMEDIATE foreign keys and the
** same as ROLLBACK for DEFERRED keys.  SETNULL means that the foreign
** key is set to NULL.  CASCADE means that a DELETE or UPDATE of the
** referenced table row is propagated into the row that holds the
** foreign key.
** 
** The following symbolic values are used to record which type
** of action to take.
*/
#define OE_None     0   /* There is no constraint to check */
#define OE_Rollback 1   /* Fail the operation and rollback the transaction */
#define OE_Abort    2   /* Back out changes but do no rollback transaction */
#define OE_Fail     3   /* Stop the operation but leave all prior changes */
#define OE_Ignore   4   /* Ignore the error. Do not do the INSERT or UPDATE */
#define OE_Replace  5   /* Delete existing record, then do INSERT or UPDATE */

#define OE_Restrict 6   /* OE_Abort for IMMEDIATE, OE_Rollback for DEFERRED */
#define OE_SetNull  7   /* Set the foreign key value to NULL */
#define OE_SetDflt  8   /* Set the foreign key value to its default */
#define OE_Cascade  9   /* Cascade the changes */

#define OE_Default  10  /* Do whatever the default action is */


/*
** An instance of the following structure is passed as the first
** argument to sqlite3VdbeKeyCompare and is used to control the 
** comparison of the two index keys.
**
** Note that aSortOrder[] and aColl[] have nField+1 slots.  There
** are nField slots for the columns of an index then one extra slot
** for the rowid at the end.
*/
struct KeyInfo {
  u32 nRef;           /* Number of references to this KeyInfo object */
  u8 enc;             /* Text encoding - one of the SQLITE_UTF* values */
  u16 nField;         /* Number of key columns in the index */
  u16 nXField;        /* Number of columns beyond the key columns */
  sqlite3 *db;        /* The database connection */
  u8 *aSortOrder;     /* Sort order for each column. */
  CollSeq *aColl[1];  /* Collating sequence for each term of the key */
};

/*
** An instance of the following structure holds information about a
** single index record that has already been parsed out into individual
** values.
**
** A record is an object that contains one or more fields of data.
** Records are used to store the content of a table row and to store
** the key of an index.  A blob encoding of a record is created by
** the OP_MakeRecord opcode of the VDBE and is disassembled by the
** OP_Column opcode.
**
** This structure holds a record that has already been disassembled
** into its constituent fields.
**
** The r1 and r2 member variables are only used by the optimized comparison
** functions vdbeRecordCompareInt() and vdbeRecordCompareString().
*/
struct UnpackedRecord {
  KeyInfo *pKeyInfo;  /* Collation and sort-order information */
  u16 nField;         /* Number of entries in apMem[] */
  i8 default_rc;      /* Comparison result if keys are equal */
  Mem *aMem;          /* Values */
  int r1;             /* Value to return if (lhs > rhs) */
  int r2;             /* Value to return if (rhs < lhs) */
};


/*
** Each SQL index is represented in memory by an
** instance of the following structure.
**
** The columns of the table that are to be indexed are described
** by the aiColumn[] field of this structure.  For example, suppose
** we have the following table and index:
**
**     CREATE TABLE Ex1(c1 int, c2 int, c3 text);
**     CREATE INDEX Ex2 ON Ex1(c3,c1);
**
** In the Table structure describing Ex1, nCol==3 because there are
** three columns in the table.  In the Index structure describing
** Ex2, nColumn==2 since 2 of the 3 columns of Ex1 are indexed.
** The value of aiColumn is {2, 0}.  aiColumn[0]==2 because the 
** first column to be indexed (c3) has an index of 2 in Ex1.aCol[].
** The second column to be indexed (c1) has an index of 0 in
** Ex1.aCol[], hence Ex2.aiColumn[1]==0.
**
** The Index.onError field determines whether or not the indexed columns
** must be unique and what to do if they are not.  When Index.onError=OE_None,
** it means this is not a unique index.  Otherwise it is a unique index
** and the value of Index.onError indicate the which conflict resolution 
** algorithm to employ whenever an attempt is made to insert a non-unique
** element.
*/
struct Index {
  char *zName;             /* Name of this index */
  i16 *aiColumn;           /* Which columns are used by this index.  1st is 0 */
  tRowcnt *aiRowEst;       /* From ANALYZE: Est. rows selected by each column */
  Table *pTable;           /* The SQL table being indexed */
  char *zColAff;           /* String defining the affinity of each column */
  Index *pNext;            /* The next index associated with the same table */
  Schema *pSchema;         /* Schema containing this index */
  u8 *aSortOrder;          /* for each column: True==DESC, False==ASC */
  char **azColl;           /* Array of collation sequence names for index */
  Expr *pPartIdxWhere;     /* WHERE clause for partial indices */
  KeyInfo *pKeyInfo;       /* A KeyInfo object suitable for this index */
  int tnum;                /* DB Page containing root of this index */
  LogEst szIdxRow;         /* Estimated average row size in bytes */
  u16 nKeyCol;             /* Number of columns forming the key */
  u16 nColumn;             /* Number of columns stored in the index */
  u8 onError;              /* OE_Abort, OE_Ignore, OE_Replace, or OE_None */
  unsigned autoIndex:2;    /* 1==UNIQUE, 2==PRIMARY KEY, 0==CREATE INDEX */
  unsigned bUnordered:1;   /* Use this index for == or IN queries only */
  unsigned uniqNotNull:1;  /* True if UNIQUE and NOT NULL for all columns */
  unsigned isResized:1;    /* True if resizeIndexObject() has been called */
  unsigned isCovering:1;   /* True if this is a covering index */
#ifdef SQLITE_ENABLE_STAT3_OR_STAT4
  int nSample;             /* Number of elements in aSample[] */
  int nSampleCol;          /* Size of IndexSample.anEq[] and so on */
  tRowcnt *aAvgEq;         /* Average nEq values for keys not in aSample */
  IndexSample *aSample;    /* Samples of the left-most key */
#endif
};

/*
** Each sample stored in the sqlite_stat3 table is represented in memory 
** using a structure of this type.  See documentation at the top of the
** analyze.c source file for additional information.
*/
struct IndexSample {
  void *p;          /* Pointer to sampled record */
  int n;            /* Size of record in bytes */
  tRowcnt *anEq;    /* Est. number of rows where the key equals this sample */
  tRowcnt *anLt;    /* Est. number of rows where key is less than this sample */
  tRowcnt *anDLt;   /* Est. number of distinct keys less than this sample */
};

/*
** Each token coming out of the lexer is an instance of
** this structure.  Tokens are also used as part of an expression.
**
** Note if Token.z==0 then Token.dyn and Token.n are undefined and
** may contain random values.  Do not make any assumptions about Token.dyn
** and Token.n when Token.z==0.
*/
struct Token {
  const char *z;     /* Text of the token.  Not NULL-terminated! */
  unsigned int n;    /* Number of characters in this token */
};

/*
** An instance of this structure contains information needed to generate
** code for a SELECT that contains aggregate functions.
**
** If Expr.op==TK_AGG_COLUMN or TK_AGG_FUNCTION then Expr.pAggInfo is a
** pointer to this structure.  The Expr.iColumn field is the index in
** AggInfo.aCol[] or AggInfo.aFunc[] of information needed to generate
** code for that node.
**
** AggInfo.pGroupBy and AggInfo.aFunc.pExpr point to fields within the
** original Select structure that describes the SELECT statement.  These
** fields do not need to be freed when deallocating the AggInfo structure.
*/
struct AggInfo {
  u8 directMode;          /* Direct rendering mode means take data directly
                          ** from source tables rather than from accumulators */
  u8 useSortingIdx;       /* In direct mode, reference the sorting index rather
                          ** than the source table */
  int sortingIdx;         /* Cursor number of the sorting index */
  int sortingIdxPTab;     /* Cursor number of pseudo-table */
  int nSortingColumn;     /* Number of columns in the sorting index */
  int mnReg, mxReg;       /* Range of registers allocated for aCol and aFunc */
  ExprList *pGroupBy;     /* The group by clause */
  struct AggInfo_col {    /* For each column used in source tables */
    Table *pTab;             /* Source table */
    int iTable;              /* Cursor number of the source table */
    int iColumn;             /* Column number within the source table */
    int iSorterColumn;       /* Column number in the sorting index */
    int iMem;                /* Memory location that acts as accumulator */
    Expr *pExpr;             /* The original expression */
  } *aCol;
  int nColumn;            /* Number of used entries in aCol[] */
  int nAccumulator;       /* Number of columns that show through to the output.
                          ** Additional columns are used only as parameters to
                          ** aggregate functions */
  struct AggInfo_func {   /* For each aggregate function */
    Expr *pExpr;             /* Expression encoding the function */
    FuncDef *pFunc;          /* The aggregate function implementation */
    int iMem;                /* Memory location that acts as accumulator */
    int iDistinct;           /* Ephemeral table used to enforce DISTINCT */
  } *aFunc;
  int nFunc;              /* Number of entries in aFunc[] */
};

/*
** The datatype ynVar is a signed integer, either 16-bit or 32-bit.
** Usually it is 16-bits.  But if SQLITE_MAX_VARIABLE_NUMBER is greater
** than 32767 we have to make it 32-bit.  16-bit is preferred because
** it uses less memory in the Expr object, which is a big memory user
** in systems with lots of prepared statements.  And few applications
** need more than about 10 or 20 variables.  But some extreme users want
** to have prepared statements with over 32767 variables, and for them
** the option is available (at compile-time).
*/
#if SQLITE_MAX_VARIABLE_NUMBER<=32767
typedef i16 ynVar;
#else
typedef int ynVar;
#endif

/*
** Each node of an expression in the parse tree is an instance
** of this structure.
**
** Expr.op is the opcode. The integer parser token codes are reused
** as opcodes here. For example, the parser defines TK_GE to be an integer
** code representing the ">=" operator. This same integer code is reused
** to represent the greater-than-or-equal-to operator in the expression
** tree.
**
** If the expression is an SQL literal (TK_INTEGER, TK_FLOAT, TK_BLOB, 
** or TK_STRING), then Expr.token contains the text of the SQL literal. If
** the expression is a variable (TK_VARIABLE), then Expr.token contains the 
** variable name. Finally, if the expression is an SQL function (TK_FUNCTION),
** then Expr.token contains the name of the function.
**
** Expr.pRight and Expr.pLeft are the left and right subexpressions of a
** binary operator. Either or both may be NULL.
**
** Expr.x.pList is a list of arguments if the expression is an SQL function,
** a CASE expression or an IN expression of the form "<lhs> IN (<y>, <z>...)".
** Expr.x.pSelect is used if the expression is a sub-select or an expression of
** the form "<lhs> IN (SELECT ...)". If the EP_xIsSelect bit is set in the
** Expr.flags mask, then Expr.x.pSelect is valid. Otherwise, Expr.x.pList is 
** valid.
**
** An expression of the form ID or ID.ID refers to a column in a table.
** For such expressions, Expr.op is set to TK_COLUMN and Expr.iTable is
** the integer cursor number of a VDBE cursor pointing to that table and
** Expr.iColumn is the column number for the specific column.  If the
** expression is used as a result in an aggregate SELECT, then the
** value is also stored in the Expr.iAgg column in the aggregate so that
** it can be accessed after all aggregates are computed.
**
** If the expression is an unbound variable marker (a question mark 
** character '?' in the original SQL) then the Expr.iTable holds the index 
** number for that variable.
**
** If the expression is a subquery then Expr.iColumn holds an integer
** register number containing the result of the subquery.  If the
** subquery gives a constant result, then iTable is -1.  If the subquery
** gives a different answer at different times during statement processing
** then iTable is the address of a subroutine that computes the subquery.
**
** If the Expr is of type OP_Column, and the table it is selecting from
** is a disk table or the "old.*" pseudo-table, then pTab points to the
** corresponding table definition.
**
** ALLOCATION NOTES:
**
** Expr objects can use a lot of memory space in database schema.  To
** help reduce memory requirements, sometimes an Expr object will be
** truncated.  And to reduce the number of memory allocations, sometimes
** two or more Expr objects will be stored in a single memory allocation,
** together with Expr.zToken strings.
**
** If the EP_Reduced and EP_TokenOnly flags are set when
** an Expr object is truncated.  When EP_Reduced is set, then all
** the child Expr objects in the Expr.pLeft and Expr.pRight subtrees
** are contained within the same memory allocation.  Note, however, that
** the subtrees in Expr.x.pList or Expr.x.pSelect are always separately
** allocated, regardless of whether or not EP_Reduced is set.
*/
struct Expr {
  u8 op;                 /* Operation performed by this node */
  char affinity;         /* The affinity of the column or 0 if not a column */
  u32 flags;             /* Various flags.  EP_* See below */
  union {
    char *zToken;          /* Token value. Zero terminated and dequoted */
    int iValue;            /* Non-negative integer value if EP_IntValue */
  } u;

  /* If the EP_TokenOnly flag is set in the Expr.flags mask, then no
  ** space is allocated for the fields below this point. An attempt to
  ** access them will result in a segfault or malfunction. 
  *********************************************************************/

  Expr *pLeft;           /* Left subnode */
  Expr *pRight;          /* Right subnode */
  union {
    ExprList *pList;     /* op = IN, EXISTS, SELECT, CASE, FUNCTION, BETWEEN */
    Select *pSelect;     /* EP_xIsSelect and op = IN, EXISTS, SELECT */
  } x;

  /* If the EP_Reduced flag is set in the Expr.flags mask, then no
  ** space is allocated for the fields below this point. An attempt to
  ** access them will result in a segfault or malfunction.
  *********************************************************************/

#if SQLITE_MAX_EXPR_DEPTH>0
  int nHeight;           /* Height of the tree headed by this node */
#endif
  int iTable;            /* TK_COLUMN: cursor number of table holding column
                         ** TK_REGISTER: register number
                         ** TK_TRIGGER: 1 -> new, 0 -> old
                         ** EP_Unlikely:  1000 times likelihood */
  ynVar iColumn;         /* TK_COLUMN: column index.  -1 for rowid.
                         ** TK_VARIABLE: variable number (always >= 1). */
  i16 iAgg;              /* Which entry in pAggInfo->aCol[] or ->aFunc[] */
  i16 iRightJoinTable;   /* If EP_FromJoin, the right table of the join */
  u8 op2;                /* TK_REGISTER: original value of Expr.op
                         ** TK_COLUMN: the value of p5 for OP_Column
                         ** TK_AGG_FUNCTION: nesting depth */
  AggInfo *pAggInfo;     /* Used by TK_AGG_COLUMN and TK_AGG_FUNCTION */
  Table *pTab;           /* Table for TK_COLUMN expressions. */
};

/*
** The following are the meanings of bits in the Expr.flags field.
*/
#define EP_FromJoin  0x000001 /* Originated in ON or USING clause of a join */
#define EP_Agg       0x000002 /* Contains one or more aggregate functions */
#define EP_Resolved  0x000004 /* IDs have been resolved to COLUMNs */
#define EP_Error     0x000008 /* Expression contains one or more errors */
#define EP_Distinct  0x000010 /* Aggregate function with DISTINCT keyword */
#define EP_VarSelect 0x000020 /* pSelect is correlated, not constant */
#define EP_DblQuoted 0x000040 /* token.z was originally in "..." */
#define EP_InfixFunc 0x000080 /* True for an infix function: LIKE, GLOB, etc */
#define EP_Collate   0x000100 /* Tree contains a TK_COLLATE opeartor */
      /* unused      0x000200 */
#define EP_IntValue  0x000400 /* Integer value contained in u.iValue */
#define EP_xIsSelect 0x000800 /* x.pSelect is valid (otherwise x.pList is) */
#define EP_Skip      0x001000 /* COLLATE, AS, or UNLIKELY */
#define EP_Reduced   0x002000 /* Expr struct EXPR_REDUCEDSIZE bytes only */
#define EP_TokenOnly 0x004000 /* Expr struct EXPR_TOKENONLYSIZE bytes only */
#define EP_Static    0x008000 /* Held in memory not obtained from malloc() */
#define EP_MemToken  0x010000 /* Need to sqlite3DbFree() Expr.zToken */
#define EP_NoReduce  0x020000 /* Cannot EXPRDUP_REDUCE this Expr */
#define EP_Unlikely  0x040000 /* unlikely() or likelihood() function */
#define EP_Constant  0x080000 /* Node is a constant */

/*
** These macros can be used to test, set, or clear bits in the 
** Expr.flags field.
*/
#define ExprHasProperty(E,P)     (((E)->flags&(P))!=0)
#define ExprHasAllProperty(E,P)  (((E)->flags&(P))==(P))
#define ExprSetProperty(E,P)     (E)->flags|=(P)
#define ExprClearProperty(E,P)   (E)->flags&=~(P)

/* The ExprSetVVAProperty() macro is used for Verification, Validation,
** and Accreditation only.  It works like ExprSetProperty() during VVA
** processes but is a no-op for delivery.
*/
#ifdef SQLITE_DEBUG
# define ExprSetVVAProperty(E,P)  (E)->flags|=(P)
#else
# define ExprSetVVAProperty(E,P)
#endif

/*
** Macros to determine the number of bytes required by a normal Expr 
** struct, an Expr struct with the EP_Reduced flag set in Expr.flags 
** and an Expr struct with the EP_TokenOnly flag set.
*/
#define EXPR_FULLSIZE           sizeof(Expr)           /* Full size */
#define EXPR_REDUCEDSIZE        offsetof(Expr,iTable)  /* Common features */
#define EXPR_TOKENONLYSIZE      offsetof(Expr,pLeft)   /* Fewer features */

/*
** Flags passed to the sqlite3ExprDup() function. See the header comment 
** above sqlite3ExprDup() for details.
*/
#define EXPRDUP_REDUCE         0x0001  /* Used reduced-size Expr nodes */

/*
** A list of expressions.  Each expression may optionally have a
** name.  An expr/name combination can be used in several ways, such
** as the list of "expr AS ID" fields following a "SELECT" or in the
** list of "ID = expr" items in an UPDATE.  A list of expressions can
** also be used as the argument to a function, in which case the a.zName
** field is not used.
**
** By default the Expr.zSpan field holds a human-readable description of
** the expression that is used in the generation of error messages and
** column labels.  In this case, Expr.zSpan is typically the text of a
** column expression as it exists in a SELECT statement.  However, if
** the bSpanIsTab flag is set, then zSpan is overloaded to mean the name
** of the result column in the form: DATABASE.TABLE.COLUMN.  This later
** form is used for name resolution with nested FROM clauses.
*/
struct ExprList {
  int nExpr;             /* Number of expressions on the list */
  int iECursor;          /* VDBE Cursor associated with this ExprList */
  struct ExprList_item { /* For each expression in the list */
    Expr *pExpr;            /* The list of expressions */
    char *zName;            /* Token associated with this expression */
    char *zSpan;            /* Original text of the expression */
    u8 sortOrder;           /* 1 for DESC or 0 for ASC */
    unsigned done :1;       /* A flag to indicate when processing is finished */
    unsigned bSpanIsTab :1; /* zSpan holds DB.TABLE.COLUMN */
    unsigned reusable :1;   /* Constant expression is reusable */
    union {
      struct {
        u16 iOrderByCol;      /* For ORDER BY, column number in result set */
        u16 iAlias;           /* Index into Parse.aAlias[] for zName */
      } x;
      int iConstExprReg;      /* Register in which Expr value is cached */
    } u;
  } *a;                  /* Alloc a power of two greater or equal to nExpr */
};

/*
** An instance of this structure is used by the parser to record both
** the parse tree for an expression and the span of input text for an
** expression.
*/
struct ExprSpan {
  Expr *pExpr;          /* The expression parse tree */
  const char *zStart;   /* First character of input text */
  const char *zEnd;     /* One character past the end of input text */
};

/*
** An instance of this structure can hold a simple list of identifiers,
** such as the list "a,b,c" in the following statements:
**
**      INSERT INTO t(a,b,c) VALUES ...;
**      CREATE INDEX idx ON t(a,b,c);
**      CREATE TRIGGER trig BEFORE UPDATE ON t(a,b,c) ...;
**
** The IdList.a.idx field is used when the IdList represents the list of
** column names after a table name in an INSERT statement.  In the statement
**
**     INSERT INTO t(a,b,c) ...
**
** If "a" is the k-th column of table "t", then IdList.a[0].idx==k.
*/
struct IdList {
  struct IdList_item {
    char *zName;      /* Name of the identifier */
    int idx;          /* Index in some Table.aCol[] of a column named zName */
  } *a;
  int nId;         /* Number of identifiers on the list */
};

/*
** The bitmask datatype defined below is used for various optimizations.
**
** Changing this from a 64-bit to a 32-bit type limits the number of
** tables in a join to 32 instead of 64.  But it also reduces the size
** of the library by 738 bytes on ix86.
*/
typedef u64 Bitmask;

/*
** The number of bits in a Bitmask.  "BMS" means "BitMask Size".
*/
#define BMS  ((int)(sizeof(Bitmask)*8))

/*
** A bit in a Bitmask
*/
#define MASKBIT(n)   (((Bitmask)1)<<(n))
#define MASKBIT32(n) (((unsigned int)1)<<(n))

/*
** The following structure describes the FROM clause of a SELECT statement.
** Each table or subquery in the FROM clause is a separate element of
** the SrcList.a[] array.
**
** With the addition of multiple database support, the following structure
** can also be used to describe a particular table such as the table that
** is modified by an INSERT, DELETE, or UPDATE statement.  In standard SQL,
** such a table must be a simple name: ID.  But in SQLite, the table can
** now be identified by a database name, a dot, then the table name: ID.ID.
**
** The jointype starts out showing the join type between the current table
** and the next table on the list.  The parser builds the list this way.
** But sqlite3SrcListShiftJoinType() later shifts the jointypes so that each
** jointype expresses the join between the table and the previous table.
**
** In the colUsed field, the high-order bit (bit 63) is set if the table
** contains more than 63 columns and the 64-th or later column is used.
*/
struct SrcList {
  int nSrc;        /* Number of tables or subqueries in the FROM clause */
  u32 nAlloc;      /* Number of entries allocated in a[] below */
  struct SrcList_item {
    Schema *pSchema;  /* Schema to which this item is fixed */
    char *zDatabase;  /* Name of database holding this table */
    char *zName;      /* Name of the table */
    char *zAlias;     /* The "B" part of a "A AS B" phrase.  zName is the "A" */
    Table *pTab;      /* An SQL table corresponding to zName */
    Select *pSelect;  /* A SELECT statement used in place of a table name */
    int addrFillSub;  /* Address of subroutine to manifest a subquery */
    int regReturn;    /* Register holding return address of addrFillSub */
    int regResult;    /* Registers holding results of a co-routine */
    u8 jointype;      /* Type of join between this able and the previous */
    unsigned notIndexed :1;    /* True if there is a NOT INDEXED clause */
    unsigned isCorrelated :1;  /* True if sub-query is correlated */
    unsigned viaCoroutine :1;  /* Implemented as a co-routine */
    unsigned isRecursive :1;   /* True for recursive reference in WITH */
#ifndef SQLITE_OMIT_EXPLAIN
    u8 iSelectId;     /* If pSelect!=0, the id of the sub-select in EQP */
#endif
    int iCursor;      /* The VDBE cursor number used to access this table */
    Expr *pOn;        /* The ON clause of a join */
    IdList *pUsing;   /* The USING clause of a join */
    Bitmask colUsed;  /* Bit N (1<<N) set if column N of pTab is used */
    char *zIndex;     /* Identifier from "INDEXED BY <zIndex>" clause */
    Index *pIndex;    /* Index structure corresponding to zIndex, if any */
  } a[1];             /* One entry for each identifier on the list */
};

/*
** Permitted values of the SrcList.a.jointype field
*/
#define JT_INNER     0x0001    /* Any kind of inner or cross join */
#define JT_CROSS     0x0002    /* Explicit use of the CROSS keyword */
#define JT_NATURAL   0x0004    /* True for a "natural" join */
#define JT_LEFT      0x0008    /* Left outer join */
#define JT_RIGHT     0x0010    /* Right outer join */
#define JT_OUTER     0x0020    /* The "OUTER" keyword is present */
#define JT_ERROR     0x0040    /* unknown or unsupported join type */


/*
** Flags appropriate for the wctrlFlags parameter of sqlite3WhereBegin()
** and the WhereInfo.wctrlFlags member.
*/
#define WHERE_ORDERBY_NORMAL   0x0000 /* No-op */
#define WHERE_ORDERBY_MIN      0x0001 /* ORDER BY processing for min() func */
#define WHERE_ORDERBY_MAX      0x0002 /* ORDER BY processing for max() func */
#define WHERE_ONEPASS_DESIRED  0x0004 /* Want to do one-pass UPDATE/DELETE */
#define WHERE_DUPLICATES_OK    0x0008 /* Ok to return a row more than once */
#define WHERE_OMIT_OPEN_CLOSE  0x0010 /* Table cursors are already open */
#define WHERE_FORCE_TABLE      0x0020 /* Do not use an index-only search */
#define WHERE_ONETABLE_ONLY    0x0040 /* Only code the 1st table in pTabList */
#define WHERE_AND_ONLY         0x0080 /* Don't use indices for OR terms */
#define WHERE_GROUPBY          0x0100 /* pOrderBy is really a GROUP BY */
#define WHERE_DISTINCTBY       0x0200 /* pOrderby is really a DISTINCT clause */
#define WHERE_WANT_DISTINCT    0x0400 /* All output needs to be distinct */

/* Allowed return values from sqlite3WhereIsDistinct()
*/
#define WHERE_DISTINCT_NOOP      0  /* DISTINCT keyword not used */
#define WHERE_DISTINCT_UNIQUE    1  /* No duplicates */
#define WHERE_DISTINCT_ORDERED   2  /* All duplicates are adjacent */
#define WHERE_DISTINCT_UNORDERED 3  /* Duplicates are scattered */

/*
** A NameContext defines a context in which to resolve table and column
** names.  The context consists of a list of tables (the pSrcList) field and
** a list of named expression (pEList).  The named expression list may
** be NULL.  The pSrc corresponds to the FROM clause of a SELECT or
** to the table being operated on by INSERT, UPDATE, or DELETE.  The
** pEList corresponds to the result set of a SELECT and is NULL for
** other statements.
**
** NameContexts can be nested.  When resolving names, the inner-most 
** context is searched first.  If no match is found, the next outer
** context is checked.  If there is still no match, the next context
** is checked.  This process continues until either a match is found
** or all contexts are check.  When a match is found, the nRef member of
** the context containing the match is incremented. 
**
** Each subquery gets a new NameContext.  The pNext field points to the
** NameContext in the parent query.  Thus the process of scanning the
** NameContext list corresponds to searching through successively outer
** subqueries looking for a match.
*/
struct NameContext {
  Parse *pParse;       /* The parser */
  SrcList *pSrcList;   /* One or more tables used to resolve names */
  ExprList *pEList;    /* Optional list of result-set columns */
  AggInfo *pAggInfo;   /* Information about aggregates at this level */
  NameContext *pNext;  /* Next outer name context.  NULL for outermost */
  int nRef;            /* Number of names resolved by this context */
  int nErr;            /* Number of errors encountered while resolving names */
  u8 ncFlags;          /* Zero or more NC_* flags defined below */
};

/*
** Allowed values for the NameContext, ncFlags field.
*/
#define NC_AllowAgg  0x01    /* Aggregate functions are allowed here */
#define NC_HasAgg    0x02    /* One or more aggregate functions seen */
#define NC_IsCheck   0x04    /* True if resolving names in a CHECK constraint */
#define NC_InAggFunc 0x08    /* True if analyzing arguments to an agg func */
#define NC_PartIdx   0x10    /* True if resolving a partial index WHERE */

/*
** An instance of the following structure contains all information
** needed to generate code for a single SELECT statement.
**
** nLimit is set to -1 if there is no LIMIT clause.  nOffset is set to 0.
** If there is a LIMIT clause, the parser sets nLimit to the value of the
** limit and nOffset to the value of the offset (or 0 if there is not
** offset).  But later on, nLimit and nOffset become the memory locations
** in the VDBE that record the limit and offset counters.
**
** addrOpenEphm[] entries contain the address of OP_OpenEphemeral opcodes.
** These addresses must be stored so that we can go back and fill in
** the P4_KEYINFO and P2 parameters later.  Neither the KeyInfo nor
** the number of columns in P2 can be computed at the same time
** as the OP_OpenEphm instruction is coded because not
** enough information about the compound query is known at that point.
** The KeyInfo for addrOpenTran[0] and [1] contains collating sequences
** for the result set.  The KeyInfo for addrOpenEphm[2] contains collating
** sequences for the ORDER BY clause.
*/
struct Select {
  ExprList *pEList;      /* The fields of the result */
  u8 op;                 /* One of: TK_UNION TK_ALL TK_INTERSECT TK_EXCEPT */
  u16 selFlags;          /* Various SF_* values */
  int iLimit, iOffset;   /* Memory registers holding LIMIT & OFFSET counters */
  int addrOpenEphm[3];   /* OP_OpenEphem opcodes related to this select */
  u64 nSelectRow;        /* Estimated number of result rows */
  SrcList *pSrc;         /* The FROM clause */
  Expr *pWhere;          /* The WHERE clause */
  ExprList *pGroupBy;    /* The GROUP BY clause */
  Expr *pHaving;         /* The HAVING clause */
  ExprList *pOrderBy;    /* The ORDER BY clause */
  Select *pPrior;        /* Prior select in a compound select statement */
  Select *pNext;         /* Next select to the left in a compound */
  Expr *pLimit;          /* LIMIT expression. NULL means not used. */
  Expr *pOffset;         /* OFFSET expression. NULL means not used. */
  With *pWith;           /* WITH clause attached to this select. Or NULL. */
};

/*
** Allowed values for Select.selFlags.  The "SF" prefix stands for
** "Select Flag".
*/
#define SF_Distinct        0x0001  /* Output should be DISTINCT */
#define SF_Resolved        0x0002  /* Identifiers have been resolved */
#define SF_Aggregate       0x0004  /* Contains aggregate functions */
#define SF_UsesEphemeral   0x0008  /* Uses the OpenEphemeral opcode */
#define SF_Expanded        0x0010  /* sqlite3SelectExpand() called on this */
#define SF_HasTypeInfo     0x0020  /* FROM subqueries have Table metadata */
#define SF_UseSorter       0x0040  /* Sort using a sorter */
#define SF_Values          0x0080  /* Synthesized from VALUES clause */
#define SF_Materialize     0x0100  /* NOT USED */
#define SF_NestedFrom      0x0200  /* Part of a parenthesized FROM clause */
#define SF_MaybeConvert    0x0400  /* Need convertCompoundSelectToSubquery() */
#define SF_Recursive       0x0800  /* The recursive part of a recursive CTE */
#define SF_Compound        0x1000  /* Part of a compound query */


/*
** The results of a SELECT can be distributed in several ways, as defined
** by one of the following macros.  The "SRT" prefix means "SELECT Result
** Type".
**
**     SRT_Union       Store results as a key in a temporary index 
**                     identified by pDest->iSDParm.
**
**     SRT_Except      Remove results from the temporary index pDest->iSDParm.
**
**     SRT_Exists      Store a 1 in memory cell pDest->iSDParm if the result
**                     set is not empty.
**
**     SRT_Discard     Throw the results away.  This is used by SELECT
**                     statements within triggers whose only purpose is
**                     the side-effects of functions.
**
** All of the above are free to ignore their ORDER BY clause. Those that
** follow must honor the ORDER BY clause.
**
**     SRT_Output      Generate a row of output (using the OP_ResultRow
**                     opcode) for each row in the result set.
**
**     SRT_Mem         Only valid if the result is a single column.
**                     Store the first column of the first result row
**                     in register pDest->iSDParm then abandon the rest
**                     of the query.  This destination implies "LIMIT 1".
**
**     SRT_Set         The result must be a single column.  Store each
**                     row of result as the key in table pDest->iSDParm. 
**                     Apply the affinity pDest->affSdst before storing
**                     results.  Used to implement "IN (SELECT ...)".
**
**     SRT_EphemTab    Create an temporary table pDest->iSDParm and store
**                     the result there. The cursor is left open after
**                     returning.  This is like SRT_Table except that
**                     this destination uses OP_OpenEphemeral to create
**                     the table first.
**
**     SRT_Coroutine   Generate a co-routine that returns a new row of
**                     results each time it is invoked.  The entry point
**                     of the co-routine is stored in register pDest->iSDParm
**                     and the result row is stored in pDest->nDest registers
**                     starting with pDest->iSdst.
**
**     SRT_Table       Store results in temporary table pDest->iSDParm.
**                     This is like SRT_EphemTab except that the table
**                     is assumed to already be open.
**
**     SRT_DistTable   Store results in a temporary table pDest->iSDParm.
**                     But also use temporary table pDest->iSDParm+1 as
**                     a record of all prior results and ignore any duplicate
**                     rows.  Name means:  "Distinct Table".
**
**     SRT_Queue       Store results in priority queue pDest->iSDParm (really
**                     an index).  Append a sequence number so that all entries
**                     are distinct.
**
**     SRT_DistQueue   Store results in priority queue pDest->iSDParm only if
**                     the same record has never been stored before.  The
**                     index at pDest->iSDParm+1 hold all prior stores.
*/
#define SRT_Union        1  /* Store result as keys in an index */
#define SRT_Except       2  /* Remove result from a UNION index */
#define SRT_Exists       3  /* Store 1 if the result is not empty */
#define SRT_Discard      4  /* Do not save the results anywhere */

/* The ORDER BY clause is ignored for all of the above */
#define IgnorableOrderby(X) ((X->eDest)<=SRT_Discard)

#define SRT_Output       5  /* Output each row of result */
#define SRT_Mem          6  /* Store result in a memory cell */
#define SRT_Set          7  /* Store results as keys in an index */
#define SRT_EphemTab     8  /* Create transient tab and store like SRT_Table */
#define SRT_Coroutine    9  /* Generate a single row of result */
#define SRT_Table       10  /* Store result as data with an automatic rowid */
#define SRT_DistTable   11  /* Like SRT_Table, but unique results only */
#define SRT_Queue       12  /* Store result in an queue */
#define SRT_DistQueue   13  /* Like SRT_Queue, but unique results only */

/*
** An instance of this object describes where to put of the results of
** a SELECT statement.
*/
struct SelectDest {
  u8 eDest;            /* How to dispose of the results.  On of SRT_* above. */
  char affSdst;        /* Affinity used when eDest==SRT_Set */
  int iSDParm;         /* A parameter used by the eDest disposal method */
  int iSdst;           /* Base register where results are written */
  int nSdst;           /* Number of registers allocated */
  ExprList *pOrderBy;  /* Key columns for SRT_Queue and SRT_DistQueue */
};

/*
** During code generation of statements that do inserts into AUTOINCREMENT 
** tables, the following information is attached to the Table.u.autoInc.p
** pointer of each autoincrement table to record some side information that
** the code generator needs.  We have to keep per-table autoincrement
** information in case inserts are down within triggers.  Triggers do not
** normally coordinate their activities, but we do need to coordinate the
** loading and saving of autoincrement information.
*/
struct AutoincInfo {
  AutoincInfo *pNext;   /* Next info block in a list of them all */
  Table *pTab;          /* Table this info block refers to */
  int iDb;              /* Index in sqlite3.aDb[] of database holding pTab */
  int regCtr;           /* Memory register holding the rowid counter */
};

/*
** Size of the column cache
*/
#ifndef SQLITE_N_COLCACHE
# define SQLITE_N_COLCACHE 10
#endif

/*
** At least one instance of the following structure is created for each 
** trigger that may be fired while parsing an INSERT, UPDATE or DELETE
** statement. All such objects are stored in the linked list headed at
** Parse.pTriggerPrg and deleted once statement compilation has been
** completed.
**
** A Vdbe sub-program that implements the body and WHEN clause of trigger
** TriggerPrg.pTrigger, assuming a default ON CONFLICT clause of
** TriggerPrg.orconf, is stored in the TriggerPrg.pProgram variable.
** The Parse.pTriggerPrg list never contains two entries with the same
** values for both pTrigger and orconf.
**
** The TriggerPrg.aColmask[0] variable is set to a mask of old.* columns
** accessed (or set to 0 for triggers fired as a result of INSERT 
** statements). Similarly, the TriggerPrg.aColmask[1] variable is set to
** a mask of new.* columns used by the program.
*/
struct TriggerPrg {
  Trigger *pTrigger;      /* Trigger this program was coded from */
  TriggerPrg *pNext;      /* Next entry in Parse.pTriggerPrg list */
  SubProgram *pProgram;   /* Program implementing pTrigger/orconf */
  int orconf;             /* Default ON CONFLICT policy */
  u32 aColmask[2];        /* Masks of old.*, new.* columns accessed */
};

/*
** The yDbMask datatype for the bitmask of all attached databases.
*/
#if SQLITE_MAX_ATTACHED>30
  typedef sqlite3_uint64 yDbMask;
#else
  typedef unsigned int yDbMask;
#endif

/*
** An SQL parser context.  A copy of this structure is passed through
** the parser and down into all the parser action routine in order to
** carry around information that is global to the entire parse.
**
** The structure is divided into two parts.  When the parser and code
** generate call themselves recursively, the first part of the structure
** is constant but the second part is reset at the beginning and end of
** each recursion.
**
** The nTableLock and aTableLock variables are only used if the shared-cache 
** feature is enabled (if sqlite3Tsd()->useSharedData is true). They are
** used to store the set of table-locks required by the statement being
** compiled. Function sqlite3TableLock() is used to add entries to the
** list.
*/
struct Parse {
  sqlite3 *db;         /* The main database structure */
  char *zErrMsg;       /* An error message */
  Vdbe *pVdbe;         /* An engine for executing database bytecode */
  int rc;              /* Return code from execution */
  u8 colNamesSet;      /* TRUE after OP_ColumnName has been issued to pVdbe */
  u8 checkSchema;      /* Causes schema cookie check after an error */
  u8 nested;           /* Number of nested calls to the parser/code generator */
  u8 nTempReg;         /* Number of temporary registers in aTempReg[] */
  u8 nColCache;        /* Number of entries in aColCache[] */
  u8 iColCache;        /* Next entry in aColCache[] to replace */
  u8 isMultiWrite;     /* True if statement may modify/insert multiple rows */
  u8 mayAbort;         /* True if statement may throw an ABORT exception */
  u8 hasCompound;      /* Need to invoke convertCompoundSelectToSubquery() */
  u8 okConstFactor;    /* OK to factor out constants */
  int aTempReg[8];     /* Holding area for temporary registers */
  int nRangeReg;       /* Size of the temporary register block */
  int iRangeReg;       /* First register in temporary register block */
  int nErr;            /* Number of errors seen */
  int nTab;            /* Number of previously allocated VDBE cursors */
  int nMem;            /* Number of memory cells used so far */
  int nSet;            /* Number of sets used so far */
  int nOnce;           /* Number of OP_Once instructions so far */
  int nOpAlloc;        /* Number of slots allocated for Vdbe.aOp[] */
  int iFixedOp;        /* Never back out opcodes iFixedOp-1 or earlier */
  int ckBase;          /* Base register of data during check constraints */
  int iPartIdxTab;     /* Table corresponding to a partial index */
  int iCacheLevel;     /* ColCache valid when aColCache[].iLevel<=iCacheLevel */
  int iCacheCnt;       /* Counter used to generate aColCache[].lru values */
  int nLabel;          /* Number of labels used */
  int *aLabel;         /* Space to hold the labels */
  struct yColCache {
    int iTable;           /* Table cursor number */
    i16 iColumn;          /* Table column number */
    u8 tempReg;           /* iReg is a temp register that needs to be freed */
    int iLevel;           /* Nesting level */
    int iReg;             /* Reg with value of this column. 0 means none. */
    int lru;              /* Least recently used entry has the smallest value */
  } aColCache[SQLITE_N_COLCACHE];  /* One for each column cache entry */
  ExprList *pConstExpr;/* Constant expressions */
  Token constraintName;/* Name of the constraint currently being parsed */
  yDbMask writeMask;   /* Start a write transaction on these databases */
  yDbMask cookieMask;  /* Bitmask of schema verified databases */
  int cookieValue[SQLITE_MAX_ATTACHED+2];  /* Values of cookies to verify */
  int regRowid;        /* Register holding rowid of CREATE TABLE entry */
  int regRoot;         /* Register holding root page number for new objects */
  int nMaxArg;         /* Max args passed to user function by sub-program */
#ifndef SQLITE_OMIT_SHARED_CACHE
  int nTableLock;        /* Number of locks in aTableLock */
  TableLock *aTableLock; /* Required table locks for shared-cache mode */
#endif
  AutoincInfo *pAinc;  /* Information about AUTOINCREMENT counters */

  /* Information used while coding trigger programs. */
  Parse *pToplevel;    /* Parse structure for main program (or NULL) */
  Table *pTriggerTab;  /* Table triggers are being coded for */
  int addrCrTab;       /* Address of OP_CreateTable opcode on CREATE TABLE */
  int addrSkipPK;      /* Address of instruction to skip PRIMARY KEY index */
  u32 nQueryLoop;      /* Est number of iterations of a query (10*log2(N)) */
  u32 oldmask;         /* Mask of old.* columns referenced */
  u32 newmask;         /* Mask of new.* columns referenced */
  u8 eTriggerOp;       /* TK_UPDATE, TK_INSERT or TK_DELETE */
  u8 eOrconf;          /* Default ON CONFLICT policy for trigger steps */
  u8 disableTriggers;  /* True to disable triggers */

  /************************************************************************
  ** Above is constant between recursions.  Below is reset before and after
  ** each recursion.  The boundary between these two regions is determined
  ** using offsetof(Parse,nVar) so the nVar field must be the first field
  ** in the recursive region.
  ************************************************************************/

  int nVar;                 /* Number of '?' variables seen in the SQL so far */
  int nzVar;                /* Number of available slots in azVar[] */
  u8 iPkSortOrder;          /* ASC or DESC for INTEGER PRIMARY KEY */
  u8 bFreeWith;             /* True if pWith should be freed with parser */
  u8 explain;               /* True if the EXPLAIN flag is found on the query */
#ifndef SQLITE_OMIT_VIRTUALTABLE
  u8 declareVtab;           /* True if inside sqlite3_declare_vtab() */
  int nVtabLock;            /* Number of virtual tables to lock */
#endif
  int nAlias;               /* Number of aliased result set columns */
  int nHeight;              /* Expression tree height of current sub-select */
#ifndef SQLITE_OMIT_EXPLAIN
  int iSelectId;            /* ID of current select for EXPLAIN output */
  int iNextSelectId;        /* Next available select ID for EXPLAIN output */
#endif
  char **azVar;             /* Pointers to names of parameters */
  Vdbe *pReprepare;         /* VM being reprepared (sqlite3Reprepare()) */
  const char *zTail;        /* All SQL text past the last semicolon parsed */
  Table *pNewTable;         /* A table being constructed by CREATE TABLE */
  Trigger *pNewTrigger;     /* Trigger under construct by a CREATE TRIGGER */
  const char *zAuthContext; /* The 6th parameter to db->xAuth callbacks */
  Token sNameToken;         /* Token with unqualified schema object name */
  Token sLastToken;         /* The last token parsed */
#ifndef SQLITE_OMIT_VIRTUALTABLE
  Token sArg;               /* Complete text of a module argument */
  Table **apVtabLock;       /* Pointer to virtual tables needing locking */
#endif
  Table *pZombieTab;        /* List of Table objects to delete after code gen */
  TriggerPrg *pTriggerPrg;  /* Linked list of coded triggers */
  With *pWith;              /* Current WITH clause, or NULL */
};

/*
** Return true if currently inside an sqlite3_declare_vtab() call.
*/
#ifdef SQLITE_OMIT_VIRTUALTABLE
  #define IN_DECLARE_VTAB 0
#else
  #define IN_DECLARE_VTAB (pParse->declareVtab)
#endif

/*
** An instance of the following structure can be declared on a stack and used
** to save the Parse.zAuthContext value so that it can be restored later.
*/
struct AuthContext {
  const char *zAuthContext;   /* Put saved Parse.zAuthContext here */
  Parse *pParse;              /* The Parse structure */
};

/*
** Bitfield flags for P5 value in various opcodes.
*/
#define OPFLAG_NCHANGE       0x01    /* Set to update db->nChange */
#define OPFLAG_LASTROWID     0x02    /* Set to update db->lastRowid */
#define OPFLAG_ISUPDATE      0x04    /* This OP_Insert is an sql UPDATE */
#define OPFLAG_APPEND        0x08    /* This is likely to be an append */
#define OPFLAG_USESEEKRESULT 0x10    /* Try to avoid a seek in BtreeInsert() */
#define OPFLAG_CLEARCACHE    0x20    /* Clear pseudo-table cache in OP_Column */
#define OPFLAG_LENGTHARG     0x40    /* OP_Column only used for length() */
#define OPFLAG_TYPEOFARG     0x80    /* OP_Column only used for typeof() */
#define OPFLAG_BULKCSR       0x01    /* OP_Open** used to open bulk cursor */
#define OPFLAG_P2ISREG       0x02    /* P2 to OP_Open** is a register number */
#define OPFLAG_PERMUTE       0x01    /* OP_Compare: use the permutation */

/*
 * Each trigger present in the database schema is stored as an instance of
 * struct Trigger. 
 *
 * Pointers to instances of struct Trigger are stored in two ways.
 * 1. In the "trigHash" hash table (part of the sqlite3* that represents the 
 *    database). This allows Trigger structures to be retrieved by name.
 * 2. All triggers associated with a single table form a linked list, using the
 *    pNext member of struct Trigger. A pointer to the first element of the
 *    linked list is stored as the "pTrigger" member of the associated
 *    struct Table.
 *
 * The "step_list" member points to the first element of a linked list
 * containing the SQL statements specified as the trigger program.
 */
struct Trigger {
  char *zName;            /* The name of the trigger                        */
  char *table;            /* The table or view to which the trigger applies */
  u8 op;                  /* One of TK_DELETE, TK_UPDATE, TK_INSERT         */
  u8 tr_tm;               /* One of TRIGGER_BEFORE, TRIGGER_AFTER */
  Expr *pWhen;            /* The WHEN clause of the expression (may be NULL) */
  IdList *pColumns;       /* If this is an UPDATE OF <column-list> trigger,
                             the <column-list> is stored here */
  Schema *pSchema;        /* Schema containing the trigger */
  Schema *pTabSchema;     /* Schema containing the table */
  TriggerStep *step_list; /* Link list of trigger program steps             */
  Trigger *pNext;         /* Next trigger associated with the table */
};

/*
** A trigger is either a BEFORE or an AFTER trigger.  The following constants
** determine which. 
**
** If there are multiple triggers, you might of some BEFORE and some AFTER.
** In that cases, the constants below can be ORed together.
*/
#define TRIGGER_BEFORE  1
#define TRIGGER_AFTER   2

/*
 * An instance of struct TriggerStep is used to store a single SQL statement
 * that is a part of a trigger-program. 
 *
 * Instances of struct TriggerStep are stored in a singly linked list (linked
 * using the "pNext" member) referenced by the "step_list" member of the 
 * associated struct Trigger instance. The first element of the linked list is
 * the first step of the trigger-program.
 * 
 * The "op" member indicates whether this is a "DELETE", "INSERT", "UPDATE" or
 * "SELECT" statement. The meanings of the other members is determined by the 
 * value of "op" as follows:
 *
 * (op == TK_INSERT)
 * orconf    -> stores the ON CONFLICT algorithm
 * pSelect   -> If this is an INSERT INTO ... SELECT ... statement, then
 *              this stores a pointer to the SELECT statement. Otherwise NULL.
 * target    -> A token holding the quoted name of the table to insert into.
 * pExprList -> If this is an INSERT INTO ... VALUES ... statement, then
 *              this stores values to be inserted. Otherwise NULL.
 * pIdList   -> If this is an INSERT INTO ... (<column-names>) VALUES ... 
 *              statement, then this stores the column-names to be
 *              inserted into.
 *
 * (op == TK_DELETE)
 * target    -> A token holding the quoted name of the table to delete from.
 * pWhere    -> The WHERE clause of the DELETE statement if one is specified.
 *              Otherwise NULL.
 * 
 * (op == TK_UPDATE)
 * target    -> A token holding the quoted name of the table to update rows of.
 * pWhere    -> The WHERE clause of the UPDATE statement if one is specified.
 *              Otherwise NULL.
 * pExprList -> A list of the columns to update and the expressions to update
 *              them to. See sqlite3Update() documentation of "pChanges"
 *              argument.
 * 
 */
struct TriggerStep {
  u8 op;               /* One of TK_DELETE, TK_UPDATE, TK_INSERT, TK_SELECT */
  u8 orconf;           /* OE_Rollback etc. */
  Trigger *pTrig;      /* The trigger that this step is a part of */
  Select *pSelect;     /* SELECT statment or RHS of INSERT INTO .. SELECT ... */
  Token target;        /* Target table for DELETE, UPDATE, INSERT */
  Expr *pWhere;        /* The WHERE clause for DELETE or UPDATE steps */
  ExprList *pExprList; /* SET clause for UPDATE. */
  IdList *pIdList;     /* Column names for INSERT */
  TriggerStep *pNext;  /* Next in the link-list */
  TriggerStep *pLast;  /* Last element in link-list. Valid for 1st elem only */
};

/*
** The following structure contains information used by the sqliteFix...
** routines as they walk the parse tree to make database references
** explicit.  
*/
typedef struct DbFixer DbFixer;
struct DbFixer {
  Parse *pParse;      /* The parsing context.  Error messages written here */
  Schema *pSchema;    /* Fix items to this schema */
  int bVarOnly;       /* Check for variable references only */
  const char *zDb;    /* Make sure all objects are contained in this database */
  const char *zType;  /* Type of the container - used for error messages */
  const Token *pName; /* Name of the container - used for error messages */
};

/*
** An objected used to accumulate the text of a string where we
** do not necessarily know how big the string will be in the end.
*/
struct StrAccum {
  sqlite3 *db;         /* Optional database for lookaside.  Can be NULL */
  char *zBase;         /* A base allocation.  Not from malloc. */
  char *zText;         /* The string collected so far */
  int  nChar;          /* Length of the string so far */
  int  nAlloc;         /* Amount of space allocated in zText */
  int  mxAlloc;        /* Maximum allowed string length */
  u8   useMalloc;      /* 0: none,  1: sqlite3DbMalloc,  2: sqlite3_malloc */
  u8   accError;       /* STRACCUM_NOMEM or STRACCUM_TOOBIG */
};
#define STRACCUM_NOMEM   1
#define STRACCUM_TOOBIG  2

/*
** A pointer to this structure is used to communicate information
** from sqlite3Init and OP_ParseSchema into the sqlite3InitCallback.
*/
typedef struct {
  sqlite3 *db;        /* The database being initialized */
  char **pzErrMsg;    /* Error message stored here */
  int iDb;            /* 0 for main database.  1 for TEMP, 2.. for ATTACHed */
  int rc;             /* Result code stored here */
} InitData;

/*
** Structure containing global configuration data for the SQLite library.
**
** This structure also contains some state information.
*/
struct Sqlite3Config {
  int bMemstat;                     /* True to enable memory status */
  int bCoreMutex;                   /* True to enable core mutexing */
  int bFullMutex;                   /* True to enable full mutexing */
  int bOpenUri;                     /* True to interpret filenames as URIs */
  int bUseCis;                      /* Use covering indices for full-scans */
  int mxStrlen;                     /* Maximum string length */
  int neverCorrupt;                 /* Database is always well-formed */
  int szLookaside;                  /* Default lookaside buffer size */
  int nLookaside;                   /* Default lookaside buffer count */
  sqlite3_mem_methods m;            /* Low-level memory allocation interface */
  sqlite3_mutex_methods mutex;      /* Low-level mutex interface */
  sqlite3_pcache_methods2 pcache2;  /* Low-level page-cache interface */
  void *pHeap;                      /* Heap storage space */
  int nHeap;                        /* Size of pHeap[] */
  int mnReq, mxReq;                 /* Min and max heap requests sizes */
  sqlite3_int64 szMmap;             /* mmap() space per open file */
  sqlite3_int64 mxMmap;             /* Maximum value for szMmap */
  void *pScratch;                   /* Scratch memory */
  int szScratch;                    /* Size of each scratch buffer */
  int nScratch;                     /* Number of scratch buffers */
  void *pPage;                      /* Page cache memory */
  int szPage;                       /* Size of each page in pPage[] */
  int nPage;                        /* Number of pages in pPage[] */
  int mxParserStack;                /* maximum depth of the parser stack */
  int sharedCacheEnabled;           /* true if shared-cache mode enabled */
  /* The above might be initialized to non-zero.  The following need to always
  ** initially be zero, however. */
  int isInit;                       /* True after initialization has finished */
  int inProgress;                   /* True while initialization in progress */
  int isMutexInit;                  /* True after mutexes are initialized */
  int isMallocInit;                 /* True after malloc is initialized */
  int isPCacheInit;                 /* True after malloc is initialized */
  sqlite3_mutex *pInitMutex;        /* Mutex used by sqlite3_initialize() */
  int nRefInitMutex;                /* Number of users of pInitMutex */
  void (*xLog)(void*,int,const char*); /* Function for logging */
  void *pLogArg;                       /* First argument to xLog() */
  int bLocaltimeFault;              /* True to fail localtime() calls */
#ifdef SQLITE_ENABLE_SQLLOG
  void(*xSqllog)(void*,sqlite3*,const char*, int);
  void *pSqllogArg;
#endif
#ifdef SQLITE_VDBE_COVERAGE
  /* The following callback (if not NULL) is invoked on every VDBE branch
  ** operation.  Set the callback using SQLITE_TESTCTRL_VDBE_COVERAGE.
  */
  void (*xVdbeBranch)(void*,int iSrcLine,u8 eThis,u8 eMx);  /* Callback */
  void *pVdbeBranchArg;                                     /* 1st argument */
#endif
};

/*
** This macro is used inside of assert() statements to indicate that
** the assert is only valid on a well-formed database.  Instead of:
**
**     assert( X );
**
** One writes:
**
**     assert( X || CORRUPT_DB );
**
** CORRUPT_DB is true during normal operation.  CORRUPT_DB does not indicate
** that the database is definitely corrupt, only that it might be corrupt.
** For most test cases, CORRUPT_DB is set to false using a special
** sqlite3_test_control().  This enables assert() statements to prove
** things that are always true for well-formed databases.
*/
#define CORRUPT_DB  (sqlite3Config.neverCorrupt==0)

/*
** Context pointer passed down through the tree-walk.
*/
struct Walker {
  int (*xExprCallback)(Walker*, Expr*);     /* Callback for expressions */
  int (*xSelectCallback)(Walker*,Select*);  /* Callback for SELECTs */
  void (*xSelectCallback2)(Walker*,Select*);/* Second callback for SELECTs */
  Parse *pParse;                            /* Parser context.  */
  int walkerDepth;                          /* Number of subqueries */
  union {                                   /* Extra data for callback */
    NameContext *pNC;                          /* Naming context */
    int i;                                     /* Integer value */
    SrcList *pSrcList;                         /* FROM clause */
    struct SrcCount *pSrcCount;                /* Counting column references */
  } u;
};

/* Forward declarations */
int sqlite3WalkExpr(Walker*, Expr*);
int sqlite3WalkExprList(Walker*, ExprList*);
int sqlite3WalkSelect(Walker*, Select*);
int sqlite3WalkSelectExpr(Walker*, Select*);
int sqlite3WalkSelectFrom(Walker*, Select*);

/*
** Return code from the parse-tree walking primitives and their
** callbacks.
*/
#define WRC_Continue    0   /* Continue down into children */
#define WRC_Prune       1   /* Omit children but continue walking siblings */
#define WRC_Abort       2   /* Abandon the tree walk */

/*
** An instance of this structure represents a set of one or more CTEs
** (common table expressions) created by a single WITH clause.
*/
struct With {
  int nCte;                       /* Number of CTEs in the WITH clause */
  With *pOuter;                   /* Containing WITH clause, or NULL */
  struct Cte {                    /* For each CTE in the WITH clause.... */
    char *zName;                    /* Name of this CTE */
    ExprList *pCols;                /* List of explicit column names, or NULL */
    Select *pSelect;                /* The definition of this CTE */
    const char *zErr;               /* Error message for circular references */
  } a[1];
};

/*
** Assuming zIn points to the first byte of a UTF-8 character,
** advance zIn to point to the first byte of the next UTF-8 character.
*/
#define SQLITE_SKIP_UTF8(zIn) {                        \
  if( (*(zIn++))>=0xc0 ){                              \
    while( (*zIn & 0xc0)==0x80 ){ zIn++; }             \
  }                                                    \
}

/*
** The SQLITE_*_BKPT macros are substitutes for the error codes with
** the same name but without the _BKPT suffix.  These macros invoke
** routines that report the line-number on which the error originated
** using sqlite3_log().  The routines also provide a convenient place
** to set a debugger breakpoint.
*/
int sqlite3CorruptError(int);
int sqlite3MisuseError(int);
int sqlite3CantopenError(int);
#define SQLITE_CORRUPT_BKPT sqlite3CorruptError(__LINE__)
#define SQLITE_MISUSE_BKPT sqlite3MisuseError(__LINE__)
#define SQLITE_CANTOPEN_BKPT sqlite3CantopenError(__LINE__)


/*
** FTS4 is really an extension for FTS3.  It is enabled using the
** SQLITE_ENABLE_FTS3 macro.  But to avoid confusion we also all
** the SQLITE_ENABLE_FTS4 macro to serve as an alisse for SQLITE_ENABLE_FTS3.
*/
#if defined(SQLITE_ENABLE_FTS4) && !defined(SQLITE_ENABLE_FTS3)
# define SQLITE_ENABLE_FTS3
#endif

/*
** The ctype.h header is needed for non-ASCII systems.  It is also
** needed by FTS3 when FTS3 is included in the amalgamation.
*/
#if !defined(SQLITE_ASCII) || \
    (defined(SQLITE_ENABLE_FTS3) && defined(SQLITE_AMALGAMATION))
# include <ctype.h>
#endif

/*
** The following macros mimic the standard library functions toupper(),
** isspace(), isalnum(), isdigit() and isxdigit(), respectively. The
** sqlite versions only work for ASCII characters, regardless of locale.
*/
#ifdef SQLITE_ASCII
# define sqlite3Toupper(x)  ((x)&~(sqlite3CtypeMap[(unsigned char)(x)]&0x20))
# define sqlite3Isspace(x)   (sqlite3CtypeMap[(unsigned char)(x)]&0x01)
# define sqlite3Isalnum(x)   (sqlite3CtypeMap[(unsigned char)(x)]&0x06)
# define sqlite3Isalpha(x)   (sqlite3CtypeMap[(unsigned char)(x)]&0x02)
# define sqlite3Isdigit(x)   (sqlite3CtypeMap[(unsigned char)(x)]&0x04)
# define sqlite3Isxdigit(x)  (sqlite3CtypeMap[(unsigned char)(x)]&0x08)
# define sqlite3Tolower(x)   (sqlite3UpperToLower[(unsigned char)(x)])
#else
# define sqlite3Toupper(x)   toupper((unsigned char)(x))
# define sqlite3Isspace(x)   isspace((unsigned char)(x))
# define sqlite3Isalnum(x)   isalnum((unsigned char)(x))
# define sqlite3Isalpha(x)   isalpha((unsigned char)(x))
# define sqlite3Isdigit(x)   isdigit((unsigned char)(x))
# define sqlite3Isxdigit(x)  isxdigit((unsigned char)(x))
# define sqlite3Tolower(x)   tolower((unsigned char)(x))
#endif

/*
** Internal function prototypes
*/
#define sqlite3StrICmp sqlite3_stricmp
int sqlite3Strlen30(const char*);
#define sqlite3StrNICmp sqlite3_strnicmp

int sqlite3MallocInit(void);
void sqlite3MallocEnd(void);
void *sqlite3Malloc(int);
void *sqlite3MallocZero(int);
void *sqlite3DbMallocZero(sqlite3*, int);
void *sqlite3DbMallocRaw(sqlite3*, int);
char *sqlite3DbStrDup(sqlite3*,const char*);
char *sqlite3DbStrNDup(sqlite3*,const char*, int);
void *sqlite3Realloc(void*, int);
void *sqlite3DbReallocOrFree(sqlite3 *, void *, int);
void *sqlite3DbRealloc(sqlite3 *, void *, int);
void sqlite3DbFree(sqlite3*, void*);
int sqlite3MallocSize(void*);
int sqlite3DbMallocSize(sqlite3*, void*);
void *sqlite3ScratchMalloc(int);
void sqlite3ScratchFree(void*);
void *sqlite3PageMalloc(int);
void sqlite3PageFree(void*);
void sqlite3MemSetDefault(void);
void sqlite3BenignMallocHooks(void (*)(void), void (*)(void));
int sqlite3HeapNearlyFull(void);

/*
** On systems with ample stack space and that support alloca(), make
** use of alloca() to obtain space for large automatic objects.  By default,
** obtain space from malloc().
**
** The alloca() routine never returns NULL.  This will cause code paths
** that deal with sqlite3StackAlloc() failures to be unreachable.
*/
#ifdef SQLITE_USE_ALLOCA
# define sqlite3StackAllocRaw(D,N)   alloca(N)
# define sqlite3StackAllocZero(D,N)  memset(alloca(N), 0, N)
# define sqlite3StackFree(D,P)       
#else
# define sqlite3StackAllocRaw(D,N)   sqlite3DbMallocRaw(D,N)
# define sqlite3StackAllocZero(D,N)  sqlite3DbMallocZero(D,N)
# define sqlite3StackFree(D,P)       sqlite3DbFree(D,P)
#endif

#ifdef SQLITE_ENABLE_MEMSYS3
const sqlite3_mem_methods *sqlite3MemGetMemsys3(void);
#endif
#ifdef SQLITE_ENABLE_MEMSYS5
const sqlite3_mem_methods *sqlite3MemGetMemsys5(void);
#endif


#ifndef SQLITE_MUTEX_OMIT
  sqlite3_mutex_methods const *sqlite3DefaultMutex(void);
  sqlite3_mutex_methods const *sqlite3NoopMutex(void);
  sqlite3_mutex *sqlite3MutexAlloc(int);
  int sqlite3MutexInit(void);
  int sqlite3MutexEnd(void);
#endif

int sqlite3StatusValue(int);
void sqlite3StatusAdd(int, int);
void sqlite3StatusSet(int, int);

#ifndef SQLITE_OMIT_FLOATING_POINT
  int sqlite3IsNaN(double);
#else
# define sqlite3IsNaN(X)  0
#endif

/*
** An instance of the following structure holds information about SQL
** functions arguments that are the parameters to the printf() function.
*/
struct PrintfArguments {
  int nArg;                /* Total number of arguments */
  int nUsed;               /* Number of arguments used so far */
  sqlite3_value **apArg;   /* The argument values */
};

#define SQLITE_PRINTF_INTERNAL 0x01
#define SQLITE_PRINTF_SQLFUNC  0x02
void sqlite3VXPrintf(StrAccum*, u32, const char*, va_list);
void sqlite3XPrintf(StrAccum*, u32, const char*, ...);
char *sqlite3MPrintf(sqlite3*,const char*, ...);
char *sqlite3VMPrintf(sqlite3*,const char*, va_list);
char *sqlite3MAppendf(sqlite3*,char*,const char*,...);
#if defined(SQLITE_TEST) || defined(SQLITE_DEBUG)
  void sqlite3DebugPrintf(const char*, ...);
#endif
#if defined(SQLITE_TEST)
  void *sqlite3TestTextToPtr(const char*);
#endif

/* Output formatting for SQLITE_TESTCTRL_EXPLAIN */
#if defined(SQLITE_ENABLE_TREE_EXPLAIN)
  void sqlite3ExplainBegin(Vdbe*);
  void sqlite3ExplainPrintf(Vdbe*, const char*, ...);
  void sqlite3ExplainNL(Vdbe*);
  void sqlite3ExplainPush(Vdbe*);
  void sqlite3ExplainPop(Vdbe*);
  void sqlite3ExplainFinish(Vdbe*);
  void sqlite3ExplainSelect(Vdbe*, Select*);
  void sqlite3ExplainExpr(Vdbe*, Expr*);
  void sqlite3ExplainExprList(Vdbe*, ExprList*);
  const char *sqlite3VdbeExplanation(Vdbe*);
#else
# define sqlite3ExplainBegin(X)
# define sqlite3ExplainSelect(A,B)
# define sqlite3ExplainExpr(A,B)
# define sqlite3ExplainExprList(A,B)
# define sqlite3ExplainFinish(X)
# define sqlite3VdbeExplanation(X) 0
#endif


void sqlite3SetString(char **, sqlite3*, const char*, ...);
void sqlite3ErrorMsg(Parse*, const char*, ...);
int sqlite3Dequote(char*);
int sqlite3KeywordCode(const unsigned char*, int);
int sqlite3RunParser(Parse*, const char*, char **);
void sqlite3FinishCoding(Parse*);
int sqlite3GetTempReg(Parse*);
void sqlite3ReleaseTempReg(Parse*,int);
int sqlite3GetTempRange(Parse*,int);
void sqlite3ReleaseTempRange(Parse*,int,int);
void sqlite3ClearTempRegCache(Parse*);
Expr *sqlite3ExprAlloc(sqlite3*,int,const Token*,int);
Expr *sqlite3Expr(sqlite3*,int,const char*);
void sqlite3ExprAttachSubtrees(sqlite3*,Expr*,Expr*,Expr*);
Expr *sqlite3PExpr(Parse*, int, Expr*, Expr*, const Token*);
Expr *sqlite3ExprAnd(sqlite3*,Expr*, Expr*);
Expr *sqlite3ExprFunction(Parse*,ExprList*, Token*);
void sqlite3ExprAssignVarNumber(Parse*, Expr*);
void sqlite3ExprDelete(sqlite3*, Expr*);
ExprList *sqlite3ExprListAppend(Parse*,ExprList*,Expr*);
void sqlite3ExprListSetName(Parse*,ExprList*,Token*,int);
void sqlite3ExprListSetSpan(Parse*,ExprList*,ExprSpan*);
void sqlite3ExprListDelete(sqlite3*, ExprList*);
int sqlite3Init(sqlite3*, char**);
int sqlite3InitCallback(void*, int, char**, char**);
void sqlite3Pragma(Parse*,Token*,Token*,Token*,int);
void sqlite3ResetAllSchemasOfConnection(sqlite3*);
void sqlite3ResetOneSchema(sqlite3*,int);
void sqlite3CollapseDatabaseArray(sqlite3*);
void sqlite3BeginParse(Parse*,int);
void sqlite3CommitInternalChanges(sqlite3*);
Table *sqlite3ResultSetOfSelect(Parse*,Select*);
void sqlite3OpenMasterTable(Parse *, int);
Index *sqlite3PrimaryKeyIndex(Table*);
i16 sqlite3ColumnOfIndex(Index*, i16);
void sqlite3StartTable(Parse*,Token*,Token*,int,int,int,int);
void sqlite3AddColumn(Parse*,Token*);
void sqlite3AddNotNull(Parse*, int);
void sqlite3AddPrimaryKey(Parse*, ExprList*, int, int, int);
void sqlite3AddCheckConstraint(Parse*, Expr*);
void sqlite3AddColumnType(Parse*,Token*);
void sqlite3AddDefaultValue(Parse*,ExprSpan*);
void sqlite3AddCollateType(Parse*, Token*);
void sqlite3EndTable(Parse*,Token*,Token*,u8,Select*);
int sqlite3ParseUri(const char*,const char*,unsigned int*,
                    sqlite3_vfs**,char**,char **);
Btree *sqlite3DbNameToBtree(sqlite3*,const char*);
int sqlite3CodeOnce(Parse *);

Bitvec *sqlite3BitvecCreate(u32);
int sqlite3BitvecTest(Bitvec*, u32);
int sqlite3BitvecSet(Bitvec*, u32);
void sqlite3BitvecClear(Bitvec*, u32, void*);
void sqlite3BitvecDestroy(Bitvec*);
u32 sqlite3BitvecSize(Bitvec*);
int sqlite3BitvecBuiltinTest(int,int*);

RowSet *sqlite3RowSetInit(sqlite3*, void*, unsigned int);
void sqlite3RowSetClear(RowSet*);
void sqlite3RowSetInsert(RowSet*, i64);
int sqlite3RowSetTest(RowSet*, u8 iBatch, i64);
int sqlite3RowSetNext(RowSet*, i64*);

void sqlite3CreateView(Parse*,Token*,Token*,Token*,Select*,int,int);

#if !defined(SQLITE_OMIT_VIEW) || !defined(SQLITE_OMIT_VIRTUALTABLE)
  int sqlite3ViewGetColumnNames(Parse*,Table*);
#else
# define sqlite3ViewGetColumnNames(A,B) 0
#endif

void sqlite3DropTable(Parse*, SrcList*, int, int);
void sqlite3CodeDropTable(Parse*, Table*, int, int);
void sqlite3DeleteTable(sqlite3*, Table*);
#ifndef SQLITE_OMIT_AUTOINCREMENT
  void sqlite3AutoincrementBegin(Parse *pParse);
  void sqlite3AutoincrementEnd(Parse *pParse);
#else
# define sqlite3AutoincrementBegin(X)
# define sqlite3AutoincrementEnd(X)
#endif
void sqlite3Insert(Parse*, SrcList*, Select*, IdList*, int);
void *sqlite3ArrayAllocate(sqlite3*,void*,int,int*,int*);
IdList *sqlite3IdListAppend(sqlite3*, IdList*, Token*);
int sqlite3IdListIndex(IdList*,const char*);
SrcList *sqlite3SrcListEnlarge(sqlite3*, SrcList*, int, int);
SrcList *sqlite3SrcListAppend(sqlite3*, SrcList*, Token*, Token*);
SrcList *sqlite3SrcListAppendFromTerm(Parse*, SrcList*, Token*, Token*,
                                      Token*, Select*, Expr*, IdList*);
void sqlite3SrcListIndexedBy(Parse *, SrcList *, Token *);
int sqlite3IndexedByLookup(Parse *, struct SrcList_item *);
void sqlite3SrcListShiftJoinType(SrcList*);
void sqlite3SrcListAssignCursors(Parse*, SrcList*);
void sqlite3IdListDelete(sqlite3*, IdList*);
void sqlite3SrcListDelete(sqlite3*, SrcList*);
Index *sqlite3AllocateIndexObject(sqlite3*,i16,int,char**);
Index *sqlite3CreateIndex(Parse*,Token*,Token*,SrcList*,ExprList*,int,Token*,
                          Expr*, int, int);
void sqlite3DropIndex(Parse*, SrcList*, int);
int sqlite3Select(Parse*, Select*, SelectDest*);
Select *sqlite3SelectNew(Parse*,ExprList*,SrcList*,Expr*,ExprList*,
                         Expr*,ExprList*,u16,Expr*,Expr*);
void sqlite3SelectDelete(sqlite3*, Select*);
Table *sqlite3SrcListLookup(Parse*, SrcList*);
int sqlite3IsReadOnly(Parse*, Table*, int);
void sqlite3OpenTable(Parse*, int iCur, int iDb, Table*, int);
#if defined(SQLITE_ENABLE_UPDATE_DELETE_LIMIT) && !defined(SQLITE_OMIT_SUBQUERY)
Expr *sqlite3LimitWhere(Parse*,SrcList*,Expr*,ExprList*,Expr*,Expr*,char*);
#endif
void sqlite3DeleteFrom(Parse*, SrcList*, Expr*);
void sqlite3Update(Parse*, SrcList*, ExprList*, Expr*, int);
WhereInfo *sqlite3WhereBegin(Parse*,SrcList*,Expr*,ExprList*,ExprList*,u16,int);
void sqlite3WhereEnd(WhereInfo*);
u64 sqlite3WhereOutputRowCount(WhereInfo*);
int sqlite3WhereIsDistinct(WhereInfo*);
int sqlite3WhereIsOrdered(WhereInfo*);
int sqlite3WhereContinueLabel(WhereInfo*);
int sqlite3WhereBreakLabel(WhereInfo*);
int sqlite3WhereOkOnePass(WhereInfo*, int*);
int sqlite3ExprCodeGetColumn(Parse*, Table*, int, int, int, u8);
void sqlite3ExprCodeGetColumnOfTable(Vdbe*, Table*, int, int, int);
void sqlite3ExprCodeMove(Parse*, int, int, int);
void sqlite3ExprCacheStore(Parse*, int, int, int);
void sqlite3ExprCachePush(Parse*);
void sqlite3ExprCachePop(Parse*, int);
void sqlite3ExprCacheRemove(Parse*, int, int);
void sqlite3ExprCacheClear(Parse*);
void sqlite3ExprCacheAffinityChange(Parse*, int, int);
void sqlite3ExprCode(Parse*, Expr*, int);
void sqlite3ExprCodeFactorable(Parse*, Expr*, int);
void sqlite3ExprCodeAtInit(Parse*, Expr*, int, u8);
int sqlite3ExprCodeTemp(Parse*, Expr*, int*);
int sqlite3ExprCodeTarget(Parse*, Expr*, int);
void sqlite3ExprCodeAndCache(Parse*, Expr*, int);
int sqlite3ExprCodeExprList(Parse*, ExprList*, int, u8);
#define SQLITE_ECEL_DUP      0x01  /* Deep, not shallow copies */
#define SQLITE_ECEL_FACTOR   0x02  /* Factor out constant terms */
void sqlite3ExprIfTrue(Parse*, Expr*, int, int);
void sqlite3ExprIfFalse(Parse*, Expr*, int, int);
Table *sqlite3FindTable(sqlite3*,const char*, const char*);
Table *sqlite3LocateTable(Parse*,int isView,const char*, const char*);
Table *sqlite3LocateTableItem(Parse*,int isView,struct SrcList_item *);
Index *sqlite3FindIndex(sqlite3*,const char*, const char*);
void sqlite3UnlinkAndDeleteTable(sqlite3*,int,const char*);
void sqlite3UnlinkAndDeleteIndex(sqlite3*,int,const char*);
void sqlite3Vacuum(Parse*);
int sqlite3RunVacuum(char**, sqlite3*);
char *sqlite3NameFromToken(sqlite3*, Token*);
int sqlite3ExprCompare(Expr*, Expr*, int);
int sqlite3ExprListCompare(ExprList*, ExprList*, int);
int sqlite3ExprImpliesExpr(Expr*, Expr*, int);
void sqlite3ExprAnalyzeAggregates(NameContext*, Expr*);
void sqlite3ExprAnalyzeAggList(NameContext*,ExprList*);
int sqlite3FunctionUsesThisSrc(Expr*, SrcList*);
Vdbe *sqlite3GetVdbe(Parse*);
void sqlite3PrngSaveState(void);
void sqlite3PrngRestoreState(void);
void sqlite3RollbackAll(sqlite3*,int);
void sqlite3CodeVerifySchema(Parse*, int);
void sqlite3CodeVerifyNamedSchema(Parse*, const char *zDb);
void sqlite3BeginTransaction(Parse*, int);
void sqlite3CommitTransaction(Parse*);
void sqlite3RollbackTransaction(Parse*);
void sqlite3Savepoint(Parse*, int, Token*);
void sqlite3CloseSavepoints(sqlite3 *);
void sqlite3LeaveMutexAndCloseZombie(sqlite3*);
int sqlite3ExprIsConstant(Expr*);
int sqlite3ExprIsConstantNotJoin(Expr*);
int sqlite3ExprIsConstantOrFunction(Expr*);
int sqlite3ExprIsInteger(Expr*, int*);
int sqlite3ExprCanBeNull(const Expr*);
int sqlite3ExprNeedsNoAffinityChange(const Expr*, char);
int sqlite3IsRowid(const char*);
void sqlite3GenerateRowDelete(Parse*,Table*,Trigger*,int,int,int,i16,u8,u8,u8);
void sqlite3GenerateRowIndexDelete(Parse*, Table*, int, int, int*);
int sqlite3GenerateIndexKey(Parse*, Index*, int, int, int, int*,Index*,int);
void sqlite3GenerateConstraintChecks(Parse*,Table*,int*,int,int,int,int,
                                     u8,u8,int,int*);
void sqlite3CompleteInsertion(Parse*,Table*,int,int,int,int*,int,int,int);
int sqlite3OpenTableAndIndices(Parse*, Table*, int, int, u8*, int*, int*);
void sqlite3BeginWriteOperation(Parse*, int, int);
void sqlite3MultiWrite(Parse*);
void sqlite3MayAbort(Parse*);
void sqlite3HaltConstraint(Parse*, int, int, char*, i8, u8);
void sqlite3UniqueConstraint(Parse*, int, Index*);
void sqlite3RowidConstraint(Parse*, int, Table*);
Expr *sqlite3ExprDup(sqlite3*,Expr*,int);
ExprList *sqlite3ExprListDup(sqlite3*,ExprList*,int);
SrcList *sqlite3SrcListDup(sqlite3*,SrcList*,int);
IdList *sqlite3IdListDup(sqlite3*,IdList*);
Select *sqlite3SelectDup(sqlite3*,Select*,int);
void sqlite3FuncDefInsert(FuncDefHash*, FuncDef*);
FuncDef *sqlite3FindFunction(sqlite3*,const char*,int,int,u8,u8);
void sqlite3RegisterBuiltinFunctions(sqlite3*);
void sqlite3RegisterDateTimeFunctions(void);
void sqlite3RegisterGlobalFunctions(void);
int sqlite3SafetyCheckOk(sqlite3*);
int sqlite3SafetyCheckSickOrOk(sqlite3*);
void sqlite3ChangeCookie(Parse*, int);

#if !defined(SQLITE_OMIT_VIEW) && !defined(SQLITE_OMIT_TRIGGER)
void sqlite3MaterializeView(Parse*, Table*, Expr*, int);
#endif

#ifndef SQLITE_OMIT_TRIGGER
  void sqlite3BeginTrigger(Parse*, Token*,Token*,int,int,IdList*,SrcList*,
                           Expr*,int, int);
  void sqlite3FinishTrigger(Parse*, TriggerStep*, Token*);
  void sqlite3DropTrigger(Parse*, SrcList*, int);
  void sqlite3DropTriggerPtr(Parse*, Trigger*);
  Trigger *sqlite3TriggersExist(Parse *, Table*, int, ExprList*, int *pMask);
  Trigger *sqlite3TriggerList(Parse *, Table *);
  void sqlite3CodeRowTrigger(Parse*, Trigger *, int, ExprList*, int, Table *,
                            int, int, int);
  void sqlite3CodeRowTriggerDirect(Parse *, Trigger *, Table *, int, int, int);
  void sqliteViewTriggers(Parse*, Table*, Expr*, int, ExprList*);
  void sqlite3DeleteTriggerStep(sqlite3*, TriggerStep*);
  TriggerStep *sqlite3TriggerSelectStep(sqlite3*,Select*);
  TriggerStep *sqlite3TriggerInsertStep(sqlite3*,Token*, IdList*,
                                        Select*,u8);
  TriggerStep *sqlite3TriggerUpdateStep(sqlite3*,Token*,ExprList*, Expr*, u8);
  TriggerStep *sqlite3TriggerDeleteStep(sqlite3*,Token*, Expr*);
  void sqlite3DeleteTrigger(sqlite3*, Trigger*);
  void sqlite3UnlinkAndDeleteTrigger(sqlite3*,int,const char*);
  u32 sqlite3TriggerColmask(Parse*,Trigger*,ExprList*,int,int,Table*,int);
# define sqlite3ParseToplevel(p) ((p)->pToplevel ? (p)->pToplevel : (p))
#else
# define sqlite3TriggersExist(B,C,D,E,F) 0
# define sqlite3DeleteTrigger(A,B)
# define sqlite3DropTriggerPtr(A,B)
# define sqlite3UnlinkAndDeleteTrigger(A,B,C)
# define sqlite3CodeRowTrigger(A,B,C,D,E,F,G,H,I)
# define sqlite3CodeRowTriggerDirect(A,B,C,D,E,F)
# define sqlite3TriggerList(X, Y) 0
# define sqlite3ParseToplevel(p) p
# define sqlite3TriggerColmask(A,B,C,D,E,F,G) 0
#endif

int sqlite3JoinType(Parse*, Token*, Token*, Token*);
void sqlite3CreateForeignKey(Parse*, ExprList*, Token*, ExprList*, int);
void sqlite3DeferForeignKey(Parse*, int);
#ifndef SQLITE_OMIT_AUTHORIZATION
  void sqlite3AuthRead(Parse*,Expr*,Schema*,SrcList*);
  int sqlite3AuthCheck(Parse*,int, const char*, const char*, const char*);
  void sqlite3AuthContextPush(Parse*, AuthContext*, const char*);
  void sqlite3AuthContextPop(AuthContext*);
  int sqlite3AuthReadCol(Parse*, const char *, const char *, int);
#else
# define sqlite3AuthRead(a,b,c,d)
# define sqlite3AuthCheck(a,b,c,d,e)    SQLITE_OK
# define sqlite3AuthContextPush(a,b,c)
# define sqlite3AuthContextPop(a)  ((void)(a))
#endif
void sqlite3Attach(Parse*, Expr*, Expr*, Expr*);
void sqlite3Detach(Parse*, Expr*);
void sqlite3FixInit(DbFixer*, Parse*, int, const char*, const Token*);
int sqlite3FixSrcList(DbFixer*, SrcList*);
int sqlite3FixSelect(DbFixer*, Select*);
int sqlite3FixExpr(DbFixer*, Expr*);
int sqlite3FixExprList(DbFixer*, ExprList*);
int sqlite3FixTriggerStep(DbFixer*, TriggerStep*);
int sqlite3AtoF(const char *z, double*, int, u8);
int sqlite3GetInt32(const char *, int*);
int sqlite3Atoi(const char*);
int sqlite3Utf16ByteLen(const void *pData, int nChar);
int sqlite3Utf8CharLen(const char *pData, int nByte);
u32 sqlite3Utf8Read(const u8**);
LogEst sqlite3LogEst(u64);
LogEst sqlite3LogEstAdd(LogEst,LogEst);
#ifndef SQLITE_OMIT_VIRTUALTABLE
LogEst sqlite3LogEstFromDouble(double);
#endif
u64 sqlite3LogEstToInt(LogEst);

/*
** Routines to read and write variable-length integers.  These used to
** be defined locally, but now we use the varint routines in the util.c
** file.  Code should use the MACRO forms below, as the Varint32 versions
** are coded to assume the single byte case is already handled (which 
** the MACRO form does).
*/
int sqlite3PutVarint(unsigned char*, u64);
int sqlite3PutVarint32(unsigned char*, u32);
u8 sqlite3GetVarint(const unsigned char *, u64 *);
u8 sqlite3GetVarint32(const unsigned char *, u32 *);
int sqlite3VarintLen(u64 v);

/*
** The header of a record consists of a sequence variable-length integers.
** These integers are almost always small and are encoded as a single byte.
** The following macros take advantage this fact to provide a fast encode
** and decode of the integers in a record header.  It is faster for the common
** case where the integer is a single byte.  It is a little slower when the
** integer is two or more bytes.  But overall it is faster.
**
** The following expressions are equivalent:
**
**     x = sqlite3GetVarint32( A, &B );
**     x = sqlite3PutVarint32( A, B );
**
**     x = getVarint32( A, B );
**     x = putVarint32( A, B );
**
*/
#define getVarint32(A,B)  \
  (u8)((*(A)<(u8)0x80)?((B)=(u32)*(A)),1:sqlite3GetVarint32((A),(u32 *)&(B)))
#define putVarint32(A,B)  \
  (u8)(((u32)(B)<(u32)0x80)?(*(A)=(unsigned char)(B)),1:\
  sqlite3PutVarint32((A),(B)))
#define getVarint    sqlite3GetVarint
#define putVarint    sqlite3PutVarint


const char *sqlite3IndexAffinityStr(Vdbe *, Index *);
void sqlite3TableAffinity(Vdbe*, Table*, int);
char sqlite3CompareAffinity(Expr *pExpr, char aff2);
int sqlite3IndexAffinityOk(Expr *pExpr, char idx_affinity);
char sqlite3ExprAffinity(Expr *pExpr);
int sqlite3Atoi64(const char*, i64*, int, u8);
void sqlite3Error(sqlite3*, int, const char*,...);
void *sqlite3HexToBlob(sqlite3*, const char *z, int n);
u8 sqlite3HexToInt(int h);
int sqlite3TwoPartName(Parse *, Token *, Token *, Token **);

#if defined(SQLITE_TEST) 
const char *sqlite3ErrName(int);
#endif

const char *sqlite3ErrStr(int);
int sqlite3ReadSchema(Parse *pParse);
CollSeq *sqlite3FindCollSeq(sqlite3*,u8 enc, const char*,int);
CollSeq *sqlite3LocateCollSeq(Parse *pParse, const char*zName);
CollSeq *sqlite3ExprCollSeq(Parse *pParse, Expr *pExpr);
Expr *sqlite3ExprAddCollateToken(Parse *pParse, Expr*, Token*);
Expr *sqlite3ExprAddCollateString(Parse*,Expr*,const char*);
Expr *sqlite3ExprSkipCollate(Expr*);
int sqlite3CheckCollSeq(Parse *, CollSeq *);
int sqlite3CheckObjectName(Parse *, const char *);
void sqlite3VdbeSetChanges(sqlite3 *, int);
int sqlite3AddInt64(i64*,i64);
int sqlite3SubInt64(i64*,i64);
int sqlite3MulInt64(i64*,i64);
int sqlite3AbsInt32(int);
#ifdef SQLITE_ENABLE_8_3_NAMES
void sqlite3FileSuffix3(const char*, char*);
#else
# define sqlite3FileSuffix3(X,Y)
#endif
u8 sqlite3GetBoolean(const char *z,int);

const void *sqlite3ValueText(sqlite3_value*, u8);
int sqlite3ValueBytes(sqlite3_value*, u8);
void sqlite3ValueSetStr(sqlite3_value*, int, const void *,u8, 
                        void(*)(void*));
void sqlite3ValueSetNull(sqlite3_value*);
void sqlite3ValueFree(sqlite3_value*);
sqlite3_value *sqlite3ValueNew(sqlite3 *);
char *sqlite3Utf16to8(sqlite3 *, const void*, int, u8);
int sqlite3ValueFromExpr(sqlite3 *, Expr *, u8, u8, sqlite3_value **);
void sqlite3ValueApplyAffinity(sqlite3_value *, u8, u8);
#ifndef SQLITE_AMALGAMATION
extern const unsigned char sqlite3OpcodeProperty[];
extern const unsigned char sqlite3UpperToLower[];
extern const unsigned char sqlite3CtypeMap[];
extern const Token sqlite3IntTokens[];
extern SQLITE_WSD struct Sqlite3Config sqlite3Config;
extern SQLITE_WSD FuncDefHash sqlite3GlobalFunctions;
#ifndef SQLITE_OMIT_WSD
extern int sqlite3PendingByte;
#endif
#endif
void sqlite3RootPageMoved(sqlite3*, int, int, int);
void sqlite3Reindex(Parse*, Token*, Token*);
void sqlite3AlterFunctions(void);
void sqlite3AlterRenameTable(Parse*, SrcList*, Token*);
int sqlite3GetToken(const unsigned char *, int *);
void sqlite3NestedParse(Parse*, const char*, ...);
void sqlite3ExpirePreparedStatements(sqlite3*);
int sqlite3CodeSubselect(Parse *, Expr *, int, int);
void sqlite3SelectPrep(Parse*, Select*, NameContext*);
int sqlite3MatchSpanName(const char*, const char*, const char*, const char*);
int sqlite3ResolveExprNames(NameContext*, Expr*);
void sqlite3ResolveSelectNames(Parse*, Select*, NameContext*);
void sqlite3ResolveSelfReference(Parse*,Table*,int,Expr*,ExprList*);
int sqlite3ResolveOrderGroupBy(Parse*, Select*, ExprList*, const char*);
void sqlite3ColumnDefault(Vdbe *, Table *, int, int);
void sqlite3AlterFinishAddColumn(Parse *, Token *);
void sqlite3AlterBeginAddColumn(Parse *, SrcList *);
CollSeq *sqlite3GetCollSeq(Parse*, u8, CollSeq *, const char*);
char sqlite3AffinityType(const char*, u8*);
void sqlite3Analyze(Parse*, Token*, Token*);
int sqlite3InvokeBusyHandler(BusyHandler*);
int sqlite3FindDb(sqlite3*, Token*);
int sqlite3FindDbName(sqlite3 *, const char *);
int sqlite3AnalysisLoad(sqlite3*,int iDB);
void sqlite3DeleteIndexSamples(sqlite3*,Index*);
void sqlite3DefaultRowEst(Index*);
void sqlite3RegisterLikeFunctions(sqlite3*, int);
int sqlite3IsLikeFunction(sqlite3*,Expr*,int*,char*);
void sqlite3MinimumFileFormat(Parse*, int, int);
void sqlite3SchemaClear(void *);
Schema *sqlite3SchemaGet(sqlite3 *, Btree *);
int sqlite3SchemaToIndex(sqlite3 *db, Schema *);
KeyInfo *sqlite3KeyInfoAlloc(sqlite3*,int,int);
void sqlite3KeyInfoUnref(KeyInfo*);
KeyInfo *sqlite3KeyInfoRef(KeyInfo*);
KeyInfo *sqlite3KeyInfoOfIndex(Parse*, Index*);
#ifdef SQLITE_DEBUG
int sqlite3KeyInfoIsWriteable(KeyInfo*);
#endif
int sqlite3CreateFunc(sqlite3 *, const char *, int, int, void *, 
  void (*)(sqlite3_context*,int,sqlite3_value **),
  void (*)(sqlite3_context*,int,sqlite3_value **), void (*)(sqlite3_context*),
  FuncDestructor *pDestructor
);
int sqlite3ApiExit(sqlite3 *db, int);
int sqlite3OpenTempDatabase(Parse *);

void sqlite3StrAccumInit(StrAccum*, char*, int, int);
void sqlite3StrAccumAppend(StrAccum*,const char*,int);
void sqlite3StrAccumAppendAll(StrAccum*,const char*);
void sqlite3AppendSpace(StrAccum*,int);
char *sqlite3StrAccumFinish(StrAccum*);
void sqlite3StrAccumReset(StrAccum*);
void sqlite3SelectDestInit(SelectDest*,int,int);
Expr *sqlite3CreateColumnExpr(sqlite3 *, SrcList *, int, int);

void sqlite3BackupRestart(sqlite3_backup *);
void sqlite3BackupUpdate(sqlite3_backup *, Pgno, const u8 *);

#ifdef SQLITE_ENABLE_STAT3_OR_STAT4
void sqlite3AnalyzeFunctions(void);
int sqlite3Stat4ProbeSetValue(Parse*,Index*,UnpackedRecord**,Expr*,u8,int,int*);
void sqlite3Stat4ProbeFree(UnpackedRecord*);
#endif

/*
** The interface to the LEMON-generated parser
*/
void *sqlite3ParserAlloc(void*(*)(size_t));
void sqlite3ParserFree(void*, void(*)(void*));
void sqlite3Parser(void*, int, Token, Parse*);
#ifdef YYTRACKMAXSTACKDEPTH
  int sqlite3ParserStackPeak(void*);
#endif

void sqlite3AutoLoadExtensions(sqlite3*);
#ifndef SQLITE_OMIT_LOAD_EXTENSION
  void sqlite3CloseExtensions(sqlite3*);
#else
# define sqlite3CloseExtensions(X)
#endif

#ifndef SQLITE_OMIT_SHARED_CACHE
  void sqlite3TableLock(Parse *, int, int, u8, const char *);
#else
  #define sqlite3TableLock(v,w,x,y,z)
#endif

#ifdef SQLITE_TEST
  int sqlite3Utf8To8(unsigned char*);
#endif

#ifdef SQLITE_OMIT_VIRTUALTABLE
#  define sqlite3VtabClear(Y)
#  define sqlite3VtabSync(X,Y) SQLITE_OK
#  define sqlite3VtabRollback(X)
#  define sqlite3VtabCommit(X)
#  define sqlite3VtabInSync(db) 0
#  define sqlite3VtabLock(X) 
#  define sqlite3VtabUnlock(X)
#  define sqlite3VtabUnlockList(X)
#  define sqlite3VtabSavepoint(X, Y, Z) SQLITE_OK
#  define sqlite3GetVTable(X,Y)  ((VTable*)0)
#else
   void sqlite3VtabClear(sqlite3 *db, Table*);
   void sqlite3VtabDisconnect(sqlite3 *db, Table *p);
   int sqlite3VtabSync(sqlite3 *db, Vdbe*);
   int sqlite3VtabRollback(sqlite3 *db);
   int sqlite3VtabCommit(sqlite3 *db);
   void sqlite3VtabLock(VTable *);
   void sqlite3VtabUnlock(VTable *);
   void sqlite3VtabUnlockList(sqlite3*);
   int sqlite3VtabSavepoint(sqlite3 *, int, int);
   void sqlite3VtabImportErrmsg(Vdbe*, sqlite3_vtab*);
   VTable *sqlite3GetVTable(sqlite3*, Table*);
#  define sqlite3VtabInSync(db) ((db)->nVTrans>0 && (db)->aVTrans==0)
#endif
void sqlite3VtabMakeWritable(Parse*,Table*);
void sqlite3VtabBeginParse(Parse*, Token*, Token*, Token*, int);
void sqlite3VtabFinishParse(Parse*, Token*);
void sqlite3VtabArgInit(Parse*);
void sqlite3VtabArgExtend(Parse*, Token*);
int sqlite3VtabCallCreate(sqlite3*, int, const char *, char **);
int sqlite3VtabCallConnect(Parse*, Table*);
int sqlite3VtabCallDestroy(sqlite3*, int, const char *);
int sqlite3VtabBegin(sqlite3 *, VTable *);
FuncDef *sqlite3VtabOverloadFunction(sqlite3 *,FuncDef*, int nArg, Expr*);
void sqlite3InvalidFunction(sqlite3_context*,int,sqlite3_value**);
sqlite3_int64 sqlite3StmtCurrentTime(sqlite3_context*);
int sqlite3VdbeParameterIndex(Vdbe*, const char*, int);
int sqlite3TransferBindings(sqlite3_stmt *, sqlite3_stmt *);
void sqlite3ParserReset(Parse*);
int sqlite3Reprepare(Vdbe*);
void sqlite3ExprListCheckLength(Parse*, ExprList*, const char*);
CollSeq *sqlite3BinaryCompareCollSeq(Parse *, Expr *, Expr *);
int sqlite3TempInMemory(const sqlite3*);
const char *sqlite3JournalModename(int);
#ifndef SQLITE_OMIT_WAL
  int sqlite3Checkpoint(sqlite3*, int, int, int*, int*);
  int sqlite3WalDefaultHook(void*,sqlite3*,const char*,int);
#endif
#ifndef SQLITE_OMIT_CTE
  With *sqlite3WithAdd(Parse*,With*,Token*,ExprList*,Select*);
  void sqlite3WithDelete(sqlite3*,With*);
  void sqlite3WithPush(Parse*, With*, u8);
#else
#define sqlite3WithPush(x,y,z)
#define sqlite3WithDelete(x,y)
#endif

/* Declarations for functions in fkey.c. All of these are replaced by
** no-op macros if OMIT_FOREIGN_KEY is defined. In this case no foreign
** key functionality is available. If OMIT_TRIGGER is defined but
** OMIT_FOREIGN_KEY is not, only some of the functions are no-oped. In
** this case foreign keys are parsed, but no other functionality is 
** provided (enforcement of FK constraints requires the triggers sub-system).
*/
#if !defined(SQLITE_OMIT_FOREIGN_KEY) && !defined(SQLITE_OMIT_TRIGGER)
  void sqlite3FkCheck(Parse*, Table*, int, int, int*, int);
  void sqlite3FkDropTable(Parse*, SrcList *, Table*);
  void sqlite3FkActions(Parse*, Table*, ExprList*, int, int*, int);
  int sqlite3FkRequired(Parse*, Table*, int*, int);
  u32 sqlite3FkOldmask(Parse*, Table*);
  FKey *sqlite3FkReferences(Table *);
#else
  #define sqlite3FkActions(a,b,c,d,e,f)
  #define sqlite3FkCheck(a,b,c,d,e,f)
  #define sqlite3FkDropTable(a,b,c)
  #define sqlite3FkOldmask(a,b)         0
  #define sqlite3FkRequired(a,b,c,d)    0
#endif
#ifndef SQLITE_OMIT_FOREIGN_KEY
  void sqlite3FkDelete(sqlite3 *, Table*);
  int sqlite3FkLocateIndex(Parse*,Table*,FKey*,Index**,int**);
#else
  #define sqlite3FkDelete(a,b)
  #define sqlite3FkLocateIndex(a,b,c,d,e)
#endif


/*
** Available fault injectors.  Should be numbered beginning with 0.
*/
#define SQLITE_FAULTINJECTOR_MALLOC     0
#define SQLITE_FAULTINJECTOR_COUNT      1

/*
** The interface to the code in fault.c used for identifying "benign"
** malloc failures. This is only present if SQLITE_OMIT_BUILTIN_TEST
** is not defined.
*/
#ifndef SQLITE_OMIT_BUILTIN_TEST
  void sqlite3BeginBenignMalloc(void);
  void sqlite3EndBenignMalloc(void);
#else
  #define sqlite3BeginBenignMalloc()
  #define sqlite3EndBenignMalloc()
#endif

#define IN_INDEX_ROWID           1
#define IN_INDEX_EPH             2
#define IN_INDEX_INDEX_ASC       3
#define IN_INDEX_INDEX_DESC      4
int sqlite3FindInIndex(Parse *, Expr *, int*);

#ifdef SQLITE_ENABLE_ATOMIC_WRITE
  int sqlite3JournalOpen(sqlite3_vfs *, const char *, sqlite3_file *, int, int);
  int sqlite3JournalSize(sqlite3_vfs *);
  int sqlite3JournalCreate(sqlite3_file *);
  int sqlite3JournalExists(sqlite3_file *p);
#else
  #define sqlite3JournalSize(pVfs) ((pVfs)->szOsFile)
  #define sqlite3JournalExists(p) 1
#endif

void sqlite3MemJournalOpen(sqlite3_file *);
int sqlite3MemJournalSize(void);
int sqlite3IsMemJournal(sqlite3_file *);

#if SQLITE_MAX_EXPR_DEPTH>0
  void sqlite3ExprSetHeight(Parse *pParse, Expr *p);
  int sqlite3SelectExprHeight(Select *);
  int sqlite3ExprCheckHeight(Parse*, int);
#else
  #define sqlite3ExprSetHeight(x,y)
  #define sqlite3SelectExprHeight(x) 0
  #define sqlite3ExprCheckHeight(x,y)
#endif

u32 sqlite3Get4byte(const u8*);
void sqlite3Put4byte(u8*, u32);

#ifdef SQLITE_ENABLE_UNLOCK_NOTIFY
  void sqlite3ConnectionBlocked(sqlite3 *, sqlite3 *);
  void sqlite3ConnectionUnlocked(sqlite3 *db);
  void sqlite3ConnectionClosed(sqlite3 *db);
#else
  #define sqlite3ConnectionBlocked(x,y)
  #define sqlite3ConnectionUnlocked(x)
  #define sqlite3ConnectionClosed(x)
#endif

#ifdef SQLITE_DEBUG
  void sqlite3ParserTrace(FILE*, char *);
#endif

/*
** If the SQLITE_ENABLE IOTRACE exists then the global variable
** sqlite3IoTrace is a pointer to a printf-like routine used to
** print I/O tracing messages. 
*/
#ifdef SQLITE_ENABLE_IOTRACE
# define IOTRACE(A)  if( sqlite3IoTrace ){ sqlite3IoTrace A; }
  void sqlite3VdbeIOTraceSql(Vdbe*);
SQLITE_EXTERN void (*sqlite3IoTrace)(const char*,...);
#else
# define IOTRACE(A)
# define sqlite3VdbeIOTraceSql(X)
#endif

/*
** These routines are available for the mem2.c debugging memory allocator
** only.  They are used to verify that different "types" of memory
** allocations are properly tracked by the system.
**
** sqlite3MemdebugSetType() sets the "type" of an allocation to one of
** the MEMTYPE_* macros defined below.  The type must be a bitmask with
** a single bit set.
**
** sqlite3MemdebugHasType() returns true if any of the bits in its second
** argument match the type set by the previous sqlite3MemdebugSetType().
** sqlite3MemdebugHasType() is intended for use inside assert() statements.
**
** sqlite3MemdebugNoType() returns true if none of the bits in its second
** argument match the type set by the previous sqlite3MemdebugSetType().
**
** Perhaps the most important point is the difference between MEMTYPE_HEAP
** and MEMTYPE_LOOKASIDE.  If an allocation is MEMTYPE_LOOKASIDE, that means
** it might have been allocated by lookaside, except the allocation was
** too large or lookaside was already full.  It is important to verify
** that allocations that might have been satisfied by lookaside are not
** passed back to non-lookaside free() routines.  Asserts such as the
** example above are placed on the non-lookaside free() routines to verify
** this constraint. 
**
** All of this is no-op for a production build.  It only comes into
** play when the SQLITE_MEMDEBUG compile-time option is used.
*/
#ifdef SQLITE_MEMDEBUG
  void sqlite3MemdebugSetType(void*,u8);
  int sqlite3MemdebugHasType(void*,u8);
  int sqlite3MemdebugNoType(void*,u8);
#else
# define sqlite3MemdebugSetType(X,Y)  /* no-op */
# define sqlite3MemdebugHasType(X,Y)  1
# define sqlite3MemdebugNoType(X,Y)   1
#endif
#define MEMTYPE_HEAP       0x01  /* General heap allocations */
#define MEMTYPE_LOOKASIDE  0x02  /* Might have been lookaside memory */
#define MEMTYPE_SCRATCH    0x04  /* Scratch allocations */
#define MEMTYPE_PCACHE     0x08  /* Page cache allocations */
#define MEMTYPE_DB         0x10  /* Uses sqlite3DbMalloc, not sqlite_malloc */

/*
** Threading interface
*/
int sqlite3ThreadCreate(SQLiteThread**,void*(*)(void*),void*);
int sqlite3ThreadJoin(SQLiteThread*, void**);

/*
** Win32 interface
*/
#if SQLITE_OS_WIN
  DWORD sqlite3Win32Wait(HANDLE hObject);
#endif

#endif /* _SQLITEINT_H_ */<|MERGE_RESOLUTION|>--- conflicted
+++ resolved
@@ -788,11 +788,8 @@
 typedef struct RowSet RowSet;
 typedef struct Savepoint Savepoint;
 typedef struct Select Select;
-<<<<<<< HEAD
 typedef struct SQLiteThread SQLiteThread;
-=======
 typedef struct SelectDest SelectDest;
->>>>>>> e2e3c4b3
 typedef struct SrcList SrcList;
 typedef struct StrAccum StrAccum;
 typedef struct Table Table;
